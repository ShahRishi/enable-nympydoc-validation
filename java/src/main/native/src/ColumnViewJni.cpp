/*
 * Copyright (c) 2019-2022, NVIDIA CORPORATION.
 *
 * Licensed under the Apache License, Version 2.0 (the "License");
 * you may not use this file except in compliance with the License.
 * You may obtain a copy of the License at
 *
 *     http://www.apache.org/licenses/LICENSE-2.0
 *
 * Unless required by applicable law or agreed to in writing, software
 * distributed under the License is distributed on an "AS IS" BASIS,
 * WITHOUT WARRANTIES OR CONDITIONS OF ANY KIND, either express or implied.
 * See the License for the specific language governing permissions and
 * limitations under the License.
 */

#include "ColumnViewJni.hpp"
#include <numeric>

#include <jni.h>

#include <cudf/aggregation.hpp>
#include <cudf/binaryop.hpp>
#include <cudf/column/column_factories.hpp>
#include <cudf/concatenate.hpp>
#include <cudf/datetime.hpp>
#include <cudf/detail/null_mask.hpp>
#include <cudf/filling.hpp>
#include <cudf/hashing.hpp>
#include <cudf/lists/contains.hpp>
#include <cudf/lists/count_elements.hpp>
#include <cudf/lists/detail/concatenate.hpp>
#include <cudf/lists/extract.hpp>
#include <cudf/lists/gather.hpp>
#include <cudf/lists/lists_column_view.hpp>
#include <cudf/lists/sorting.hpp>
#include <cudf/lists/stream_compaction.hpp>
#include <cudf/null_mask.hpp>
#include <cudf/quantiles.hpp>
#include <cudf/reduction.hpp>
#include <cudf/replace.hpp>
#include <cudf/reshape.hpp>
#include <cudf/rolling.hpp>
#include <cudf/round.hpp>
#include <cudf/scalar/scalar_factories.hpp>
#include <cudf/search.hpp>
#include <cudf/strings/attributes.hpp>
#include <cudf/strings/capitalize.hpp>
#include <cudf/strings/case.hpp>
#include <cudf/strings/combine.hpp>
#include <cudf/strings/contains.hpp>
#include <cudf/strings/convert/convert_booleans.hpp>
#include <cudf/strings/convert/convert_datetime.hpp>
#include <cudf/strings/convert/convert_fixed_point.hpp>
#include <cudf/strings/convert/convert_floats.hpp>
#include <cudf/strings/convert/convert_integers.hpp>
#include <cudf/strings/convert/convert_urls.hpp>
#include <cudf/strings/extract.hpp>
#include <cudf/strings/find.hpp>
#include <cudf/strings/findall.hpp>
#include <cudf/strings/json.hpp>
#include <cudf/strings/padding.hpp>
#include <cudf/strings/repeat_strings.hpp>
#include <cudf/strings/replace.hpp>
#include <cudf/strings/replace_re.hpp>
#include <cudf/strings/split/split.hpp>
#include <cudf/strings/split/split_re.hpp>
#include <cudf/strings/strip.hpp>
#include <cudf/strings/substring.hpp>
#include <cudf/structs/structs_column_view.hpp>
#include <cudf/tdigest/tdigest_column_view.cuh>
#include <cudf/transform.hpp>
#include <cudf/types.hpp>
#include <cudf/unary.hpp>
#include <cudf/utilities/bit.hpp>
#include <cudf/utilities/default_stream.hpp>

#include "cudf_jni_apis.hpp"
#include "dtype_utils.hpp"
#include "jni_utils.hpp"
#include "maps_column_view.hpp"

using cudf::jni::ptr_as_jlong;
using cudf::jni::release_as_jlong;

namespace {

std::size_t calc_device_memory_size(cudf::column_view const &view) {
  std::size_t total = 0;
  auto row_count = view.size();

  if (view.nullable()) {
    total += cudf::bitmask_allocation_size_bytes(row_count);
  }

  auto dtype = view.type();
  if (cudf::is_fixed_width(dtype)) {
    total += cudf::size_of(dtype) * view.size();
  }

  return std::accumulate(
      view.child_begin(), view.child_end(), total,
      [](std::size_t t, cudf::column_view const &v) { return t + calc_device_memory_size(v); });
}

} // anonymous namespace

extern "C" {

JNIEXPORT jlong JNICALL Java_ai_rapids_cudf_ColumnView_upperStrings(JNIEnv *env, jobject j_object,
                                                                    jlong handle) {
  JNI_NULL_CHECK(env, handle, "column is null", 0);

  try {
    cudf::jni::auto_set_device(env);
    cudf::column_view *column = reinterpret_cast<cudf::column_view *>(handle);
    cudf::strings_column_view strings_column(*column);
    return release_as_jlong(cudf::strings::to_upper(strings_column));
  }
  CATCH_STD(env, 0);
}

JNIEXPORT jlong JNICALL Java_ai_rapids_cudf_ColumnView_lowerStrings(JNIEnv *env, jobject j_object,
                                                                    jlong handle) {
  JNI_NULL_CHECK(env, handle, "column is null", 0);

  try {
    cudf::jni::auto_set_device(env);
    cudf::column_view *column = reinterpret_cast<cudf::column_view *>(handle);
    cudf::strings_column_view strings_column(*column);
    return release_as_jlong(cudf::strings::to_lower(strings_column));
  }
  CATCH_STD(env, 0);
}

JNIEXPORT jlong JNICALL Java_ai_rapids_cudf_ColumnView_replaceNullsScalar(JNIEnv *env, jclass,
                                                                          jlong j_col,
                                                                          jlong j_scalar) {
  JNI_NULL_CHECK(env, j_col, "column is null", 0);
  JNI_NULL_CHECK(env, j_scalar, "scalar is null", 0);
  try {
    cudf::jni::auto_set_device(env);
    cudf::column_view col = *reinterpret_cast<cudf::column_view *>(j_col);
    auto val = reinterpret_cast<cudf::scalar *>(j_scalar);
    return release_as_jlong(cudf::replace_nulls(col, *val));
  }
  CATCH_STD(env, 0);
}

JNIEXPORT jlong JNICALL Java_ai_rapids_cudf_ColumnView_replaceNullsColumn(JNIEnv *env, jclass,
                                                                          jlong j_col,
                                                                          jlong j_replace_col) {
  JNI_NULL_CHECK(env, j_col, "column is null", 0);
  JNI_NULL_CHECK(env, j_replace_col, "replacement column is null", 0);
  try {
    cudf::jni::auto_set_device(env);
    auto col = reinterpret_cast<cudf::column_view *>(j_col);
    auto replacements = reinterpret_cast<cudf::column_view *>(j_replace_col);
    return release_as_jlong(cudf::replace_nulls(*col, *replacements));
  }
  CATCH_STD(env, 0);
}

JNIEXPORT jlong JNICALL Java_ai_rapids_cudf_ColumnView_replaceNullsPolicy(JNIEnv *env, jclass,
                                                                          jlong j_col,
                                                                          jboolean is_preceding) {
  JNI_NULL_CHECK(env, j_col, "column is null", 0);
  try {
    cudf::jni::auto_set_device(env);
    cudf::column_view col = *reinterpret_cast<cudf::column_view *>(j_col);
    return release_as_jlong(cudf::replace_nulls(
        col, is_preceding ? cudf::replace_policy::PRECEDING : cudf::replace_policy::FOLLOWING));
  }
  CATCH_STD(env, 0);
}

JNIEXPORT jlong JNICALL Java_ai_rapids_cudf_ColumnView_ifElseVV(JNIEnv *env, jclass,
                                                                jlong j_pred_vec, jlong j_true_vec,
                                                                jlong j_false_vec) {
  JNI_NULL_CHECK(env, j_pred_vec, "predicate column is null", 0);
  JNI_NULL_CHECK(env, j_true_vec, "true column is null", 0);
  JNI_NULL_CHECK(env, j_false_vec, "false column is null", 0);
  try {
    cudf::jni::auto_set_device(env);
    auto pred_vec = reinterpret_cast<cudf::column_view *>(j_pred_vec);
    auto true_vec = reinterpret_cast<cudf::column_view *>(j_true_vec);
    auto false_vec = reinterpret_cast<cudf::column_view *>(j_false_vec);
    return release_as_jlong(cudf::copy_if_else(*true_vec, *false_vec, *pred_vec));
  }
  CATCH_STD(env, 0);
}

JNIEXPORT jlong JNICALL Java_ai_rapids_cudf_ColumnView_ifElseVS(JNIEnv *env, jclass,
                                                                jlong j_pred_vec, jlong j_true_vec,
                                                                jlong j_false_scalar) {
  JNI_NULL_CHECK(env, j_pred_vec, "predicate column is null", 0);
  JNI_NULL_CHECK(env, j_true_vec, "true column is null", 0);
  JNI_NULL_CHECK(env, j_false_scalar, "false scalar is null", 0);
  try {
    cudf::jni::auto_set_device(env);
    auto pred_vec = reinterpret_cast<cudf::column_view *>(j_pred_vec);
    auto true_vec = reinterpret_cast<cudf::column_view *>(j_true_vec);
    auto false_scalar = reinterpret_cast<cudf::scalar *>(j_false_scalar);
    return release_as_jlong(cudf::copy_if_else(*true_vec, *false_scalar, *pred_vec));
  }
  CATCH_STD(env, 0);
}

JNIEXPORT jlong JNICALL Java_ai_rapids_cudf_ColumnView_ifElseSV(JNIEnv *env, jclass,
                                                                jlong j_pred_vec,
                                                                jlong j_true_scalar,
                                                                jlong j_false_vec) {
  JNI_NULL_CHECK(env, j_pred_vec, "predicate column is null", 0);
  JNI_NULL_CHECK(env, j_true_scalar, "true scalar is null", 0);
  JNI_NULL_CHECK(env, j_false_vec, "false column is null", 0);
  try {
    cudf::jni::auto_set_device(env);
    auto pred_vec = reinterpret_cast<cudf::column_view *>(j_pred_vec);
    auto true_scalar = reinterpret_cast<cudf::scalar *>(j_true_scalar);
    auto false_vec = reinterpret_cast<cudf::column_view *>(j_false_vec);
    return release_as_jlong(cudf::copy_if_else(*true_scalar, *false_vec, *pred_vec));
  }
  CATCH_STD(env, 0);
}

JNIEXPORT jlong JNICALL Java_ai_rapids_cudf_ColumnView_ifElseSS(JNIEnv *env, jclass,
                                                                jlong j_pred_vec,
                                                                jlong j_true_scalar,
                                                                jlong j_false_scalar) {
  JNI_NULL_CHECK(env, j_pred_vec, "predicate column is null", 0);
  JNI_NULL_CHECK(env, j_true_scalar, "true scalar is null", 0);
  JNI_NULL_CHECK(env, j_false_scalar, "false scalar is null", 0);
  try {
    cudf::jni::auto_set_device(env);
    auto pred_vec = reinterpret_cast<cudf::column_view *>(j_pred_vec);
    auto true_scalar = reinterpret_cast<cudf::scalar *>(j_true_scalar);
    auto false_scalar = reinterpret_cast<cudf::scalar *>(j_false_scalar);
    return release_as_jlong(cudf::copy_if_else(*true_scalar, *false_scalar, *pred_vec));
  }
  CATCH_STD(env, 0);
}

JNIEXPORT jlong JNICALL Java_ai_rapids_cudf_ColumnView_getElement(JNIEnv *env, jclass, jlong from,
                                                                  jint index) {
  JNI_NULL_CHECK(env, from, "from column is null", 0);
  try {
    cudf::jni::auto_set_device(env);
    auto from_vec = reinterpret_cast<cudf::column_view *>(from);
    return release_as_jlong(cudf::get_element(*from_vec, index));
  }
  CATCH_STD(env, 0);
}

JNIEXPORT jlong JNICALL Java_ai_rapids_cudf_ColumnView_reduce(JNIEnv *env, jclass, jlong j_col_view,
                                                              jlong j_agg, jint j_dtype,
                                                              jint scale) {
  JNI_NULL_CHECK(env, j_col_view, "column view is null", 0);
  JNI_NULL_CHECK(env, j_agg, "aggregation is null", 0);
  try {
    cudf::jni::auto_set_device(env);
    auto col = reinterpret_cast<cudf::column_view *>(j_col_view);
    auto agg = reinterpret_cast<cudf::aggregation *>(j_agg);
    cudf::data_type out_dtype = cudf::jni::make_data_type(j_dtype, scale);
    return release_as_jlong(
        cudf::reduce(*col,
                     std::unique_ptr<cudf::reduce_aggregation>(
                         dynamic_cast<cudf::reduce_aggregation *>(agg->clone().release())),
                     out_dtype));
  }
  CATCH_STD(env, 0);
}

JNIEXPORT jlong JNICALL Java_ai_rapids_cudf_ColumnView_segmentedReduce(
    JNIEnv *env, jclass, jlong j_data_view, jlong j_offsets_view, jlong j_agg,
    jboolean include_nulls, jint j_dtype, jint scale) {
  JNI_NULL_CHECK(env, j_data_view, "data column view is null", 0);
  JNI_NULL_CHECK(env, j_offsets_view, "offsets column view is null", 0);
  JNI_NULL_CHECK(env, j_agg, "aggregation is null", 0);
  try {
    cudf::jni::auto_set_device(env);
    auto data = reinterpret_cast<cudf::column_view *>(j_data_view);
    auto offsets = reinterpret_cast<cudf::column_view *>(j_offsets_view);
    auto agg = reinterpret_cast<cudf::aggregation *>(j_agg);
    auto s_agg = dynamic_cast<cudf::segmented_reduce_aggregation *>(agg);
    JNI_ARG_CHECK(env, s_agg != nullptr, "agg is not a cudf::segmented_reduce_aggregation", 0)
    auto null_policy = include_nulls ? cudf::null_policy::INCLUDE : cudf::null_policy::EXCLUDE;
    cudf::data_type out_dtype = cudf::jni::make_data_type(j_dtype, scale);
    return release_as_jlong(
        cudf::segmented_reduce(*data, *offsets, *s_agg, out_dtype, null_policy));
  }
  CATCH_STD(env, 0);
}

JNIEXPORT jlong JNICALL Java_ai_rapids_cudf_ColumnView_segmentedGather(
    JNIEnv *env, jclass, jlong source_column, jlong gather_map_list, jboolean nullify_out_bounds) {
  JNI_NULL_CHECK(env, source_column, "source column view is null", 0);
  JNI_NULL_CHECK(env, gather_map_list, "gather map is null", 0);
  try {
    cudf::jni::auto_set_device(env);
    auto const &src_col =
        cudf::lists_column_view(*reinterpret_cast<cudf::column_view *>(source_column));
    auto const &gather_map =
        cudf::lists_column_view(*reinterpret_cast<cudf::column_view *>(gather_map_list));
    auto out_bounds_policy = nullify_out_bounds ? cudf::out_of_bounds_policy::NULLIFY :
                                                  cudf::out_of_bounds_policy::DONT_CHECK;
    return release_as_jlong(cudf::lists::segmented_gather(src_col, gather_map, out_bounds_policy));
  }
  CATCH_STD(env, 0);
}

JNIEXPORT jlong JNICALL Java_ai_rapids_cudf_ColumnView_scan(JNIEnv *env, jclass, jlong j_col_view,
                                                            jlong j_agg, jboolean is_inclusive,
                                                            jboolean include_nulls) {
  JNI_NULL_CHECK(env, j_col_view, "column view is null", 0);
  JNI_NULL_CHECK(env, j_agg, "aggregation is null", 0);
  try {
    cudf::jni::auto_set_device(env);
    auto col = reinterpret_cast<cudf::column_view *>(j_col_view);
    auto agg = reinterpret_cast<cudf::aggregation *>(j_agg);
    auto scan_type = is_inclusive ? cudf::scan_type::INCLUSIVE : cudf::scan_type::EXCLUSIVE;
    auto null_policy = include_nulls ? cudf::null_policy::INCLUDE : cudf::null_policy::EXCLUDE;
    return release_as_jlong(
        cudf::scan(*col,
                   std::unique_ptr<cudf::scan_aggregation>(
                       dynamic_cast<cudf::scan_aggregation *>(agg->clone().release())),
                   scan_type, null_policy));
  }
  CATCH_STD(env, 0);
}

JNIEXPORT jlong JNICALL Java_ai_rapids_cudf_ColumnView_approxPercentile(JNIEnv *env, jclass clazz,
                                                                        jlong input_column,
                                                                        jlong percentiles_column) {
  JNI_NULL_CHECK(env, input_column, "input_column native handle is null", 0);
  JNI_NULL_CHECK(env, percentiles_column, "percentiles_column native handle is null", 0);
  try {
    using namespace cudf;
    using tdigest_column_view = cudf::tdigest::tdigest_column_view;
    jni::auto_set_device(env);
    auto const tdigest_view =
        tdigest_column_view{structs_column_view{*reinterpret_cast<column_view *>(input_column)}};
    auto const p_percentiles = reinterpret_cast<column_view *>(percentiles_column);
    return release_as_jlong(percentile_approx(tdigest_view, *p_percentiles));
  }
  CATCH_STD(env, 0);
}

JNIEXPORT jlong JNICALL Java_ai_rapids_cudf_ColumnView_quantile(JNIEnv *env, jclass clazz,
                                                                jlong input_column,
                                                                jint quantile_method,
                                                                jdoubleArray jquantiles) {
  JNI_NULL_CHECK(env, input_column, "native handle is null", 0);
  try {
    cudf::jni::auto_set_device(env);
    cudf::jni::native_jdoubleArray native_quantiles(env, jquantiles);
    std::vector<double> quantiles(native_quantiles.data(),
                                  native_quantiles.data() + native_quantiles.size());
    cudf::column_view *n_input_column = reinterpret_cast<cudf::column_view *>(input_column);
    cudf::interpolation n_quantile_method = static_cast<cudf::interpolation>(quantile_method);
    return release_as_jlong(cudf::quantile(*n_input_column, quantiles, n_quantile_method));
  }
  CATCH_STD(env, 0);
}

JNIEXPORT jlong JNICALL Java_ai_rapids_cudf_ColumnView_rollingWindow(
    JNIEnv *env, jclass clazz, jlong input_col, jlong default_output_col, jint min_periods,
    jlong agg_ptr, jint preceding, jint following, jlong preceding_col, jlong following_col) {

  JNI_NULL_CHECK(env, input_col, "native handle is null", 0);
  JNI_NULL_CHECK(env, agg_ptr, "aggregation handle is null", 0);
  try {
    cudf::jni::auto_set_device(env);
    cudf::column_view *n_input_col = reinterpret_cast<cudf::column_view *>(input_col);
    cudf::column_view *n_default_output_col =
        reinterpret_cast<cudf::column_view *>(default_output_col);
    cudf::column_view *n_preceding_col = reinterpret_cast<cudf::column_view *>(preceding_col);
    cudf::column_view *n_following_col = reinterpret_cast<cudf::column_view *>(following_col);
    cudf::rolling_aggregation *agg =
        dynamic_cast<cudf::rolling_aggregation *>(reinterpret_cast<cudf::aggregation *>(agg_ptr));
    JNI_ARG_CHECK(env, agg != nullptr, "aggregation is not an instance of rolling_aggregation", 0);

    std::unique_ptr<cudf::column> ret;
    if (n_default_output_col != nullptr) {
      if (n_preceding_col != nullptr && n_following_col != nullptr) {
        CUDF_FAIL("A default output column is not currently supported with variable length "
                  "preceding and following");
        // ret = cudf::rolling_window(*n_input_col, *n_default_output_col,
        //        *n_preceding_col, *n_following_col, min_periods, agg);
      } else {
        ret = cudf::rolling_window(*n_input_col, *n_default_output_col, preceding, following,
                                   min_periods, *agg);
      }

    } else {
      if (n_preceding_col != nullptr && n_following_col != nullptr) {
        ret = cudf::rolling_window(*n_input_col, *n_preceding_col, *n_following_col, min_periods,
                                   *agg);
      } else {
        ret = cudf::rolling_window(*n_input_col, preceding, following, min_periods, *agg);
      }
    }
    return release_as_jlong(ret);
  }
  CATCH_STD(env, 0);
}

JNIEXPORT jlongArray JNICALL Java_ai_rapids_cudf_ColumnView_slice(JNIEnv *env, jclass clazz,
                                                                  jlong input_column,
                                                                  jintArray slice_indices) {
  JNI_NULL_CHECK(env, input_column, "native handle is null", 0);
  JNI_NULL_CHECK(env, slice_indices, "slice indices are null", 0);

  try {
    cudf::jni::auto_set_device(env);
    cudf::column_view *n_column = reinterpret_cast<cudf::column_view *>(input_column);
    cudf::jni::native_jintArray n_slice_indices(env, slice_indices);
    std::vector<cudf::size_type> indices(n_slice_indices.begin(), n_slice_indices.end());

    std::vector<cudf::column_view> result = cudf::slice(*n_column, indices);
    cudf::jni::native_jlongArray n_result(env, result.size());

    std::transform(result.begin(), result.end(), n_result.begin(),
                   [](cudf::column_view const &result_col) {
                     return ptr_as_jlong(new cudf::column{result_col});
                   });

    return n_result.get_jArray();
  }
  CATCH_STD(env, NULL);
}

JNIEXPORT jlong JNICALL Java_ai_rapids_cudf_ColumnView_extractListElement(JNIEnv *env, jclass,
                                                                          jlong column_view,
                                                                          jint index) {
  JNI_NULL_CHECK(env, column_view, "column is null", 0);
  try {
    cudf::jni::auto_set_device(env);
    cudf::column_view *cv = reinterpret_cast<cudf::column_view *>(column_view);
    cudf::lists_column_view lcv(*cv);
    return release_as_jlong(cudf::lists::extract_list_element(lcv, index));
  }
  CATCH_STD(env, 0);
}

JNIEXPORT jlong JNICALL Java_ai_rapids_cudf_ColumnView_extractListElementV(JNIEnv *env, jclass,
                                                                           jlong column_view,
                                                                           jlong indices_view) {
  JNI_NULL_CHECK(env, column_view, "column is null", 0);
  JNI_NULL_CHECK(env, indices_view, "indices is null", 0);
  try {
    cudf::jni::auto_set_device(env);
    cudf::column_view *indices = reinterpret_cast<cudf::column_view *>(indices_view);
    cudf::column_view *cv = reinterpret_cast<cudf::column_view *>(column_view);
    cudf::lists_column_view lcv(*cv);
    return release_as_jlong(cudf::lists::extract_list_element(lcv, *indices));
  }
  CATCH_STD(env, 0);
}

JNIEXPORT jlong JNICALL Java_ai_rapids_cudf_ColumnView_dropListDuplicates(JNIEnv *env, jclass,
                                                                          jlong column_view) {
  JNI_NULL_CHECK(env, column_view, "column is null", 0);
  try {
    cudf::jni::auto_set_device(env);
<<<<<<< HEAD
    cudf::column_view const *cv = reinterpret_cast<cudf::column_view const *>(column_view);
    cudf::lists_column_view lcv(*cv);
    return release_as_jlong(cudf::lists::distinct(lcv));
=======
    auto const input_cv = reinterpret_cast<cudf::column_view const *>(column_view);
    return release_as_jlong(cudf::lists::distinct(cudf::lists_column_view{*input_cv}));
>>>>>>> b2dd1bf8
  }
  CATCH_STD(env, 0);
}

JNIEXPORT jlong JNICALL Java_ai_rapids_cudf_ColumnView_dropListDuplicatesWithKeysValues(
    JNIEnv *env, jclass, jlong keys_vals_handle) {
  JNI_NULL_CHECK(env, keys_vals_handle, "keys_vals_handle is null", 0);
  try {
    cudf::jni::auto_set_device(env);
    auto const input_cv = reinterpret_cast<cudf::column_view const *>(keys_vals_handle);
    JNI_ARG_CHECK(env, input_cv->type().id() == cudf::type_id::LIST,
                  "Input column is not a lists column.", 0);

    auto const lists_keys_vals = cudf::lists_column_view(*input_cv);
    auto const keys_vals = lists_keys_vals.child();
    JNI_ARG_CHECK(env, keys_vals.type().id() == cudf::type_id::STRUCT,
                  "Input column has child that is not a structs column.", 0);
    JNI_ARG_CHECK(env, keys_vals.num_children() == 2,
                  "Input column has child that does not have 2 children.", 0);

    return release_as_jlong(
        cudf::jni::lists_distinct_by_key(lists_keys_vals, cudf::default_stream_value));
  }
  CATCH_STD(env, 0);
}

JNIEXPORT jlong JNICALL Java_ai_rapids_cudf_ColumnView_listContains(JNIEnv *env, jclass,
                                                                    jlong column_view,
                                                                    jlong lookup_key) {
  JNI_NULL_CHECK(env, column_view, "column is null", 0);
  JNI_NULL_CHECK(env, lookup_key, "lookup scalar is null", 0);
  try {
    cudf::jni::auto_set_device(env);
    cudf::column_view *cv = reinterpret_cast<cudf::column_view *>(column_view);
    cudf::lists_column_view lcv(*cv);
    cudf::scalar *lookup_scalar = reinterpret_cast<cudf::scalar *>(lookup_key);
    return release_as_jlong(cudf::lists::contains(lcv, *lookup_scalar));
  }
  CATCH_STD(env, 0);
}

JNIEXPORT jlong JNICALL Java_ai_rapids_cudf_ColumnView_listContainsNulls(JNIEnv *env, jclass,
                                                                         jlong column_view) {
  JNI_NULL_CHECK(env, column_view, "column is null", 0);
  try {
    cudf::jni::auto_set_device(env);
    auto cv = reinterpret_cast<cudf::column_view *>(column_view);
    auto lcv = cudf::lists_column_view{*cv};
    return release_as_jlong(cudf::lists::contains_nulls(lcv));
  }
  CATCH_STD(env, 0);
}

JNIEXPORT jlong JNICALL Java_ai_rapids_cudf_ColumnView_listContainsColumn(JNIEnv *env, jclass,
                                                                          jlong column_view,
                                                                          jlong lookup_key_cv) {
  JNI_NULL_CHECK(env, column_view, "column is null", 0);
  JNI_NULL_CHECK(env, lookup_key_cv, "lookup column is null", 0);
  try {
    cudf::jni::auto_set_device(env);
    cudf::column_view *cv = reinterpret_cast<cudf::column_view *>(column_view);
    cudf::lists_column_view lcv(*cv);
    cudf::column_view *lookup_cv = reinterpret_cast<cudf::column_view *>(lookup_key_cv);
    return release_as_jlong(cudf::lists::contains(lcv, *lookup_cv));
  }
  CATCH_STD(env, 0);
}

JNIEXPORT jlong JNICALL Java_ai_rapids_cudf_ColumnView_listIndexOfScalar(JNIEnv *env, jclass,
                                                                         jlong column_view,
                                                                         jlong lookup_key,
                                                                         jboolean is_find_first) {
  JNI_NULL_CHECK(env, column_view, "column is null", 0);
  JNI_NULL_CHECK(env, lookup_key, "lookup scalar is null", 0);
  try {
    cudf::jni::auto_set_device(env);
    auto const cv = reinterpret_cast<cudf::column_view const *>(column_view);
    auto const lcv = cudf::lists_column_view{*cv};
    auto const lookup_key_scalar = reinterpret_cast<cudf::scalar const *>(lookup_key);
    auto const find_option = is_find_first ? cudf::lists::duplicate_find_option::FIND_FIRST :
                                             cudf::lists::duplicate_find_option::FIND_LAST;
    return release_as_jlong(cudf::lists::index_of(lcv, *lookup_key_scalar, find_option));
  }
  CATCH_STD(env, 0);
}

JNIEXPORT jlong JNICALL Java_ai_rapids_cudf_ColumnView_listIndexOfColumn(JNIEnv *env, jclass,
                                                                         jlong column_view,
                                                                         jlong lookup_keys,
                                                                         jboolean is_find_first) {
  JNI_NULL_CHECK(env, column_view, "column is null", 0);
  JNI_NULL_CHECK(env, lookup_keys, "lookup key column is null", 0);
  try {
    cudf::jni::auto_set_device(env);
    auto const cv = reinterpret_cast<cudf::column_view const *>(column_view);
    auto const lcv = cudf::lists_column_view{*cv};
    auto const lookup_key_column = reinterpret_cast<cudf::column_view const *>(lookup_keys);
    auto const find_option = is_find_first ? cudf::lists::duplicate_find_option::FIND_FIRST :
                                             cudf::lists::duplicate_find_option::FIND_LAST;
    return release_as_jlong(cudf::lists::index_of(lcv, *lookup_key_column, find_option));
  }
  CATCH_STD(env, 0);
}

JNIEXPORT jlong JNICALL Java_ai_rapids_cudf_ColumnView_listSortRows(JNIEnv *env, jclass,
                                                                    jlong column_view,
                                                                    jboolean is_descending,
                                                                    jboolean is_null_smallest) {
  JNI_NULL_CHECK(env, column_view, "column is null", 0);
  try {
    cudf::jni::auto_set_device(env);
    auto sort_order = is_descending ? cudf::order::DESCENDING : cudf::order::ASCENDING;
    auto null_order = is_null_smallest ? cudf::null_order::BEFORE : cudf::null_order::AFTER;
    auto *cv = reinterpret_cast<cudf::column_view *>(column_view);
    return release_as_jlong(
        cudf::lists::sort_lists(cudf::lists_column_view(*cv), sort_order, null_order));
  }
  CATCH_STD(env, 0);
}

JNIEXPORT jlong JNICALL Java_ai_rapids_cudf_ColumnView_generateListOffsets(JNIEnv *env, jclass,
                                                                           jlong handle) {
  JNI_NULL_CHECK(env, handle, "handle is null", 0)
  try {
    cudf::jni::auto_set_device(env);
    auto const cv = reinterpret_cast<cudf::column_view const *>(handle);
    return release_as_jlong(cudf::jni::generate_list_offsets(*cv));
  }
  CATCH_STD(env, 0);
}

JNIEXPORT jlongArray JNICALL Java_ai_rapids_cudf_ColumnView_stringSplit(JNIEnv *env, jclass,
                                                                        jlong input_handle,
                                                                        jstring pattern_obj,
                                                                        jint limit,
                                                                        jboolean split_by_regex) {
  JNI_NULL_CHECK(env, input_handle, "input_handle is null", 0);

  if (limit == 0 || limit == 1) {
    // Cannot achieve the results of splitting with limit == 0 or limit == 1.
    // This is because cudf operates on a different parameter (`max_split`) which is converted from
    // limit. When limit == 0 or limit == 1, max_split will be non-positive and will result in an
    // unlimited split.
    JNI_THROW_NEW(env, "java/lang/IllegalArgumentException",
                  "limit == 0 and limit == 1 are not supported", 0);
  }

  try {
    cudf::jni::auto_set_device(env);
    auto const input = reinterpret_cast<cudf::column_view *>(input_handle);
    auto const strs_input = cudf::strings_column_view{*input};

    auto const pattern_jstr = cudf::jni::native_jstring(env, pattern_obj);
    if (pattern_jstr.is_empty()) {
      // Java's split API produces different behaviors than cudf when splitting with empty
      // pattern.
      JNI_THROW_NEW(env, "java/lang/IllegalArgumentException", "Empty pattern is not supported", 0);
    }

    auto const pattern = std::string(pattern_jstr.get(), pattern_jstr.size_bytes());
    auto const max_split = limit > 1 ? limit - 1 : limit;
    auto result = split_by_regex ?
                      cudf::strings::split_re(strs_input, pattern, max_split) :
                      cudf::strings::split(strs_input, cudf::string_scalar{pattern}, max_split);
    return cudf::jni::convert_table_for_return(env, std::move(result));
  }
  CATCH_STD(env, 0);
}

JNIEXPORT jlong JNICALL Java_ai_rapids_cudf_ColumnView_stringSplitRecord(JNIEnv *env, jclass,
                                                                         jlong input_handle,
                                                                         jstring pattern_obj,
                                                                         jint limit,
                                                                         jboolean split_by_regex) {
  JNI_NULL_CHECK(env, input_handle, "input_handle is null", 0);

  if (limit == 0 || limit == 1) {
    // Cannot achieve the results of splitting with limit == 0 or limit == 1.
    // This is because cudf operates on a different parameter (`max_split`) which is converted from
    // limit. When limit == 0 or limit == 1, max_split will be non-positive and will result in an
    // unlimited split.
    JNI_THROW_NEW(env, "java/lang/IllegalArgumentException",
                  "limit == 0 and limit == 1 are not supported", 0);
  }

  try {
    cudf::jni::auto_set_device(env);
    auto const input = reinterpret_cast<cudf::column_view *>(input_handle);
    auto const strs_input = cudf::strings_column_view{*input};

    auto const pattern_jstr = cudf::jni::native_jstring(env, pattern_obj);
    if (pattern_jstr.is_empty()) {
      // Java's split API produces different behaviors than cudf when splitting with empty
      // pattern.
      JNI_THROW_NEW(env, "java/lang/IllegalArgumentException", "Empty pattern is not supported", 0);
    }

    auto const pattern = std::string(pattern_jstr.get(), pattern_jstr.size_bytes());
    auto const max_split = limit > 1 ? limit - 1 : limit;
    auto result =
        split_by_regex ?
            cudf::strings::split_record_re(strs_input, pattern, max_split) :
            cudf::strings::split_record(strs_input, cudf::string_scalar{pattern}, max_split);
    return release_as_jlong(result);
  }
  CATCH_STD(env, 0);
}

JNIEXPORT jlongArray JNICALL Java_ai_rapids_cudf_ColumnView_split(JNIEnv *env, jclass clazz,
                                                                  jlong input_column,
                                                                  jintArray split_indices) {
  JNI_NULL_CHECK(env, input_column, "native handle is null", 0);
  JNI_NULL_CHECK(env, split_indices, "split indices are null", 0);

  try {
    cudf::jni::auto_set_device(env);
    cudf::column_view *n_column = reinterpret_cast<cudf::column_view *>(input_column);
    cudf::jni::native_jintArray n_split_indices(env, split_indices);
    std::vector<cudf::size_type> indices(n_split_indices.begin(), n_split_indices.end());

    std::vector<cudf::column_view> result = cudf::split(*n_column, indices);
    cudf::jni::native_jlongArray n_result(env, result.size());

    std::transform(result.begin(), result.end(), n_result.begin(),
                   [](cudf::column_view const &result_col) {
                     return ptr_as_jlong(new cudf::column_view{result_col});
                   });

    return n_result.get_jArray();
  }
  CATCH_STD(env, NULL);
}

JNIEXPORT jlong JNICALL Java_ai_rapids_cudf_ColumnView_countElements(JNIEnv *env, jclass clazz,
                                                                     jlong view_handle) {
  JNI_NULL_CHECK(env, view_handle, "input column is null", 0);
  try {
    cudf::jni::auto_set_device(env);
    cudf::column_view *n_column = reinterpret_cast<cudf::column_view *>(view_handle);
    return release_as_jlong(cudf::lists::count_elements(cudf::lists_column_view(*n_column)));
  }
  CATCH_STD(env, 0);
}

JNIEXPORT jlong JNICALL Java_ai_rapids_cudf_ColumnView_charLengths(JNIEnv *env, jclass clazz,
                                                                   jlong view_handle) {
  JNI_NULL_CHECK(env, view_handle, "input column is null", 0);
  try {
    cudf::jni::auto_set_device(env);
    cudf::column_view *n_column = reinterpret_cast<cudf::column_view *>(view_handle);
    return release_as_jlong(cudf::strings::count_characters(cudf::strings_column_view(*n_column)));
  }
  CATCH_STD(env, 0);
}

JNIEXPORT jlong JNICALL Java_ai_rapids_cudf_ColumnView_byteCount(JNIEnv *env, jclass clazz,
                                                                 jlong view_handle) {
  JNI_NULL_CHECK(env, view_handle, "input column is null", 0);
  try {
    cudf::jni::auto_set_device(env);
    cudf::column_view *n_column = reinterpret_cast<cudf::column_view *>(view_handle);
    return release_as_jlong(cudf::strings::count_bytes(cudf::strings_column_view(*n_column)));
  }
  CATCH_STD(env, 0);
}

JNIEXPORT jlong JNICALL Java_ai_rapids_cudf_ColumnView_findAndReplaceAll(JNIEnv *env, jclass clazz,
                                                                         jlong old_values_handle,
                                                                         jlong new_values_handle,
                                                                         jlong input_handle) {
  JNI_NULL_CHECK(env, old_values_handle, "values column is null", 0);
  JNI_NULL_CHECK(env, new_values_handle, "replace column is null", 0);
  JNI_NULL_CHECK(env, input_handle, "input column is null", 0);

  using cudf::column;
  using cudf::column_view;

  try {
    cudf::jni::auto_set_device(env);
    column_view *input_column = reinterpret_cast<column_view *>(input_handle);
    column_view *old_values_column = reinterpret_cast<column_view *>(old_values_handle);
    column_view *new_values_column = reinterpret_cast<column_view *>(new_values_handle);
    return release_as_jlong(
        cudf::find_and_replace_all(*input_column, *old_values_column, *new_values_column));
  }
  CATCH_STD(env, 0);
}

JNIEXPORT jlong JNICALL Java_ai_rapids_cudf_ColumnView_isNullNative(JNIEnv *env, jclass,
                                                                    jlong handle) {
  JNI_NULL_CHECK(env, handle, "input column is null", 0);
  try {
    cudf::jni::auto_set_device(env);
    const cudf::column_view *input = reinterpret_cast<cudf::column_view *>(handle);
    return release_as_jlong(cudf::is_null(*input));
  }
  CATCH_STD(env, 0);
}

JNIEXPORT jlong JNICALL Java_ai_rapids_cudf_ColumnView_isNotNullNative(JNIEnv *env, jclass,
                                                                       jlong handle) {
  JNI_NULL_CHECK(env, handle, "input column is null", 0);
  try {
    cudf::jni::auto_set_device(env);
    const cudf::column_view *input = reinterpret_cast<cudf::column_view *>(handle);
    return release_as_jlong(cudf::is_valid(*input));
  }
  CATCH_STD(env, 0);
}

JNIEXPORT jlong JNICALL Java_ai_rapids_cudf_ColumnView_isNanNative(JNIEnv *env, jclass,
                                                                   jlong handle) {
  JNI_NULL_CHECK(env, handle, "input column is null", 0);
  try {
    cudf::jni::auto_set_device(env);
    const cudf::column_view *input = reinterpret_cast<cudf::column_view *>(handle);
    return release_as_jlong(cudf::is_nan(*input));
  }
  CATCH_STD(env, 0);
}

JNIEXPORT jlong JNICALL Java_ai_rapids_cudf_ColumnView_isNotNanNative(JNIEnv *env, jclass,
                                                                      jlong handle) {
  JNI_NULL_CHECK(env, handle, "input column is null", 0);
  try {
    cudf::jni::auto_set_device(env);
    const cudf::column_view *input = reinterpret_cast<cudf::column_view *>(handle);
    return release_as_jlong(cudf::is_not_nan(*input));
  }
  CATCH_STD(env, 0);
}

JNIEXPORT jlong JNICALL Java_ai_rapids_cudf_ColumnView_unaryOperation(JNIEnv *env, jclass,
                                                                      jlong input_ptr,
                                                                      jint int_op) {
  JNI_NULL_CHECK(env, input_ptr, "input is null", 0);
  try {
    cudf::jni::auto_set_device(env);
    cudf::column_view *input = reinterpret_cast<cudf::column_view *>(input_ptr);
    cudf::unary_operator op = static_cast<cudf::unary_operator>(int_op);
    return release_as_jlong(cudf::unary_operation(*input, op));
  }
  CATCH_STD(env, 0);
}

JNIEXPORT jlong JNICALL Java_ai_rapids_cudf_ColumnView_round(JNIEnv *env, jclass, jlong input_ptr,
                                                             jint decimal_places,
                                                             jint rounding_method) {
  JNI_NULL_CHECK(env, input_ptr, "input is null", 0);
  try {
    cudf::jni::auto_set_device(env);
    cudf::column_view *input = reinterpret_cast<cudf::column_view *>(input_ptr);
    cudf::rounding_method method = static_cast<cudf::rounding_method>(rounding_method);
    return release_as_jlong(cudf::round(*input, decimal_places, method));
  }
  CATCH_STD(env, 0);
}

JNIEXPORT jlong JNICALL Java_ai_rapids_cudf_ColumnView_year(JNIEnv *env, jclass, jlong input_ptr) {
  JNI_NULL_CHECK(env, input_ptr, "input is null", 0);
  try {
    cudf::jni::auto_set_device(env);
    const cudf::column_view *input = reinterpret_cast<cudf::column_view *>(input_ptr);
    return release_as_jlong(cudf::datetime::extract_year(*input));
  }
  CATCH_STD(env, 0);
}

JNIEXPORT jlong JNICALL Java_ai_rapids_cudf_ColumnView_month(JNIEnv *env, jclass, jlong input_ptr) {
  JNI_NULL_CHECK(env, input_ptr, "input is null", 0);
  try {
    cudf::jni::auto_set_device(env);
    const cudf::column_view *input = reinterpret_cast<cudf::column_view *>(input_ptr);
    return release_as_jlong(cudf::datetime::extract_month(*input));
  }
  CATCH_STD(env, 0);
}

JNIEXPORT jlong JNICALL Java_ai_rapids_cudf_ColumnView_day(JNIEnv *env, jclass, jlong input_ptr) {
  JNI_NULL_CHECK(env, input_ptr, "input is null", 0);
  try {
    cudf::jni::auto_set_device(env);
    const cudf::column_view *input = reinterpret_cast<cudf::column_view *>(input_ptr);
    return release_as_jlong(cudf::datetime::extract_day(*input));
  }
  CATCH_STD(env, 0);
}

JNIEXPORT jlong JNICALL Java_ai_rapids_cudf_ColumnView_hour(JNIEnv *env, jclass, jlong input_ptr) {
  JNI_NULL_CHECK(env, input_ptr, "input is null", 0);
  try {
    cudf::jni::auto_set_device(env);
    const cudf::column_view *input = reinterpret_cast<cudf::column_view *>(input_ptr);
    return release_as_jlong(cudf::datetime::extract_hour(*input));
  }
  CATCH_STD(env, 0);
}

JNIEXPORT jlong JNICALL Java_ai_rapids_cudf_ColumnView_minute(JNIEnv *env, jclass,
                                                              jlong input_ptr) {
  JNI_NULL_CHECK(env, input_ptr, "input is null", 0);
  try {
    cudf::jni::auto_set_device(env);
    const cudf::column_view *input = reinterpret_cast<cudf::column_view *>(input_ptr);
    return release_as_jlong(cudf::datetime::extract_minute(*input));
  }
  CATCH_STD(env, 0);
}

JNIEXPORT jlong JNICALL Java_ai_rapids_cudf_ColumnView_second(JNIEnv *env, jclass,
                                                              jlong input_ptr) {
  JNI_NULL_CHECK(env, input_ptr, "input is null", 0);
  try {
    cudf::jni::auto_set_device(env);
    const cudf::column_view *input = reinterpret_cast<cudf::column_view *>(input_ptr);
    return release_as_jlong(cudf::datetime::extract_second(*input));
  }
  CATCH_STD(env, 0);
}

JNIEXPORT jlong JNICALL Java_ai_rapids_cudf_ColumnView_weekDay(JNIEnv *env, jclass,
                                                               jlong input_ptr) {
  JNI_NULL_CHECK(env, input_ptr, "input is null", 0);
  try {
    cudf::jni::auto_set_device(env);
    const cudf::column_view *input = reinterpret_cast<cudf::column_view *>(input_ptr);
    return release_as_jlong(cudf::datetime::extract_weekday(*input));
  }
  CATCH_STD(env, 0);
}

JNIEXPORT jlong JNICALL Java_ai_rapids_cudf_ColumnView_lastDayOfMonth(JNIEnv *env, jclass,
                                                                      jlong input_ptr) {
  JNI_NULL_CHECK(env, input_ptr, "input is null", 0);
  try {
    cudf::jni::auto_set_device(env);
    const cudf::column_view *input = reinterpret_cast<cudf::column_view *>(input_ptr);
    return release_as_jlong(cudf::datetime::last_day_of_month(*input));
  }
  CATCH_STD(env, 0);
}

JNIEXPORT jlong JNICALL Java_ai_rapids_cudf_ColumnView_dayOfYear(JNIEnv *env, jclass,
                                                                 jlong input_ptr) {
  JNI_NULL_CHECK(env, input_ptr, "input is null", 0);
  try {
    cudf::jni::auto_set_device(env);
    const cudf::column_view *input = reinterpret_cast<cudf::column_view *>(input_ptr);
    return release_as_jlong(cudf::datetime::day_of_year(*input));
  }
  CATCH_STD(env, 0);
}

JNIEXPORT jlong JNICALL Java_ai_rapids_cudf_ColumnView_quarterOfYear(JNIEnv *env, jclass,
                                                                     jlong input_ptr) {
  JNI_NULL_CHECK(env, input_ptr, "input is null", 0);
  try {
    cudf::jni::auto_set_device(env);
    const cudf::column_view *input = reinterpret_cast<cudf::column_view *>(input_ptr);
    return release_as_jlong(cudf::datetime::extract_quarter(*input));
  }
  CATCH_STD(env, 0);
}

JNIEXPORT jlong JNICALL Java_ai_rapids_cudf_ColumnView_addCalendricalMonths(JNIEnv *env, jclass,
                                                                            jlong ts_ptr,
                                                                            jlong months_ptr) {
  JNI_NULL_CHECK(env, ts_ptr, "ts is null", 0);
  JNI_NULL_CHECK(env, months_ptr, "months is null", 0);
  try {
    cudf::jni::auto_set_device(env);
    const cudf::column_view *ts = reinterpret_cast<cudf::column_view *>(ts_ptr);
    const cudf::column_view *months = reinterpret_cast<cudf::column_view *>(months_ptr);
    return release_as_jlong(cudf::datetime::add_calendrical_months(*ts, *months));
  }
  CATCH_STD(env, 0);
}

JNIEXPORT jlong JNICALL Java_ai_rapids_cudf_ColumnView_isLeapYear(JNIEnv *env, jclass,
                                                                  jlong input_ptr) {
  JNI_NULL_CHECK(env, input_ptr, "input is null", 0);
  try {
    cudf::jni::auto_set_device(env);
    const cudf::column_view *input = reinterpret_cast<cudf::column_view *>(input_ptr);
    return release_as_jlong(cudf::datetime::is_leap_year(*input));
  }
  CATCH_STD(env, 0);
}

JNIEXPORT jlong JNICALL Java_ai_rapids_cudf_ColumnView_castTo(JNIEnv *env, jclass, jlong handle,
                                                              jint type, jint scale) {
  JNI_NULL_CHECK(env, handle, "native handle is null", 0);
  try {
    cudf::jni::auto_set_device(env);
    cudf::column_view *column = reinterpret_cast<cudf::column_view *>(handle);
    cudf::data_type n_data_type = cudf::jni::make_data_type(type, scale);
    if (n_data_type == column->type()) {
      return ptr_as_jlong(new cudf::column(*column));
    }
    if (n_data_type.id() == cudf::type_id::STRING) {
      switch (column->type().id()) {
        case cudf::type_id::BOOL8: return release_as_jlong(cudf::strings::from_booleans(*column));
        case cudf::type_id::FLOAT32:
        case cudf::type_id::FLOAT64: return release_as_jlong(cudf::strings::from_floats(*column));
        case cudf::type_id::INT8:
        case cudf::type_id::UINT8:
        case cudf::type_id::INT16:
        case cudf::type_id::UINT16:
        case cudf::type_id::INT32:
        case cudf::type_id::UINT32:
        case cudf::type_id::INT64:
        case cudf::type_id::UINT64: return release_as_jlong(cudf::strings::from_integers(*column));
        case cudf::type_id::DECIMAL32:
        case cudf::type_id::DECIMAL64:
        case cudf::type_id::DECIMAL128:
          return release_as_jlong(cudf::strings::from_fixed_point(*column));
        default: JNI_THROW_NEW(env, "java/lang/IllegalArgumentException", "Invalid data type", 0);
      }
    } else if (column->type().id() == cudf::type_id::STRING) {
      switch (n_data_type.id()) {
        case cudf::type_id::BOOL8: return release_as_jlong(cudf::strings::to_booleans(*column));
        case cudf::type_id::FLOAT32:
        case cudf::type_id::FLOAT64:
          return release_as_jlong(cudf::strings::to_floats(*column, n_data_type));
        case cudf::type_id::INT8:
        case cudf::type_id::UINT8:
        case cudf::type_id::INT16:
        case cudf::type_id::UINT16:
        case cudf::type_id::INT32:
        case cudf::type_id::UINT32:
        case cudf::type_id::INT64:
        case cudf::type_id::UINT64:
          return release_as_jlong(cudf::strings::to_integers(*column, n_data_type));
        case cudf::type_id::DECIMAL32:
        case cudf::type_id::DECIMAL64:
        case cudf::type_id::DECIMAL128:
          return release_as_jlong(cudf::strings::to_fixed_point(*column, n_data_type));
        default: JNI_THROW_NEW(env, "java/lang/IllegalArgumentException", "Invalid data type", 0);
      }
    } else if (cudf::is_timestamp(n_data_type) && cudf::is_numeric(column->type())) {
      // This is a temporary workaround to allow Java to cast from integral types into a timestamp
      // without forcing an intermediate duration column to be manifested.  Ultimately this style of
      // "reinterpret" casting will be supported via https://github.com/rapidsai/cudf/pull/5358
      if (n_data_type.id() == cudf::type_id::TIMESTAMP_DAYS) {
        if (column->type().id() != cudf::type_id::INT32) {
          JNI_THROW_NEW(env, "java/lang/IllegalArgumentException",
                        "Numeric cast to TIMESTAMP_DAYS requires INT32", 0);
        }
      } else {
        if (column->type().id() != cudf::type_id::INT64) {
          JNI_THROW_NEW(env, "java/lang/IllegalArgumentException",
                        "Numeric cast to non-day timestamp requires INT64", 0);
        }
      }
      cudf::data_type duration_type = cudf::jni::timestamp_to_duration(n_data_type);
      cudf::column_view duration_view = cudf::column_view(
          duration_type, column->size(), column->head(), column->null_mask(), column->null_count());
      return release_as_jlong(cudf::cast(duration_view, n_data_type));
    } else if (cudf::is_timestamp(column->type()) && cudf::is_numeric(n_data_type)) {
      // This is a temporary workaround to allow Java to cast from timestamp types to integral types
      // without forcing an intermediate duration column to be manifested.  Ultimately this style of
      // "reinterpret" casting will be supported via https://github.com/rapidsai/cudf/pull/5358
      cudf::data_type duration_type = cudf::jni::timestamp_to_duration(column->type());
      cudf::column_view duration_view = cudf::column_view(
          duration_type, column->size(), column->head(), column->null_mask(), column->null_count());
      return release_as_jlong(cudf::cast(duration_view, n_data_type));
    } else {
      return release_as_jlong(cudf::cast(*column, n_data_type));
    }
  }
  CATCH_STD(env, 0);
}

JNIEXPORT jlong JNICALL Java_ai_rapids_cudf_ColumnView_bitCastTo(JNIEnv *env, jclass, jlong handle,
                                                                 jint type, jint scale) {
  JNI_NULL_CHECK(env, handle, "native handle is null", 0);
  try {
    cudf::jni::auto_set_device(env);
    cudf::column_view *column = reinterpret_cast<cudf::column_view *>(handle);
    cudf::data_type n_data_type = cudf::jni::make_data_type(type, scale);
    return ptr_as_jlong(new cudf::column_view{cudf::bit_cast(*column, n_data_type)});
  }
  CATCH_STD(env, 0);
}

JNIEXPORT jlong JNICALL Java_ai_rapids_cudf_ColumnView_byteListCast(JNIEnv *env, jobject j_object,
                                                                    jlong handle,
                                                                    jboolean endianness_config) {
  JNI_NULL_CHECK(env, handle, "native handle is null", 0);
  try {
    cudf::jni::auto_set_device(env);
    cudf::column_view *column = reinterpret_cast<cudf::column_view *>(handle);
    cudf::flip_endianness config(static_cast<cudf::flip_endianness>(endianness_config));
    return release_as_jlong(byte_cast(*column, config));
  }
  CATCH_STD(env, 0);
}

JNIEXPORT jlong JNICALL Java_ai_rapids_cudf_ColumnView_stringTimestampToTimestamp(
    JNIEnv *env, jobject j_object, jlong handle, jint time_unit, jstring formatObj) {
  JNI_NULL_CHECK(env, handle, "column is null", 0);
  JNI_NULL_CHECK(env, formatObj, "format is null", 0);

  try {
    cudf::jni::auto_set_device(env);
    cudf::jni::native_jstring format(env, formatObj);
    cudf::column_view *column = reinterpret_cast<cudf::column_view *>(handle);
    cudf::strings_column_view strings_column(*column);

    return release_as_jlong(cudf::strings::to_timestamps(
        strings_column, cudf::data_type(static_cast<cudf::type_id>(time_unit)), format.get()));
  }
  CATCH_STD(env, 0);
}

JNIEXPORT jlong JNICALL Java_ai_rapids_cudf_ColumnView_isTimestamp(JNIEnv *env, jclass,
                                                                   jlong handle,
                                                                   jstring formatObj) {
  JNI_NULL_CHECK(env, handle, "column is null", 0);
  JNI_NULL_CHECK(env, formatObj, "format is null", 0);

  try {
    cudf::jni::auto_set_device(env);
    cudf::jni::native_jstring format(env, formatObj);
    cudf::column_view *column = reinterpret_cast<cudf::column_view *>(handle);
    cudf::strings_column_view strings_column(*column);
    return release_as_jlong(cudf::strings::is_timestamp(strings_column, format.get()));
  }
  CATCH_STD(env, 0);
}

JNIEXPORT jlong JNICALL Java_ai_rapids_cudf_ColumnView_timestampToStringTimestamp(
    JNIEnv *env, jobject j_object, jlong handle, jstring j_format) {
  JNI_NULL_CHECK(env, handle, "column is null", 0);
  JNI_NULL_CHECK(env, j_format, "format is null", 0);

  try {
    cudf::jni::auto_set_device(env);
    cudf::jni::native_jstring format(env, j_format);
    cudf::column_view *column = reinterpret_cast<cudf::column_view *>(handle);
    return release_as_jlong(cudf::strings::from_timestamps(*column, format.get()));
  }
  CATCH_STD(env, 0);
}

JNIEXPORT jboolean JNICALL Java_ai_rapids_cudf_ColumnView_containsScalar(JNIEnv *env,
                                                                         jobject j_object,
                                                                         jlong j_view_handle,
                                                                         jlong j_scalar_handle) {
  JNI_NULL_CHECK(env, j_view_handle, "haystack vector is null", false);
  JNI_NULL_CHECK(env, j_scalar_handle, "scalar needle is null", false);
  try {
    cudf::jni::auto_set_device(env);
    cudf::column_view *column_view = reinterpret_cast<cudf::column_view *>(j_view_handle);
    cudf::scalar *scalar = reinterpret_cast<cudf::scalar *>(j_scalar_handle);

    return cudf::contains(*column_view, *scalar);
  }
  CATCH_STD(env, 0);
}

JNIEXPORT jlong JNICALL Java_ai_rapids_cudf_ColumnView_containsVector(JNIEnv *env, jobject j_object,
                                                                      jlong j_values_handle,
                                                                      jlong j_search_space_handle) {
  JNI_NULL_CHECK(env, j_values_handle, "values vector is null", false);
  JNI_NULL_CHECK(env, j_search_space_handle, "search_space vector is null", false);
  try {
    cudf::jni::auto_set_device(env);
    auto const search_space_ptr =
        reinterpret_cast<cudf::column_view const *>(j_search_space_handle);
    auto const values_ptr = reinterpret_cast<cudf::column_view const *>(j_values_handle);

    // The C++ API `cudf::contains` requires that the search space is the first parameter.
    return release_as_jlong(cudf::contains(*search_space_ptr, *values_ptr));
  }
  CATCH_STD(env, 0);
}

JNIEXPORT jlong JNICALL Java_ai_rapids_cudf_ColumnView_transform(JNIEnv *env, jobject j_object,
                                                                 jlong handle, jstring j_udf,
                                                                 jboolean j_is_ptx) {
  try {
    cudf::jni::auto_set_device(env);
    cudf::column_view *column = reinterpret_cast<cudf::column_view *>(handle);
    cudf::jni::native_jstring n_j_udf(env, j_udf);
    std::string n_udf(n_j_udf.get());
    return release_as_jlong(
        cudf::transform(*column, n_udf, cudf::data_type(cudf::type_id::INT32), j_is_ptx));
  }
  CATCH_STD(env, 0);
}

JNIEXPORT jlong JNICALL Java_ai_rapids_cudf_ColumnView_stringStartWith(JNIEnv *env,
                                                                       jobject j_object,
                                                                       jlong j_view_handle,
                                                                       jlong comp_string) {
  JNI_NULL_CHECK(env, j_view_handle, "column is null", false);
  JNI_NULL_CHECK(env, comp_string, "comparison string scalar is null", false);

  try {
    cudf::jni::auto_set_device(env);
    cudf::column_view *column_view = reinterpret_cast<cudf::column_view *>(j_view_handle);
    cudf::strings_column_view strings_column(*column_view);
    cudf::string_scalar *comp_scalar = reinterpret_cast<cudf::string_scalar *>(comp_string);
    return release_as_jlong(cudf::strings::starts_with(strings_column, *comp_scalar));
  }
  CATCH_STD(env, 0);
}

JNIEXPORT jlong JNICALL Java_ai_rapids_cudf_ColumnView_stringEndWith(JNIEnv *env, jobject j_object,
                                                                     jlong j_view_handle,
                                                                     jlong comp_string) {
  JNI_NULL_CHECK(env, j_view_handle, "column is null", false);
  JNI_NULL_CHECK(env, comp_string, "comparison string scalar is null", false);

  try {
    cudf::jni::auto_set_device(env);
    cudf::column_view *column_view = reinterpret_cast<cudf::column_view *>(j_view_handle);
    cudf::strings_column_view strings_column(*column_view);
    cudf::string_scalar *comp_scalar = reinterpret_cast<cudf::string_scalar *>(comp_string);
    return release_as_jlong(cudf::strings::ends_with(strings_column, *comp_scalar));
  }
  CATCH_STD(env, 0);
}

JNIEXPORT jlong JNICALL Java_ai_rapids_cudf_ColumnView_stringContains(JNIEnv *env, jobject j_object,
                                                                      jlong j_view_handle,
                                                                      jlong comp_string) {
  JNI_NULL_CHECK(env, j_view_handle, "column is null", false);
  JNI_NULL_CHECK(env, comp_string, "comparison string scalar is null", false);

  try {
    cudf::jni::auto_set_device(env);
    cudf::column_view *column_view = reinterpret_cast<cudf::column_view *>(j_view_handle);
    cudf::strings_column_view strings_column(*column_view);
    cudf::string_scalar *comp_scalar = reinterpret_cast<cudf::string_scalar *>(comp_string);
    return release_as_jlong(cudf::strings::contains(strings_column, *comp_scalar));
  }
  CATCH_STD(env, 0);
}

JNIEXPORT jlong JNICALL Java_ai_rapids_cudf_ColumnView_matchesRe(JNIEnv *env, jobject j_object,
                                                                 jlong j_view_handle,
                                                                 jstring patternObj) {
  JNI_NULL_CHECK(env, j_view_handle, "column is null", false);
  JNI_NULL_CHECK(env, patternObj, "pattern is null", false);

  try {
    cudf::jni::auto_set_device(env);
    cudf::column_view *column_view = reinterpret_cast<cudf::column_view *>(j_view_handle);
    cudf::strings_column_view strings_column(*column_view);
    cudf::jni::native_jstring pattern(env, patternObj);
    return release_as_jlong(cudf::strings::matches_re(strings_column, pattern.get()));
  }
  CATCH_STD(env, 0);
}

JNIEXPORT jlong JNICALL Java_ai_rapids_cudf_ColumnView_containsRe(JNIEnv *env, jobject j_object,
                                                                  jlong j_view_handle,
                                                                  jstring patternObj) {
  JNI_NULL_CHECK(env, j_view_handle, "column is null", false);
  JNI_NULL_CHECK(env, patternObj, "pattern is null", false);

  try {
    cudf::jni::auto_set_device(env);
    cudf::column_view *column_view = reinterpret_cast<cudf::column_view *>(j_view_handle);
    cudf::strings_column_view strings_column(*column_view);
    cudf::jni::native_jstring pattern(env, patternObj);
    return release_as_jlong(cudf::strings::contains_re(strings_column, pattern.get()));
  }
  CATCH_STD(env, 0);
}

JNIEXPORT jlong JNICALL Java_ai_rapids_cudf_ColumnView_binaryOpVV(JNIEnv *env, jclass,
                                                                  jlong lhs_view, jlong rhs_view,
                                                                  jint int_op, jint out_dtype,
                                                                  jint scale) {
  JNI_NULL_CHECK(env, lhs_view, "lhs is null", 0);
  JNI_NULL_CHECK(env, rhs_view, "rhs is null", 0);
  try {
    cudf::jni::auto_set_device(env);
    auto lhs = reinterpret_cast<cudf::column_view *>(lhs_view);
    auto rhs = reinterpret_cast<cudf::column_view *>(rhs_view);
    cudf::data_type n_data_type = cudf::jni::make_data_type(out_dtype, scale);
    cudf::binary_operator op = static_cast<cudf::binary_operator>(int_op);

    if (lhs->type().id() == cudf::type_id::STRUCT) {
      auto [new_mask, null_count] = cudf::bitmask_and(cudf::table_view{{*lhs, *rhs}});
      auto out = make_fixed_width_column(n_data_type, lhs->size(), std::move(new_mask), null_count);
      auto out_view = out->mutable_view();
      cudf::binops::compiled::detail::apply_sorting_struct_binary_op(out_view, *lhs, *rhs, false,
                                                                     false, op);
      return release_as_jlong(out);
    }

    return release_as_jlong(cudf::binary_operation(*lhs, *rhs, op, n_data_type));
  }
  CATCH_STD(env, 0);
}

JNIEXPORT jint JNICALL Java_ai_rapids_cudf_ColumnView_fixedPointOutputScale(JNIEnv *env, jclass,
                                                                            jint int_op,
                                                                            jint lhs_scale,
                                                                            jint rhs_scale) {
  try {
    // we just return the scale as the types will be the same as the lhs input
    return cudf::binary_operation_fixed_point_scale(static_cast<cudf::binary_operator>(int_op),
                                                    lhs_scale, rhs_scale);
  }
  CATCH_STD(env, 0);
}

JNIEXPORT jlong JNICALL Java_ai_rapids_cudf_ColumnView_binaryOpVS(JNIEnv *env, jclass,
                                                                  jlong lhs_view, jlong rhs_ptr,
                                                                  jint int_op, jint out_dtype,
                                                                  jint scale) {
  JNI_NULL_CHECK(env, lhs_view, "lhs is null", 0);
  JNI_NULL_CHECK(env, rhs_ptr, "rhs is null", 0);
  try {
    cudf::jni::auto_set_device(env);
    auto lhs = reinterpret_cast<cudf::column_view *>(lhs_view);
    cudf::scalar *rhs = reinterpret_cast<cudf::scalar *>(rhs_ptr);
    cudf::data_type n_data_type = cudf::jni::make_data_type(out_dtype, scale);
    cudf::binary_operator op = static_cast<cudf::binary_operator>(int_op);

    if (lhs->type().id() == cudf::type_id::STRUCT) {
      auto [new_mask, new_null_count] = cudf::binops::scalar_col_valid_mask_and(*lhs, *rhs);
      auto out =
          make_fixed_width_column(n_data_type, lhs->size(), std::move(new_mask), new_null_count);
      auto rhsv = cudf::make_column_from_scalar(*rhs, 1);
      auto out_view = out->mutable_view();
      cudf::binops::compiled::detail::apply_sorting_struct_binary_op(out_view, *lhs, rhsv->view(),
                                                                     false, true, op);
      return release_as_jlong(out);
    }

    return release_as_jlong(cudf::binary_operation(*lhs, *rhs, op, n_data_type));
  }
  CATCH_STD(env, 0);
}

JNIEXPORT jlong JNICALL Java_ai_rapids_cudf_ColumnView_substring(JNIEnv *env, jclass,
                                                                 jlong column_view, jint start,
                                                                 jint end) {
  JNI_NULL_CHECK(env, column_view, "column is null", 0);
  try {
    cudf::jni::auto_set_device(env);
    cudf::column_view *cv = reinterpret_cast<cudf::column_view *>(column_view);
    cudf::strings_column_view scv(*cv);
    return release_as_jlong((end == -1 ? cudf::strings::slice_strings(scv, start) :
                                         cudf::strings::slice_strings(scv, start, end)));
  }
  CATCH_STD(env, 0);
}

JNIEXPORT jlong JNICALL Java_ai_rapids_cudf_ColumnView_substringColumn(JNIEnv *env, jclass,
                                                                       jlong column_view,
                                                                       jlong start_column,
                                                                       jlong end_column) {
  JNI_NULL_CHECK(env, column_view, "column is null", 0);
  JNI_NULL_CHECK(env, start_column, "column is null", 0);
  JNI_NULL_CHECK(env, end_column, "column is null", 0);
  try {
    cudf::jni::auto_set_device(env);
    cudf::column_view *cv = reinterpret_cast<cudf::column_view *>(column_view);
    cudf::strings_column_view scv(*cv);
    cudf::column_view *sc = reinterpret_cast<cudf::column_view *>(start_column);
    cudf::column_view *ec = reinterpret_cast<cudf::column_view *>(end_column);
    return release_as_jlong(cudf::strings::slice_strings(scv, *sc, *ec));
  }
  CATCH_STD(env, 0);
}

JNIEXPORT jlong JNICALL Java_ai_rapids_cudf_ColumnView_substringLocate(JNIEnv *env, jclass,
                                                                       jlong column_view,
                                                                       jlong substring, jint start,
                                                                       jint end) {
  JNI_NULL_CHECK(env, column_view, "column is null", 0);
  JNI_NULL_CHECK(env, substring, "target string scalar is null", 0);
  try {
    cudf::jni::auto_set_device(env);
    cudf::column_view *cv = reinterpret_cast<cudf::column_view *>(column_view);
    cudf::strings_column_view scv(*cv);
    cudf::string_scalar *ss_scalar = reinterpret_cast<cudf::string_scalar *>(substring);
    return release_as_jlong(cudf::strings::find(scv, *ss_scalar, start, end));
  }
  CATCH_STD(env, 0);
}

JNIEXPORT jlong JNICALL Java_ai_rapids_cudf_ColumnView_stringReplace(JNIEnv *env, jclass,
                                                                     jlong column_view,
                                                                     jlong target, jlong replace) {
  JNI_NULL_CHECK(env, column_view, "column is null", 0);
  JNI_NULL_CHECK(env, target, "target string scalar is null", 0);
  JNI_NULL_CHECK(env, replace, "replace string scalar is null", 0);
  try {
    cudf::jni::auto_set_device(env);
    cudf::column_view *cv = reinterpret_cast<cudf::column_view *>(column_view);
    cudf::strings_column_view scv(*cv);
    cudf::string_scalar *ss_target = reinterpret_cast<cudf::string_scalar *>(target);
    cudf::string_scalar *ss_replace = reinterpret_cast<cudf::string_scalar *>(replace);
    return release_as_jlong(cudf::strings::replace(scv, *ss_target, *ss_replace));
  }
  CATCH_STD(env, 0);
}

JNIEXPORT jlong JNICALL Java_ai_rapids_cudf_ColumnView_mapLookupForKeys(JNIEnv *env, jclass,
                                                                        jlong map_column_view,
                                                                        jlong lookup_keys) {
  JNI_NULL_CHECK(env, map_column_view, "column is null", 0);
  JNI_NULL_CHECK(env, lookup_keys, "lookup key is null", 0);
  try {
    cudf::jni::auto_set_device(env);
    auto const *cv = reinterpret_cast<cudf::column_view *>(map_column_view);
    auto const *column_keys = reinterpret_cast<cudf::column_view *>(lookup_keys);
    auto const maps_view = cudf::jni::maps_column_view{*cv};
    return release_as_jlong(maps_view.get_values_for(*column_keys));
  }
  CATCH_STD(env, 0);
}

JNIEXPORT jlong JNICALL Java_ai_rapids_cudf_ColumnView_mapLookup(JNIEnv *env, jclass,
                                                                 jlong map_column_view,
                                                                 jlong lookup_key) {
  JNI_NULL_CHECK(env, map_column_view, "column is null", 0);
  JNI_NULL_CHECK(env, lookup_key, "lookup key is null", 0);
  try {
    cudf::jni::auto_set_device(env);
    auto const *cv = reinterpret_cast<cudf::column_view *>(map_column_view);
    auto const *scalar_key = reinterpret_cast<cudf::scalar *>(lookup_key);
    auto const maps_view = cudf::jni::maps_column_view{*cv};
    return release_as_jlong(maps_view.get_values_for(*scalar_key));
  }
  CATCH_STD(env, 0);
}

JNIEXPORT jlong JNICALL Java_ai_rapids_cudf_ColumnView_mapContainsKeys(JNIEnv *env, jclass,
                                                                       jlong map_column_view,
                                                                       jlong lookup_keys) {
  JNI_NULL_CHECK(env, map_column_view, "column is null", 0);
  JNI_NULL_CHECK(env, lookup_keys, "lookup key is null", 0);
  try {
    cudf::jni::auto_set_device(env);
    auto const *cv = reinterpret_cast<cudf::column_view *>(map_column_view);
    auto const *column_key = reinterpret_cast<cudf::column_view *>(lookup_keys);
    auto const maps_view = cudf::jni::maps_column_view{*cv};
    return release_as_jlong(maps_view.contains(*column_key));
  }
  CATCH_STD(env, 0);
}

JNIEXPORT jlong JNICALL Java_ai_rapids_cudf_ColumnView_mapContains(JNIEnv *env, jclass,
                                                                   jlong map_column_view,
                                                                   jlong lookup_key) {
  JNI_NULL_CHECK(env, map_column_view, "column is null", 0);
  JNI_NULL_CHECK(env, lookup_key, "lookup key is null", 0);
  try {
    cudf::jni::auto_set_device(env);
    auto const *cv = reinterpret_cast<cudf::column_view *>(map_column_view);
    auto const *scalar_key = reinterpret_cast<cudf::scalar *>(lookup_key);
    auto const maps_view = cudf::jni::maps_column_view{*cv};
    return release_as_jlong(maps_view.contains(*scalar_key));
  }
  CATCH_STD(env, 0);
}

JNIEXPORT jlong JNICALL Java_ai_rapids_cudf_ColumnView_replaceRegex(JNIEnv *env, jclass,
                                                                    jlong j_column_view,
                                                                    jstring j_pattern, jlong j_repl,
                                                                    jlong j_maxrepl) {

  JNI_NULL_CHECK(env, j_column_view, "column is null", 0);
  JNI_NULL_CHECK(env, j_pattern, "pattern string is null", 0);
  JNI_NULL_CHECK(env, j_repl, "replace scalar is null", 0);
  try {
    cudf::jni::auto_set_device(env);
    auto cv = reinterpret_cast<cudf::column_view const *>(j_column_view);
    cudf::strings_column_view scv(*cv);
    cudf::jni::native_jstring pattern(env, j_pattern);
    auto repl = reinterpret_cast<cudf::string_scalar const *>(j_repl);
    return release_as_jlong(cudf::strings::replace_re(scv, pattern.get(), *repl, j_maxrepl));
  }
  CATCH_STD(env, 0);
}

JNIEXPORT jlong JNICALL Java_ai_rapids_cudf_ColumnView_replaceMultiRegex(JNIEnv *env, jclass,
                                                                         jlong j_column_view,
                                                                         jobjectArray j_patterns,
                                                                         jlong j_repls) {

  JNI_NULL_CHECK(env, j_column_view, "column is null", 0);
  JNI_NULL_CHECK(env, j_patterns, "patterns is null", 0);
  JNI_NULL_CHECK(env, j_repls, "repls is null", 0);
  try {
    cudf::jni::auto_set_device(env);
    auto cv = reinterpret_cast<cudf::column_view const *>(j_column_view);
    cudf::strings_column_view scv(*cv);
    cudf::jni::native_jstringArray patterns(env, j_patterns);
    auto repl_cv = reinterpret_cast<cudf::column_view const *>(j_repls);
    cudf::strings_column_view repl_scv(*repl_cv);
    return release_as_jlong(cudf::strings::replace_re(scv, patterns.as_cpp_vector(), repl_scv));
  }
  CATCH_STD(env, 0);
}

JNIEXPORT jlong JNICALL Java_ai_rapids_cudf_ColumnView_stringReplaceWithBackrefs(
    JNIEnv *env, jclass, jlong column_view, jstring patternObj, jstring replaceObj) {

  JNI_NULL_CHECK(env, column_view, "column is null", 0);
  JNI_NULL_CHECK(env, patternObj, "pattern string is null", 0);
  JNI_NULL_CHECK(env, replaceObj, "replace string is null", 0);
  try {
    cudf::jni::auto_set_device(env);
    cudf::column_view *cv = reinterpret_cast<cudf::column_view *>(column_view);
    cudf::strings_column_view scv(*cv);
    cudf::jni::native_jstring ss_pattern(env, patternObj);
    cudf::jni::native_jstring ss_replace(env, replaceObj);
    return release_as_jlong(
        cudf::strings::replace_with_backrefs(scv, ss_pattern.get(), ss_replace.get()));
  }
  CATCH_STD(env, 0);
}

JNIEXPORT jlong JNICALL Java_ai_rapids_cudf_ColumnView_zfill(JNIEnv *env, jclass, jlong column_view,
                                                             jint j_width) {

  JNI_NULL_CHECK(env, column_view, "column is null", 0);
  try {
    cudf::jni::auto_set_device(env);
    cudf::column_view *cv = reinterpret_cast<cudf::column_view *>(column_view);
    cudf::strings_column_view scv(*cv);
    cudf::size_type width = reinterpret_cast<cudf::size_type>(j_width);
    return release_as_jlong(cudf::strings::zfill(scv, width));
  }
  CATCH_STD(env, 0);
}

JNIEXPORT jlong JNICALL Java_ai_rapids_cudf_ColumnView_pad(JNIEnv *env, jclass, jlong column_view,
                                                           jint j_width, jint j_side,
                                                           jstring fill_char) {

  JNI_NULL_CHECK(env, column_view, "column is null", 0);
  JNI_NULL_CHECK(env, fill_char, "fill_char is null", 0);
  try {
    cudf::jni::auto_set_device(env);
    cudf::column_view *cv = reinterpret_cast<cudf::column_view *>(column_view);
    cudf::strings_column_view scv(*cv);
    cudf::size_type width = reinterpret_cast<cudf::size_type>(j_width);
    cudf::strings::pad_side side = static_cast<cudf::strings::pad_side>(j_side);
    cudf::jni::native_jstring ss_fill(env, fill_char);
    return release_as_jlong(cudf::strings::pad(scv, width, side, ss_fill.get()));
  }
  CATCH_STD(env, 0);
}

JNIEXPORT jlong JNICALL Java_ai_rapids_cudf_ColumnView_stringStrip(JNIEnv *env, jclass,
                                                                   jlong column_view,
                                                                   jint strip_type,
                                                                   jlong to_strip) {
  JNI_NULL_CHECK(env, column_view, "column is null", 0);
  JNI_NULL_CHECK(env, to_strip, "to_strip scalar is null", 0);
  try {
    cudf::jni::auto_set_device(env);
    cudf::column_view *cv = reinterpret_cast<cudf::column_view *>(column_view);
    cudf::strings_column_view scv(*cv);
    cudf::strings::strip_type s_striptype = static_cast<cudf::strings::strip_type>(strip_type);
    cudf::string_scalar *ss_tostrip = reinterpret_cast<cudf::string_scalar *>(to_strip);
    return release_as_jlong(cudf::strings::strip(scv, s_striptype, *ss_tostrip));
  }
  CATCH_STD(env, 0);
}

JNIEXPORT jlongArray JNICALL Java_ai_rapids_cudf_ColumnView_extractRe(JNIEnv *env, jclass,
                                                                      jlong j_view_handle,
                                                                      jstring patternObj) {
  JNI_NULL_CHECK(env, j_view_handle, "column is null", nullptr);
  JNI_NULL_CHECK(env, patternObj, "pattern is null", nullptr);

  try {
    cudf::jni::auto_set_device(env);
    cudf::strings_column_view const strings_column{
        *reinterpret_cast<cudf::column_view *>(j_view_handle)};
    cudf::jni::native_jstring pattern(env, patternObj);

    return cudf::jni::convert_table_for_return(
        env, cudf::strings::extract(strings_column, pattern.get()));
  }
  CATCH_STD(env, 0);
}

JNIEXPORT jlong JNICALL Java_ai_rapids_cudf_ColumnView_extractAllRecord(JNIEnv *env, jclass,
                                                                        jlong j_view_handle,
                                                                        jstring pattern_obj,
                                                                        jint idx) {
  JNI_NULL_CHECK(env, j_view_handle, "column is null", 0);

  try {
    cudf::jni::auto_set_device(env);
    cudf::strings_column_view const strings_column{
        *reinterpret_cast<cudf::column_view *>(j_view_handle)};
    cudf::jni::native_jstring pattern(env, pattern_obj);

    auto result = (idx == 0) ? cudf::strings::findall_record(strings_column, pattern.get()) :
                               cudf::strings::extract_all_record(strings_column, pattern.get());

    return release_as_jlong(result);
  }
  CATCH_STD(env, 0);
}

JNIEXPORT jlong JNICALL Java_ai_rapids_cudf_ColumnView_urlDecode(JNIEnv *env, jclass,
                                                                 jlong j_view_handle) {
  JNI_NULL_CHECK(env, j_view_handle, "column is null", 0);

  try {
    cudf::jni::auto_set_device(env);
    auto view_ptr = reinterpret_cast<cudf::column_view *>(j_view_handle);
    cudf::strings_column_view strings_view(*view_ptr);
    return release_as_jlong(cudf::strings::url_decode(strings_view));
  }
  CATCH_STD(env, 0);
}

JNIEXPORT jlong JNICALL Java_ai_rapids_cudf_ColumnView_urlEncode(JNIEnv *env, jclass,
                                                                 jlong j_view_handle) {
  JNI_NULL_CHECK(env, j_view_handle, "column is null", 0);

  try {
    cudf::jni::auto_set_device(env);
    auto view_ptr = reinterpret_cast<cudf::column_view *>(j_view_handle);
    cudf::strings_column_view strings_view(*view_ptr);
    return release_as_jlong(cudf::strings::url_encode(strings_view));
  }
  CATCH_STD(env, 0);
}

JNIEXPORT jlong JNICALL Java_ai_rapids_cudf_ColumnView_normalizeNANsAndZeros(JNIEnv *env,
                                                                             jclass clazz,
                                                                             jlong input_column) {
  using cudf::column_view;

  JNI_NULL_CHECK(env, input_column, "Input column is null", 0);
  try {
    cudf::jni::auto_set_device(env);
    return release_as_jlong(
        cudf::normalize_nans_and_zeros(*reinterpret_cast<column_view *>(input_column)));
  }
  CATCH_STD(env, 0);
}

JNIEXPORT jlong JNICALL Java_ai_rapids_cudf_ColumnView_bitwiseMergeAndSetValidity(
    JNIEnv *env, jobject j_object, jlong base_column, jlongArray column_handles, jint bin_op) {
  JNI_NULL_CHECK(env, base_column, "base column native handle is null", 0);
  JNI_NULL_CHECK(env, column_handles, "array of column handles is null", 0);
  try {
    cudf::jni::auto_set_device(env);
    cudf::column_view *original_column = reinterpret_cast<cudf::column_view *>(base_column);
    std::unique_ptr<cudf::column> copy(new cudf::column(*original_column));
    cudf::jni::native_jpointerArray<cudf::column_view> n_cudf_columns(env, column_handles);

    if (n_cudf_columns.size() == 0) {
      copy->set_null_mask({}, 0);
      return release_as_jlong(copy);
    }

    auto input_table = cudf::table_view{n_cudf_columns.get_dereferenced()};
    cudf::binary_operator op = static_cast<cudf::binary_operator>(bin_op);
    switch (op) {
      case cudf::binary_operator::BITWISE_AND: {
        auto [new_bitmask, null_count] = cudf::bitmask_and(input_table);
        copy->set_null_mask(std::move(new_bitmask), null_count);
        break;
      }
      case cudf::binary_operator::BITWISE_OR: {
        auto [new_bitmask, null_count] = cudf::bitmask_or(input_table);
        copy->set_null_mask(std::move(new_bitmask), null_count);
        break;
      }
      default: JNI_THROW_NEW(env, cudf::jni::ILLEGAL_ARG_CLASS, "Unsupported merge operation", 0);
    }

    return release_as_jlong(copy);
  }
  CATCH_STD(env, 0);
}

JNIEXPORT jlong JNICALL Java_ai_rapids_cudf_ColumnView_copyWithBooleanColumnAsValidity(
    JNIEnv *env, jobject j_object, jlong exemplar_handle, jlong validity_column_handle) {
  JNI_NULL_CHECK(env, exemplar_handle, "ColumnView handle is null", 0);
  JNI_NULL_CHECK(env, validity_column_handle, "Validity column handle is null", 0);
  try {
    cudf::jni::auto_set_device(env);
    auto const exemplar = *reinterpret_cast<cudf::column_view *>(exemplar_handle);
    auto const validity = *reinterpret_cast<cudf::column_view *>(validity_column_handle);
    return release_as_jlong(
        cudf::jni::new_column_with_boolean_column_as_validity(exemplar, validity));
  }
  CATCH_STD(env, 0);
}

////////
// Native cudf::column_view life cycle and metadata access methods. Life cycle methods
// should typically only be called from the CudfColumn inner class.
////////

JNIEXPORT jlong JNICALL Java_ai_rapids_cudf_ColumnView_makeCudfColumnView(
    JNIEnv *env, jclass, jint j_type, jint scale, jlong j_data, jlong j_data_size, jlong j_offset,
    jlong j_valid, jint j_null_count, jint size, jlongArray j_children) {

  try {
    using cudf::column_view;
    cudf::jni::auto_set_device(env);
    cudf::type_id n_type = static_cast<cudf::type_id>(j_type);
    cudf::data_type n_data_type = cudf::jni::make_data_type(j_type, scale);

    void *data = reinterpret_cast<void *>(j_data);
    cudf::bitmask_type *valid = reinterpret_cast<cudf::bitmask_type *>(j_valid);
    if (valid == nullptr) {
      j_null_count = 0;
    }

    if (n_type == cudf::type_id::STRING) {
      if (size == 0) {
        return ptr_as_jlong(
            new cudf::column_view(cudf::data_type{cudf::type_id::STRING}, 0, nullptr, nullptr, 0));
      } else {
        JNI_NULL_CHECK(env, j_offset, "offset is null", 0);
        // This must be kept in sync with how string columns are created
        // offsets are always the first child
        // data is the second child

        cudf::size_type *offsets = reinterpret_cast<cudf::size_type *>(j_offset);
        cudf::column_view offsets_column(cudf::data_type{cudf::type_id::INT32}, size + 1, offsets);
        cudf::column_view data_column(cudf::data_type{cudf::type_id::INT8}, j_data_size, data);
        return ptr_as_jlong(new cudf::column_view(cudf::data_type{cudf::type_id::STRING}, size,
                                                  nullptr, valid, j_null_count, 0,
                                                  {offsets_column, data_column}));
      }
    } else if (n_type == cudf::type_id::LIST) {
      JNI_NULL_CHECK(env, j_children, "children of a list are null", 0);
      cudf::jni::native_jpointerArray<cudf::column_view> children(env, j_children);
      JNI_ARG_CHECK(env, (children.size() == 1), "LIST children size is not 1", 0);
      cudf::size_type offsets_size = 0;
      cudf::size_type *offsets = nullptr;
      if (size != 0) {
        JNI_NULL_CHECK(env, j_offset, "offset is null", 0);
        offsets_size = size + 1;
        offsets = reinterpret_cast<cudf::size_type *>(j_offset);
      }
      cudf::column_view offsets_column(cudf::data_type{cudf::type_id::INT32}, offsets_size,
                                       offsets);
      return ptr_as_jlong(new cudf::column_view(cudf::data_type{cudf::type_id::LIST}, size, nullptr,
                                                valid, j_null_count, 0,
                                                {offsets_column, *children[0]}));
    } else if (n_type == cudf::type_id::STRUCT) {
      JNI_NULL_CHECK(env, j_children, "children of a struct are null", 0);
      cudf::jni::native_jpointerArray<cudf::column_view> children(env, j_children);
      std::vector<column_view> children_vector = children.get_dereferenced();
      return ptr_as_jlong(new cudf::column_view(cudf::data_type{cudf::type_id::STRUCT}, size,
                                                nullptr, valid, j_null_count, 0, children_vector));
    } else {
      return ptr_as_jlong(new cudf::column_view(n_data_type, size, data, valid, j_null_count));
    }
  }
  CATCH_STD(env, 0);
}

JNIEXPORT jint JNICALL Java_ai_rapids_cudf_ColumnView_getNativeTypeId(JNIEnv *env, jobject j_object,
                                                                      jlong handle) {
  JNI_NULL_CHECK(env, handle, "native handle is null", 0);
  try {
    cudf::jni::auto_set_device(env);
    cudf::column_view *column = reinterpret_cast<cudf::column_view *>(handle);
    return static_cast<jint>(column->type().id());
  }
  CATCH_STD(env, 0);
}

JNIEXPORT jint JNICALL Java_ai_rapids_cudf_ColumnView_getNativeTypeScale(JNIEnv *env, jclass,
                                                                         jlong handle) {
  JNI_NULL_CHECK(env, handle, "native handle is null", 0);
  try {
    cudf::jni::auto_set_device(env);
    cudf::column_view *column = reinterpret_cast<cudf::column_view *>(handle);
    return column->type().scale();
  }
  CATCH_STD(env, 0);
}

JNIEXPORT jint JNICALL Java_ai_rapids_cudf_ColumnView_getNativeRowCount(JNIEnv *env, jclass,
                                                                        jlong handle) {
  JNI_NULL_CHECK(env, handle, "native handle is null", 0);
  try {
    cudf::jni::auto_set_device(env);
    cudf::column_view *column = reinterpret_cast<cudf::column_view *>(handle);
    return static_cast<jint>(column->size());
  }
  CATCH_STD(env, 0);
}

JNIEXPORT jint JNICALL Java_ai_rapids_cudf_ColumnView_getNativeNullCount(JNIEnv *env,
                                                                         jobject j_object,
                                                                         jlong handle) {
  JNI_NULL_CHECK(env, handle, "native handle is null", 0);
  try {
    cudf::jni::auto_set_device(env);
    cudf::column_view *column = reinterpret_cast<cudf::column_view *>(handle);
    return static_cast<jint>(column->null_count());
  }
  CATCH_STD(env, 0);
}

JNIEXPORT void JNICALL Java_ai_rapids_cudf_ColumnView_deleteColumnView(JNIEnv *env,
                                                                       jobject j_object,
                                                                       jlong handle) {
  try {
    cudf::jni::auto_set_device(env);
    cudf::column_view *view = reinterpret_cast<cudf::column_view *>(handle);
    delete view;
  }
  CATCH_STD(env, );
}

JNIEXPORT jlong JNICALL Java_ai_rapids_cudf_ColumnView_getNativeDataAddress(JNIEnv *env, jclass,
                                                                            jlong handle) {
  JNI_NULL_CHECK(env, handle, "native handle is null", 0);
  try {
    cudf::jni::auto_set_device(env);
    jlong result = 0;
    cudf::column_view *column = reinterpret_cast<cudf::column_view *>(handle);
    if (column->type().id() == cudf::type_id::STRING) {
      if (column->size() > 0) {
        cudf::strings_column_view view = cudf::strings_column_view(*column);
        cudf::column_view data_view = view.chars();
        result = reinterpret_cast<jlong>(data_view.data<char>());
      }
    } else if (column->type().id() != cudf::type_id::LIST &&
               column->type().id() != cudf::type_id::STRUCT) {
      result = reinterpret_cast<jlong>(column->data<char>());
    }
    return result;
  }
  CATCH_STD(env, 0);
}

JNIEXPORT jlong JNICALL Java_ai_rapids_cudf_ColumnView_getNativeDataLength(JNIEnv *env, jclass,
                                                                           jlong handle) {
  JNI_NULL_CHECK(env, handle, "native handle is null", 0);
  try {
    cudf::jni::auto_set_device(env);
    jlong result = 0;
    cudf::column_view *column = reinterpret_cast<cudf::column_view *>(handle);
    if (column->type().id() == cudf::type_id::STRING) {
      if (column->size() > 0) {
        cudf::strings_column_view view = cudf::strings_column_view(*column);
        cudf::column_view data_view = view.chars();
        result = data_view.size();
      }
    } else if (column->type().id() != cudf::type_id::LIST &&
               column->type().id() != cudf::type_id::STRUCT) {
      result = cudf::size_of(column->type()) * column->size();
    }
    return result;
  }
  CATCH_STD(env, 0);
}

JNIEXPORT jint JNICALL Java_ai_rapids_cudf_ColumnView_getNativeNumChildren(JNIEnv *env,
                                                                           jobject j_object,
                                                                           jlong handle) {

  JNI_NULL_CHECK(env, handle, "native handle is null", 0);
  try {
    cudf::jni::auto_set_device(env);
    cudf::column_view *column = reinterpret_cast<cudf::column_view *>(handle);
    // Strings has children(offsets and chars) but not a nested child() we care about here.
    if (column->type().id() == cudf::type_id::STRING) {
      return 0;
    } else if (column->type().id() == cudf::type_id::LIST) {
      // first child is always offsets in lists which we do not want to count here
      return static_cast<jint>(column->num_children() - 1);
    } else if (column->type().id() == cudf::type_id::STRUCT) {
      return static_cast<jint>(column->num_children());
    } else {
      return 0;
    }
  }
  CATCH_STD(env, 0);
}

JNIEXPORT jlong JNICALL Java_ai_rapids_cudf_ColumnView_getChildCvPointer(JNIEnv *env,
                                                                         jobject j_object,
                                                                         jlong handle,
                                                                         jint child_index) {
  JNI_NULL_CHECK(env, handle, "native handle is null", 0);
  try {
    cudf::jni::auto_set_device(env);
    cudf::column_view *column = reinterpret_cast<cudf::column_view *>(handle);
    auto const is_list = column->type().id() == cudf::type_id::LIST;
    auto const child = column->child(child_index + (is_list ? 1 : 0));
    return ptr_as_jlong(new cudf::column_view(child));
  }
  CATCH_STD(env, 0);
}

JNIEXPORT jlong JNICALL Java_ai_rapids_cudf_ColumnView_getListOffsetCvPointer(JNIEnv *env,
                                                                              jobject j_object,
                                                                              jlong handle) {
  JNI_NULL_CHECK(env, handle, "native handle is null", 0);
  try {
    cudf::jni::auto_set_device(env);
    cudf::column_view *column = reinterpret_cast<cudf::column_view *>(handle);
    cudf::lists_column_view view = cudf::lists_column_view(*column);
    cudf::column_view offsets_view = view.offsets();
    return ptr_as_jlong(new cudf::column_view(offsets_view));
  }
  CATCH_STD(env, 0);
}

JNIEXPORT jlong JNICALL Java_ai_rapids_cudf_ColumnView_getNativeOffsetsAddress(JNIEnv *env, jclass,
                                                                               jlong handle) {
  JNI_NULL_CHECK(env, handle, "native handle is null", 0);
  try {
    cudf::jni::auto_set_device(env);
    jlong result = 0;
    cudf::column_view *column = reinterpret_cast<cudf::column_view *>(handle);
    if (column->type().id() == cudf::type_id::STRING) {
      if (column->size() > 0) {
        cudf::strings_column_view view = cudf::strings_column_view(*column);
        cudf::column_view offsets_view = view.offsets();
        result = ptr_as_jlong(offsets_view.data<char>());
      }
    } else if (column->type().id() == cudf::type_id::LIST) {
      if (column->size() > 0) {
        cudf::lists_column_view view = cudf::lists_column_view(*column);
        cudf::column_view offsets_view = view.offsets();
        result = ptr_as_jlong(offsets_view.data<char>());
      }
    }
    return result;
  }
  CATCH_STD(env, 0);
}

JNIEXPORT jlong JNICALL Java_ai_rapids_cudf_ColumnView_getNativeOffsetsLength(JNIEnv *env, jclass,
                                                                              jlong handle) {
  JNI_NULL_CHECK(env, handle, "native handle is null", 0);
  try {
    cudf::jni::auto_set_device(env);
    jlong result = 0;
    cudf::column_view *column = reinterpret_cast<cudf::column_view *>(handle);
    if (column->type().id() == cudf::type_id::STRING) {
      if (column->size() > 0) {
        cudf::strings_column_view view = cudf::strings_column_view(*column);
        cudf::column_view offsets_view = view.offsets();
        result = sizeof(int) * offsets_view.size();
      }
    } else if (column->type().id() == cudf::type_id::LIST) {
      if (column->size() > 0) {
        cudf::lists_column_view view = cudf::lists_column_view(*column);
        cudf::column_view offsets_view = view.offsets();
        result = sizeof(int) * offsets_view.size();
      }
    }
    return result;
  }
  CATCH_STD(env, 0);
}

JNIEXPORT jlong JNICALL Java_ai_rapids_cudf_ColumnView_getNativeValidityAddress(JNIEnv *env, jclass,
                                                                                jlong handle) {
  JNI_NULL_CHECK(env, handle, "native handle is null", 0);
  try {
    cudf::jni::auto_set_device(env);
    cudf::column_view *column = reinterpret_cast<cudf::column_view *>(handle);
    return ptr_as_jlong(column->null_mask());
  }
  CATCH_STD(env, 0);
}

JNIEXPORT jlong JNICALL Java_ai_rapids_cudf_ColumnView_getNativeValidityLength(JNIEnv *env, jclass,
                                                                               jlong handle) {
  JNI_NULL_CHECK(env, handle, "native handle is null", 0);
  try {
    cudf::jni::auto_set_device(env);
    cudf::column_view *column = reinterpret_cast<cudf::column_view *>(handle);
    jlong result = 0;
    if (column->null_mask() != nullptr) {
      result = cudf::bitmask_allocation_size_bytes(column->size());
    }
    return result;
  }
  CATCH_STD(env, 0);
}

JNIEXPORT jlong JNICALL Java_ai_rapids_cudf_ColumnView_getDeviceMemorySize(JNIEnv *env, jclass,
                                                                           jlong handle) {
  JNI_NULL_CHECK(env, handle, "native handle is null", 0);
  try {
    cudf::jni::auto_set_device(env);
    auto view = reinterpret_cast<cudf::column_view const *>(handle);
    return calc_device_memory_size(*view);
  }
  CATCH_STD(env, 0);
}

JNIEXPORT jlong JNICALL Java_ai_rapids_cudf_ColumnView_clamper(JNIEnv *env, jobject j_object,
                                                               jlong handle, jlong j_lo_scalar,
                                                               jlong j_lo_replace_scalar,
                                                               jlong j_hi_scalar,
                                                               jlong j_hi_replace_scalar) {

  JNI_NULL_CHECK(env, handle, "native view handle is null", 0)
  JNI_NULL_CHECK(env, j_lo_scalar, "lo scalar is null", 0)
  JNI_NULL_CHECK(env, j_lo_replace_scalar, "lo scalar replace value is null", 0)
  JNI_NULL_CHECK(env, j_hi_scalar, "lo scalar is null", 0)
  JNI_NULL_CHECK(env, j_hi_replace_scalar, "lo scalar replace value is null", 0)
  using cudf::clamp;
  try {
    cudf::jni::auto_set_device(env);
    cudf::column_view *column_view = reinterpret_cast<cudf::column_view *>(handle);
    cudf::scalar *lo_scalar = reinterpret_cast<cudf::scalar *>(j_lo_scalar);
    cudf::scalar *lo_replace_scalar = reinterpret_cast<cudf::scalar *>(j_lo_replace_scalar);
    cudf::scalar *hi_scalar = reinterpret_cast<cudf::scalar *>(j_hi_scalar);
    cudf::scalar *hi_replace_scalar = reinterpret_cast<cudf::scalar *>(j_hi_replace_scalar);

    return release_as_jlong(
        clamp(*column_view, *lo_scalar, *lo_replace_scalar, *hi_scalar, *hi_replace_scalar));
  }
  CATCH_STD(env, 0);
}

JNIEXPORT jlong JNICALL Java_ai_rapids_cudf_ColumnView_title(JNIEnv *env, jobject j_object,
                                                             jlong handle) {

  JNI_NULL_CHECK(env, handle, "native view handle is null", 0)

  try {
    cudf::jni::auto_set_device(env);
    cudf::column_view *view = reinterpret_cast<cudf::column_view *>(handle);
    return release_as_jlong(cudf::strings::title(*view));
  }
  CATCH_STD(env, 0);
}

JNIEXPORT jlong JNICALL Java_ai_rapids_cudf_ColumnView_capitalize(JNIEnv *env, jobject j_object,
                                                                  jlong strs_handle,
                                                                  jlong delimiters_handle) {

  JNI_NULL_CHECK(env, strs_handle, "native view handle is null", 0)
  JNI_NULL_CHECK(env, delimiters_handle, "delimiters scalar handle is null", 0)

  try {
    cudf::jni::auto_set_device(env);
    cudf::column_view *view = reinterpret_cast<cudf::column_view *>(strs_handle);
    cudf::string_scalar *deli = reinterpret_cast<cudf::string_scalar *>(delimiters_handle);
    return release_as_jlong(cudf::strings::capitalize(*view, *deli));
  }
  CATCH_STD(env, 0);
}

JNIEXPORT jlong JNICALL Java_ai_rapids_cudf_ColumnView_makeStructView(JNIEnv *env, jobject j_object,
                                                                      jlongArray handles,
                                                                      jlong row_count) {

  JNI_NULL_CHECK(env, handles, "native view handles are null", 0)
  try {
    cudf::jni::auto_set_device(env);
    auto children = cudf::jni::native_jpointerArray<cudf::column_view>{env, handles};
    auto children_vector = children.get_dereferenced();
    return ptr_as_jlong(new cudf::column_view(cudf::data_type{cudf::type_id::STRUCT}, row_count,
                                              nullptr, nullptr, 0, 0, children_vector));
  }
  CATCH_STD(env, 0);
}

JNIEXPORT jlong JNICALL Java_ai_rapids_cudf_ColumnView_nansToNulls(JNIEnv *env, jobject j_object,
                                                                   jlong handle) {

  JNI_NULL_CHECK(env, handle, "native view handle is null", 0)

  try {
    cudf::jni::auto_set_device(env);
    auto const input = *reinterpret_cast<cudf::column_view *>(handle);
    // get a new null mask by setting all the nans to null
    auto [new_nullmask, new_null_count] = cudf::nans_to_nulls(input);
    // create a column_view which is a no-copy wrapper around the original column without the null
    // mask
    auto const input_without_nullmask = cudf::column_view(
        input.type(), input.size(), input.head<void>(), nullptr, 0, input.offset(),
        std::vector<cudf::column_view>{input.child_begin(), input.child_end()});
    // create a column by deep copying `input_without_nullmask`.
    auto deep_copy = std::make_unique<cudf::column>(input_without_nullmask);
    deep_copy->set_null_mask(std::move(*new_nullmask), new_null_count);
    return release_as_jlong(deep_copy);
  }
  CATCH_STD(env, 0)
}

JNIEXPORT jlong JNICALL Java_ai_rapids_cudf_ColumnView_isFloat(JNIEnv *env, jobject j_object,
                                                               jlong handle) {

  JNI_NULL_CHECK(env, handle, "native view handle is null", 0)

  try {
    cudf::jni::auto_set_device(env);
    cudf::column_view *view = reinterpret_cast<cudf::column_view *>(handle);
    return release_as_jlong(cudf::strings::is_float(*view));
  }
  CATCH_STD(env, 0)
}

JNIEXPORT jlong JNICALL Java_ai_rapids_cudf_ColumnView_isInteger(JNIEnv *env, jobject j_object,
                                                                 jlong handle) {

  JNI_NULL_CHECK(env, handle, "native view handle is null", 0)

  try {
    cudf::jni::auto_set_device(env);
    cudf::column_view *view = reinterpret_cast<cudf::column_view *>(handle);
    return release_as_jlong(cudf::strings::is_integer(*view));
  }
  CATCH_STD(env, 0)
}

JNIEXPORT jlong JNICALL Java_ai_rapids_cudf_ColumnView_isFixedPoint(JNIEnv *env, jobject,
                                                                    jlong handle, jint j_dtype,
                                                                    jint scale) {

  JNI_NULL_CHECK(env, handle, "native view handle is null", 0)

  try {
    cudf::jni::auto_set_device(env);
    cudf::column_view *view = reinterpret_cast<cudf::column_view *>(handle);
    cudf::data_type fp_dtype = cudf::jni::make_data_type(j_dtype, scale);
    return release_as_jlong(cudf::strings::is_fixed_point(*view, fp_dtype));
  }
  CATCH_STD(env, 0)
}

JNIEXPORT jlong JNICALL Java_ai_rapids_cudf_ColumnView_isIntegerWithType(JNIEnv *env, jobject,
                                                                         jlong handle, jint j_dtype,
                                                                         jint scale) {

  JNI_NULL_CHECK(env, handle, "native view handle is null", 0)

  try {
    cudf::jni::auto_set_device(env);
    cudf::column_view *view = reinterpret_cast<cudf::column_view *>(handle);
    cudf::data_type int_dtype = cudf::jni::make_data_type(j_dtype, scale);
    return release_as_jlong(cudf::strings::is_integer(*view, int_dtype));
  }
  CATCH_STD(env, 0)
}

JNIEXPORT jlong JNICALL Java_ai_rapids_cudf_ColumnView_copyColumnViewToCV(JNIEnv *env,
                                                                          jobject j_object,
                                                                          jlong handle) {

  JNI_NULL_CHECK(env, handle, "native view handle is null", 0)

  try {
    cudf::jni::auto_set_device(env);
    cudf::column_view *view = reinterpret_cast<cudf::column_view *>(handle);
    return ptr_as_jlong(new cudf::column(*view));
  }
  CATCH_STD(env, 0)
}

JNIEXPORT jlong JNICALL Java_ai_rapids_cudf_ColumnView_getJSONObject(JNIEnv *env, jclass,
                                                                     jlong j_view_handle,
                                                                     jlong j_scalar_handle) {

  JNI_NULL_CHECK(env, j_view_handle, "view cannot be null", 0);
  JNI_NULL_CHECK(env, j_scalar_handle, "path cannot be null", 0);

  try {
    cudf::jni::auto_set_device(env);
    cudf::column_view *n_column_view = reinterpret_cast<cudf::column_view *>(j_view_handle);
    cudf::strings_column_view n_strings_col_view(*n_column_view);
    cudf::string_scalar *n_scalar_path = reinterpret_cast<cudf::string_scalar *>(j_scalar_handle);
    return release_as_jlong(cudf::strings::get_json_object(n_strings_col_view, *n_scalar_path));
  }
  CATCH_STD(env, 0)
}

JNIEXPORT jlong JNICALL Java_ai_rapids_cudf_ColumnView_stringConcatenationListElementsSepCol(
    JNIEnv *env, jclass, jlong column_handle, jlong sep_handle, jlong separator_narep,
    jlong col_narep, jboolean separate_nulls, jboolean empty_string_output_if_empty_list) {
  JNI_NULL_CHECK(env, column_handle, "column handle is null", 0);
  JNI_NULL_CHECK(env, sep_handle, "separator column handle is null", 0);
  JNI_NULL_CHECK(env, separator_narep, "separator narep string scalar object is null", 0);
  JNI_NULL_CHECK(env, col_narep, "column narep string scalar object is null", 0);
  try {
    cudf::jni::auto_set_device(env);
    const auto &separator_narep_scalar = *reinterpret_cast<cudf::string_scalar *>(separator_narep);
    const auto &col_narep_scalar = *reinterpret_cast<cudf::string_scalar *>(col_narep);
    auto null_policy = separate_nulls ? cudf::strings::separator_on_nulls::YES :
                                        cudf::strings::separator_on_nulls::NO;
    auto empty_list_output = empty_string_output_if_empty_list ?
                                 cudf::strings::output_if_empty_list::EMPTY_STRING :
                                 cudf::strings::output_if_empty_list::NULL_ELEMENT;

    cudf::column_view *column = reinterpret_cast<cudf::column_view *>(sep_handle);
    cudf::strings_column_view strings_column(*column);
    cudf::column_view *cv = reinterpret_cast<cudf::column_view *>(column_handle);
    cudf::lists_column_view lcv(*cv);
    return release_as_jlong(
        cudf::strings::join_list_elements(lcv, strings_column, separator_narep_scalar,
                                          col_narep_scalar, null_policy, empty_list_output));
  }
  CATCH_STD(env, 0);
}

JNIEXPORT jlong JNICALL Java_ai_rapids_cudf_ColumnView_stringConcatenationListElements(
    JNIEnv *env, jclass, jlong column_handle, jlong separator, jlong narep, jboolean separate_nulls,
    jboolean empty_string_output_if_empty_list) {
  JNI_NULL_CHECK(env, column_handle, "column handle is null", 0);
  JNI_NULL_CHECK(env, separator, "separator string scalar object is null", 0);
  JNI_NULL_CHECK(env, narep, "separator narep string scalar object is null", 0);
  try {
    cudf::jni::auto_set_device(env);
    const auto &separator_scalar = *reinterpret_cast<cudf::string_scalar *>(separator);
    const auto &narep_scalar = *reinterpret_cast<cudf::string_scalar *>(narep);
    auto null_policy = separate_nulls ? cudf::strings::separator_on_nulls::YES :
                                        cudf::strings::separator_on_nulls::NO;
    auto empty_list_output = empty_string_output_if_empty_list ?
                                 cudf::strings::output_if_empty_list::EMPTY_STRING :
                                 cudf::strings::output_if_empty_list::NULL_ELEMENT;

    cudf::column_view *cv = reinterpret_cast<cudf::column_view *>(column_handle);
    cudf::lists_column_view lcv(*cv);
    return release_as_jlong(cudf::strings::join_list_elements(lcv, separator_scalar, narep_scalar,
                                                              null_policy, empty_list_output));
  }
  CATCH_STD(env, 0);
}

JNIEXPORT jlong JNICALL Java_ai_rapids_cudf_ColumnView_repeatStrings(JNIEnv *env, jclass,
                                                                     jlong strings_handle,
                                                                     jint repeat_times) {
  JNI_NULL_CHECK(env, strings_handle, "strings_handle is null", 0);
  try {
    cudf::jni::auto_set_device(env);
    auto const cv = *reinterpret_cast<cudf::column_view *>(strings_handle);
    auto const strs_col = cudf::strings_column_view(cv);
    return release_as_jlong(cudf::strings::repeat_strings(strs_col, repeat_times));
  }
  CATCH_STD(env, 0);
}

JNIEXPORT jlong JNICALL Java_ai_rapids_cudf_ColumnView_repeatStringsWithColumnRepeatTimes(
    JNIEnv *env, jclass, jlong strings_handle, jlong repeat_times_handle,
    jlong output_sizes_handle) {
  JNI_NULL_CHECK(env, strings_handle, "strings_handle is null", 0);
  JNI_NULL_CHECK(env, repeat_times_handle, "repeat_times_handle is null", 0);
  try {
    cudf::jni::auto_set_device(env);
    auto const strings_cv = *reinterpret_cast<cudf::column_view *>(strings_handle);
    auto const strs_col = cudf::strings_column_view(strings_cv);
    auto const repeat_times_cv = *reinterpret_cast<cudf::column_view *>(repeat_times_handle);
    if (output_sizes_handle != 0) {
      auto const output_sizes_cv = *reinterpret_cast<cudf::column_view *>(output_sizes_handle);
      return release_as_jlong(
          cudf::strings::repeat_strings(strs_col, repeat_times_cv, output_sizes_cv));
    } else {
      return release_as_jlong(cudf::strings::repeat_strings(strs_col, repeat_times_cv));
    }
  }
  CATCH_STD(env, 0);
}

JNIEXPORT jlongArray JNICALL Java_ai_rapids_cudf_ColumnView_repeatStringsSizes(
    JNIEnv *env, jclass, jlong strings_handle, jlong repeat_times_handle) {
  JNI_NULL_CHECK(env, strings_handle, "strings handle is null", 0);
  JNI_NULL_CHECK(env, repeat_times_handle, "repeat_times handle is null", 0);
  try {
    cudf::jni::auto_set_device(env);
    auto const strings_cv = *reinterpret_cast<cudf::column_view *>(strings_handle);
    auto const strs_col = cudf::strings_column_view(strings_cv);
    auto const repeat_times_cv = *reinterpret_cast<cudf::column_view *>(repeat_times_handle);

    auto [output_sizes, total_bytes] =
        cudf::strings::repeat_strings_output_sizes(strs_col, repeat_times_cv);
    auto results = cudf::jni::native_jlongArray(env, 2);
    results[0] = release_as_jlong(output_sizes);
    results[1] = static_cast<jlong>(total_bytes);
    return results.get_jArray();
  }
  CATCH_STD(env, 0);
}

JNIEXPORT jlong JNICALL Java_ai_rapids_cudf_ColumnView_applyBooleanMask(
    JNIEnv *env, jclass, jlong list_column_handle, jlong boolean_mask_list_column_handle) {
  JNI_NULL_CHECK(env, list_column_handle, "list handle is null", 0);
  JNI_NULL_CHECK(env, boolean_mask_list_column_handle, "boolean mask handle is null", 0);
  try {
    cudf::jni::auto_set_device(env);

    cudf::column_view const *list_column =
        reinterpret_cast<cudf::column_view const *>(list_column_handle);
    cudf::lists_column_view const list_view = cudf::lists_column_view(*list_column);

    cudf::column_view const *boolean_mask_list_column =
        reinterpret_cast<cudf::column_view const *>(boolean_mask_list_column_handle);
    cudf::lists_column_view const boolean_mask_list_view =
        cudf::lists_column_view(*boolean_mask_list_column);

    return release_as_jlong(cudf::lists::apply_boolean_mask(list_view, boolean_mask_list_view));
  }
  CATCH_STD(env, 0);
}

} // extern "C"<|MERGE_RESOLUTION|>--- conflicted
+++ resolved
@@ -462,14 +462,8 @@
   JNI_NULL_CHECK(env, column_view, "column is null", 0);
   try {
     cudf::jni::auto_set_device(env);
-<<<<<<< HEAD
-    cudf::column_view const *cv = reinterpret_cast<cudf::column_view const *>(column_view);
-    cudf::lists_column_view lcv(*cv);
-    return release_as_jlong(cudf::lists::distinct(lcv));
-=======
     auto const input_cv = reinterpret_cast<cudf::column_view const *>(column_view);
     return release_as_jlong(cudf::lists::distinct(cudf::lists_column_view{*input_cv}));
->>>>>>> b2dd1bf8
   }
   CATCH_STD(env, 0);
 }
