# Copyright (c) 2020, NVIDIA CORPORATION.

from enum import Enum

from libcpp.memory cimport unique_ptr, make_unique

from rmm._lib.device_buffer cimport device_buffer, DeviceBuffer

from cudf._libxx.column cimport Column
from cudf._libxx.move cimport move
import cudf._libxx as libcudfxx

from cudf._libxx.cpp.column.column_view cimport column_view
from cudf._libxx.cpp.null_mask cimport (
    copy_bitmask as cpp_copy_bitmask,
    create_null_mask as cpp_create_null_mask,
    bitmask_allocation_size_bytes as cpp_bitmask_allocation_size_bytes,
    underlying_type_t_mask_state
)

from cudf.core.buffer import Buffer
cimport cudf._libxx.cpp.types as cudf_types


class MaskState(Enum):
    """
    Enum for null mask creation state
    """
<<<<<<< HEAD
    UNALLOCATED = <mask_state_underlying_type>(
        cudf_types.mask_state.UNALLOCATED
    )
    UNINITIALIZED = <mask_state_underlying_type>(
        cudf_types.mask_state.UNINITIALIZED
    )
    ALL_VALID = <mask_state_underlying_type>(
        cudf_types.mask_state.ALL_VALID
    )
    ALL_NULL = <mask_state_underlying_type>(
        cudf_types.mask_state.ALL_NULL
    )
=======
    UNALLOCATED = <underlying_type_t_mask_state> mask_state.UNALLOCATED
    UNINITIALIZED = <underlying_type_t_mask_state> mask_state.UNINITIALIZED
    ALL_VALID = <underlying_type_t_mask_state> mask_state.ALL_VALID
    ALL_NULL = <underlying_type_t_mask_state> mask_state.ALL_NULL
>>>>>>> dad84790


def copy_bitmask(Column col):
    """
    Copies column's validity mask buffer into a new buffer, shifting by the
    offset if nonzero
    """
    if col.base_mask is None:
        return None

    cdef column_view col_view = col.view()
    cdef device_buffer db
    cdef unique_ptr[device_buffer] up_db

    with nogil:
        db = cpp_copy_bitmask(col_view)
        up_db = make_unique[device_buffer](move(db))

    rmm_db = DeviceBuffer.c_from_unique_ptr(move(up_db))
    buf = Buffer(rmm_db)
    return buf


def bitmask_allocation_size_bytes(cudf_types.size_type num_bits):
    """
    Given a size, calculates the number of bytes that should be allocated for a
    column validity mask
    """
    cdef size_t output_size

    with nogil:
        output_size = cpp_bitmask_allocation_size_bytes(num_bits)

    return output_size


def create_null_mask(cudf_types.size_type size, state=MaskState.UNINITIALIZED):
    """
    Given a size and a mask state, allocate a mask that can properly represent
    the given size with the given mask state

    Parameters
    ----------
    size : int
        Number of elements the mask needs to be able to represent
    state : ``MaskState``, default ``MaskState.UNINITIALIZED``
        State the null mask should be created in
    """
    if not isinstance(state, MaskState):
        raise TypeError(
            "`state` is required to be of type `MaskState`, got "
            + (type(state).__name__)
        )

    cdef device_buffer db
    cdef unique_ptr[device_buffer] up_db
<<<<<<< HEAD
    cdef cudf_types.mask_state c_mask_state = <cudf_types.mask_state>(
        <mask_state_underlying_type>(state.value)
=======
    cdef mask_state c_mask_state = <mask_state>(
        <underlying_type_t_mask_state>(state.value)
>>>>>>> dad84790
    )

    with nogil:
        db = cpp_create_null_mask(size, c_mask_state)
        up_db = make_unique[device_buffer](move(db))

    rmm_db = DeviceBuffer.c_from_unique_ptr(move(up_db))
    buf = Buffer(rmm_db)
    return buf<|MERGE_RESOLUTION|>--- conflicted
+++ resolved
@@ -10,6 +10,7 @@
 from cudf._libxx.move cimport move
 import cudf._libxx as libcudfxx
 
+from cudf._libxx.cpp.types cimport mask_state, size_type
 from cudf._libxx.cpp.column.column_view cimport column_view
 from cudf._libxx.cpp.null_mask cimport (
     copy_bitmask as cpp_copy_bitmask,
@@ -19,32 +20,16 @@
 )
 
 from cudf.core.buffer import Buffer
-cimport cudf._libxx.cpp.types as cudf_types
 
 
 class MaskState(Enum):
     """
     Enum for null mask creation state
     """
-<<<<<<< HEAD
-    UNALLOCATED = <mask_state_underlying_type>(
-        cudf_types.mask_state.UNALLOCATED
-    )
-    UNINITIALIZED = <mask_state_underlying_type>(
-        cudf_types.mask_state.UNINITIALIZED
-    )
-    ALL_VALID = <mask_state_underlying_type>(
-        cudf_types.mask_state.ALL_VALID
-    )
-    ALL_NULL = <mask_state_underlying_type>(
-        cudf_types.mask_state.ALL_NULL
-    )
-=======
     UNALLOCATED = <underlying_type_t_mask_state> mask_state.UNALLOCATED
     UNINITIALIZED = <underlying_type_t_mask_state> mask_state.UNINITIALIZED
     ALL_VALID = <underlying_type_t_mask_state> mask_state.ALL_VALID
     ALL_NULL = <underlying_type_t_mask_state> mask_state.ALL_NULL
->>>>>>> dad84790
 
 
 def copy_bitmask(Column col):
@@ -68,7 +53,7 @@
     return buf
 
 
-def bitmask_allocation_size_bytes(cudf_types.size_type num_bits):
+def bitmask_allocation_size_bytes(size_type num_bits):
     """
     Given a size, calculates the number of bytes that should be allocated for a
     column validity mask
@@ -81,7 +66,7 @@
     return output_size
 
 
-def create_null_mask(cudf_types.size_type size, state=MaskState.UNINITIALIZED):
+def create_null_mask(size_type size, state=MaskState.UNINITIALIZED):
     """
     Given a size and a mask state, allocate a mask that can properly represent
     the given size with the given mask state
@@ -101,13 +86,8 @@
 
     cdef device_buffer db
     cdef unique_ptr[device_buffer] up_db
-<<<<<<< HEAD
-    cdef cudf_types.mask_state c_mask_state = <cudf_types.mask_state>(
-        <mask_state_underlying_type>(state.value)
-=======
     cdef mask_state c_mask_state = <mask_state>(
         <underlying_type_t_mask_state>(state.value)
->>>>>>> dad84790
     )
 
     with nogil:
