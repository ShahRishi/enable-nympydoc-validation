# Copyright (c) 2018-2020, NVIDIA CORPORATION.
from contextlib import ExitStack as does_not_raise
from sys import getsizeof

import cupy
import numpy as np
import pandas as pd
import pyarrow as pa
import pytest

from cudf import concat
from cudf.core import DataFrame, Series
from cudf.core.column.string import StringColumn
from cudf.core.index import StringIndex, as_index
from cudf.tests.utils import DATETIME_TYPES, NUMERIC_TYPES, assert_eq
from cudf.utils import dtypes as dtypeutils

data_list = [
    ["AbC", "de", "FGHI", "j", "kLm"],
    ["nOPq", None, "RsT", None, "uVw"],
    [None, None, None, None, None],
]

data_id_list = ["no_nulls", "some_nulls", "all_nulls"]

idx_list = [None, [10, 11, 12, 13, 14]]

idx_id_list = ["None_index", "Set_index"]


def raise_builder(flags, exceptions):
    if any(flags):
        return pytest.raises(exceptions)
    else:
        return does_not_raise()


@pytest.fixture(params=data_list, ids=data_id_list)
def data(request):
    return request.param


@pytest.fixture(params=idx_list, ids=idx_id_list)
def index(request):
    return request.param


@pytest.fixture
def ps_gs(data, index):
    ps = pd.Series(data, index=index, dtype="str", name="nice name")
    gs = Series(data, index=index, dtype="str", name="nice name")
    return (ps, gs)


@pytest.mark.parametrize("construct", [list, np.array, pd.Series, pa.array])
def test_string_ingest(construct):
    expect = ["a", "a", "b", "c", "a"]
    data = construct(expect)
    got = Series(data)
    assert got.dtype == np.dtype("object")
    assert len(got) == 5
    for idx, val in enumerate(expect):
        assert expect[idx] == got[idx]


def test_string_export(ps_gs):
    ps, gs = ps_gs

    expect = ps
    got = gs.to_pandas(nullable_pd_dtype=False)
    assert_eq(expect, got)

    expect = np.array(ps)
    got = gs.to_array()
    assert_eq(expect, got)

    expect = pa.Array.from_pandas(ps)
    got = gs.to_arrow()

    assert pa.Array.equals(expect, got)


@pytest.mark.parametrize(
    "item",
    [
        0,
        2,
        4,
        slice(1, 3),
        [1, 1, 1, 1, 1, 1, 1, 1, 1, 1],
        [0, 1, 2, 3, 4, 4, 3, 2, 1, 0],
        np.array([0, 1, 2, 3, 4]),
        cupy.asarray(np.array([0, 1, 2, 3, 4])),
    ],
)
def test_string_get_item(ps_gs, item):
    ps, gs = ps_gs

    got = gs.iloc[item]
    if isinstance(got, Series):
        got = got.to_arrow()

    if isinstance(item, cupy.ndarray):
        item = cupy.asnumpy(item)

    expect = ps.iloc[item]
    if isinstance(expect, pd.Series):
        expect = pa.Array.from_pandas(expect)
        pa.Array.equals(expect, got)
    else:
        assert expect == got


@pytest.mark.parametrize(
    "item",
    [
        [True] * 5,
        [False] * 5,
        np.array([True] * 5),
        np.array([False] * 5),
        cupy.asarray(np.array([True] * 5)),
        cupy.asarray(np.array([False] * 5)),
        np.random.randint(0, 2, 5).astype("bool").tolist(),
        np.random.randint(0, 2, 5).astype("bool"),
        cupy.asarray(np.random.randint(0, 2, 5).astype("bool")),
    ],
)
def test_string_bool_mask(ps_gs, item):
    ps, gs = ps_gs

    got = gs.iloc[item]
    if isinstance(got, Series):
        got = got.to_arrow()

    if isinstance(item, cupy.ndarray):
        item = cupy.asnumpy(item)

    expect = ps[item]
    if isinstance(expect, pd.Series):
        expect = pa.Array.from_pandas(expect)
        pa.Array.equals(expect, got)
    else:
        assert expect == got


@pytest.mark.parametrize("item", [0, slice(1, 3), slice(5)])
def test_string_repr(ps_gs, item):
    ps, gs = ps_gs

    got_out = gs.iloc[item]
    expect_out = ps.iloc[item]

    expect = str(expect_out)
    got = str(got_out)

    # if isinstance(expect_out, pd.Series):
    #     expect = expect.replace("object", "str")

    assert expect == got


@pytest.mark.parametrize(
    "dtype", NUMERIC_TYPES + DATETIME_TYPES + ["bool", "object", "str"]
)
def test_string_astype(dtype):
    if (
        dtype.startswith("int")
        or dtype.startswith("uint")
        or dtype.startswith("long")
    ):
        data = ["1", "2", "3", "4", "5"]
    elif dtype.startswith("float"):
        data = ["1.0", "2.0", "3.0", "4.0", "5.0"]
    elif dtype.startswith("bool"):
        data = ["True", "False", "True", "False", "False"]
    elif dtype.startswith("datetime64"):
        data = [
            "2019-06-04T00:00:00Z",
            "2019-06-04T12:12:12Z",
            "2019-06-03T00:00:00Z",
            "2019-05-04T00:00:00Z",
            "2018-06-04T00:00:00Z",
            "1922-07-21T01:02:03Z",
        ]
    elif dtype == "str" or dtype == "object":
        data = ["ab", "cd", "ef", "gh", "ij"]
    ps = pd.Series(data)
    gs = Series(data)

    # Pandas str --> bool typecasting always returns True if there's a string
    if dtype.startswith("bool"):
        expect = ps == "True"
    else:
        expect = ps.astype(dtype)
    got = gs.astype(dtype)

    assert_eq(expect, got)


@pytest.mark.parametrize(
    "dtype", NUMERIC_TYPES + DATETIME_TYPES + ["bool", "object", "str"]
)
def test_string_empty_astype(dtype):
    data = []
    ps = pd.Series(data, dtype="str")
    gs = Series(data, dtype="str")

    expect = ps.astype(dtype)
    got = gs.astype(dtype)

    assert_eq(expect, got)


@pytest.mark.parametrize("dtype", NUMERIC_TYPES + DATETIME_TYPES + ["bool"])
def test_string_numeric_astype(dtype):
    if dtype.startswith("bool"):
        data = [1, 0, 1, 0, 1]
    elif (
        dtype.startswith("int")
        or dtype.startswith("uint")
        or dtype.startswith("long")
    ):
        data = [1, 2, 3, 4, 5]
    elif dtype.startswith("float"):
        data = [1.0, 2.0, 3.0, 4.0, 5.0]
    elif dtype.startswith("datetime64"):
        # pandas rounds the output format based on the data
        # Use numpy instead
        # but fix '2011-01-01T00:00:00' -> '2011-01-01 00:00:00'
        data = [1000000001, 2000000001, 3000000001, 4000000001, 5000000001]
        ps = np.asarray(data, dtype=dtype).astype(str)
        ps = np.array([i.replace("T", " ") for i in ps])

    if not dtype.startswith("datetime64"):
        ps = pd.Series(data, dtype=dtype)

    gs = Series(data, dtype=dtype)

    expect = pd.Series(ps.astype("str"))
    got = gs.astype("str")

    assert_eq(expect, got)


@pytest.mark.parametrize("dtype", NUMERIC_TYPES + DATETIME_TYPES + ["bool"])
def test_string_empty_numeric_astype(dtype):
    data = []

    if dtype.startswith("datetime64"):
        ps = pd.Series(data, dtype="datetime64[ns]")
    else:
        ps = pd.Series(data, dtype=dtype)
    gs = Series(data, dtype=dtype)

    expect = ps.astype("str")
    got = gs.astype("str")

    assert_eq(expect, got)


def test_string_concat():
    data1 = ["a", "b", "c", "d", "e"]
    data2 = ["f", "g", "h", "i", "j"]
    index = [1, 2, 3, 4, 5]

    ps1 = pd.Series(data1, index=index)
    ps2 = pd.Series(data2, index=index)
    gs1 = Series(data1, index=index)
    gs2 = Series(data2, index=index)

    expect = pd.concat([ps1, ps2])
    got = concat([gs1, gs2])

    assert_eq(expect, got)

    expect = ps1.str.cat(ps2)
    got = gs1.str.cat(gs2)

    assert_eq(expect, got)


@pytest.mark.parametrize("ascending", [True, False])
def test_string_sort(ps_gs, ascending):
    ps, gs = ps_gs

    expect = ps.sort_values(ascending=ascending)
    got = gs.sort_values(ascending=ascending)

    assert_eq(expect, got)


def test_string_len(ps_gs):
    ps, gs = ps_gs

    expect = ps.str.len()
    got = gs.str.len()

    # Can't handle nulls in Pandas so use PyArrow instead
    # Pandas will return as a float64 so need to typecast to int32
    expect = pa.array(expect, from_pandas=True).cast(pa.int32())
    got = got.to_arrow()
    assert pa.Array.equals(expect, got)


@pytest.mark.parametrize(
    "others",
    [
        None,
        ["f", "g", "h", "i", "j"],
        ("f", "g", "h", "i", "j"),
        pd.Series(["f", "g", "h", "i", "j"]),
        # xref pandas-dev/#33436
        pytest.param(
            pd.Index(["f", "g", "h", "i", "j"]),
            marks=pytest.mark.xfail(
                reason="https://github.com/pandas-dev/pandas/pull/33436"
            ),
        ),
        (
            np.array(["f", "g", "h", "i", "j"]),
            np.array(["f", "g", "h", "i", "j"]),
        ),
        [
            np.array(["f", "g", "h", "i", "j"]),
            np.array(["f", "g", "h", "i", "j"]),
        ],
        [
            pd.Series(["f", "g", "h", "i", "j"]),
            pd.Series(["f", "g", "h", "i", "j"]),
        ],
        (
            pd.Series(["f", "g", "h", "i", "j"]),
            pd.Series(["f", "g", "h", "i", "j"]),
        ),
        [
            pd.Series(["f", "g", "h", "i", "j"]),
            np.array(["f", "g", "h", "i", "j"]),
        ],
        (
            pd.Series(["f", "g", "h", "i", "j"]),
            np.array(["f", "g", "h", "i", "j"]),
        ),
        pytest.param(
            (
                pd.Series(["f", "g", "h", "i", "j"]),
                np.array(["f", "a", "b", "f", "a"]),
                pd.Series(["f", "g", "h", "i", "j"]),
                np.array(["f", "a", "b", "f", "a"]),
                np.array(["f", "a", "b", "f", "a"]),
                pd.Index(["1", "2", "3", "4", "5"]),
                np.array(["f", "a", "b", "f", "a"]),
                pd.Index(["f", "g", "h", "i", "j"]),
            ),
            marks=pytest.mark.xfail(
                reason="https://github.com/pandas-dev/pandas/pull/33436"
            ),
        ),
        pytest.param(
            [
                pd.Index(["f", "g", "h", "i", "j"]),
                np.array(["f", "a", "b", "f", "a"]),
                pd.Series(["f", "g", "h", "i", "j"]),
                np.array(["f", "a", "b", "f", "a"]),
                np.array(["f", "a", "b", "f", "a"]),
                pd.Index(["f", "g", "h", "i", "j"]),
                np.array(["f", "a", "b", "f", "a"]),
                pd.Index(["f", "g", "h", "i", "j"]),
            ],
            marks=pytest.mark.xfail(
                reason="https://github.com/pandas-dev/pandas/pull/33436"
            ),
        ),
    ],
)
@pytest.mark.parametrize("sep", [None, "", " ", "|", ",", "|||"])
@pytest.mark.parametrize("na_rep", [None, "", "null", "a"])
@pytest.mark.parametrize(
    "index",
    [
        ["1", "2", "3", "4", "5"],
        pd.Series(["1", "2", "3", "4", "5"]),
        pd.Index(["1", "2", "3", "4", "5"]),
    ],
)
def test_string_cat(ps_gs, others, sep, na_rep, index):
    ps, gs = ps_gs

    pd_others = others
    if isinstance(pd_others, pd.Series):
        pd_others = pd_others.values
    if isinstance(pd_others, (list, tuple)):
        for elem in pd_others:
            if isinstance(elem, (pd.Series, Series)):
                elem.index = ps.index

    expect = ps.str.cat(others=pd_others, sep=sep, na_rep=na_rep)
    got = gs.str.cat(others=others, sep=sep, na_rep=na_rep)

    assert_eq(expect, got)

    ps.index = index
    gs.index = index

    expect = ps.str.cat(others=ps.index, sep=sep, na_rep=na_rep)
    got = gs.str.cat(others=gs.index, sep=sep, na_rep=na_rep)

    assert_eq(expect, got)

    expect = ps.str.cat(others=[ps.index] + [ps.index], sep=sep, na_rep=na_rep)
    got = gs.str.cat(others=[gs.index] + [gs.index], sep=sep, na_rep=na_rep)

    assert_eq(expect, got)

    expect = ps.str.cat(others=(ps.index, ps.index), sep=sep, na_rep=na_rep)
    got = gs.str.cat(others=(gs.index, gs.index), sep=sep, na_rep=na_rep)

    assert_eq(expect, got)


@pytest.mark.xfail(raises=ValueError)
@pytest.mark.parametrize("sep", [None, "", " ", "|", ",", "|||"])
@pytest.mark.parametrize("na_rep", [None, "", "null", "a"])
def test_string_cat_str(ps_gs, sep, na_rep):
    ps, gs = ps_gs

    got = gs.str.cat(gs.str, sep=sep, na_rep=na_rep)
    expect = ps.str.cat(ps.str, sep=sep, na_rep=na_rep)

    assert_eq(expect, got)


@pytest.mark.xfail(raises=(NotImplementedError, AttributeError))
@pytest.mark.parametrize("sep", [None, "", " ", "|", ",", "|||"])
def test_string_join(ps_gs, sep):
    ps, gs = ps_gs

    expect = ps.str.join(sep)
    got = gs.str.join(sep)

    assert_eq(expect, got)


@pytest.mark.parametrize("pat", [r"(a)", r"(f)", r"([a-z])", r"([A-Z])"])
@pytest.mark.parametrize("expand", [True, False])
@pytest.mark.parametrize("flags,flags_raise", [(0, 0), (1, 1)])
def test_string_extract(ps_gs, pat, expand, flags, flags_raise):
    ps, gs = ps_gs
    expectation = raise_builder([flags_raise], NotImplementedError)

    with expectation:
        expect = ps.str.extract(pat, flags=flags, expand=expand)
        got = gs.str.extract(pat, flags=flags, expand=expand)

        assert_eq(expect, got)


@pytest.mark.parametrize(
    "pat,regex",
    [
        ("a", False),
        ("a", True),
        ("f", False),
        (r"[a-z]", True),
        (r"[A-Z]", True),
        ("hello", False),
        ("FGHI", False),
    ],
)
@pytest.mark.parametrize("flags,flags_raise", [(0, 0), (1, 1)])
@pytest.mark.parametrize("na,na_raise", [(np.nan, 0), (None, 1), ("", 1)])
def test_string_contains(ps_gs, pat, regex, flags, flags_raise, na, na_raise):
    ps, gs = ps_gs

    expectation = raise_builder([flags_raise, na_raise], NotImplementedError)

    with expectation:
        expect = ps.str.contains(pat, flags=flags, na=na, regex=regex)
        got = gs.str.contains(pat, flags=flags, na=na, regex=regex)
        assert_eq(expect, got)


# Pandas isn't respect the `n` parameter so ignoring it in test parameters
@pytest.mark.parametrize(
    "pat,regex",
    [("a", False), ("f", False), (r"[a-z]", True), (r"[A-Z]", True)],
)
@pytest.mark.parametrize("repl", ["qwerty", "", " "])
@pytest.mark.parametrize("case,case_raise", [(None, 0), (True, 1), (False, 1)])
@pytest.mark.parametrize("flags,flags_raise", [(0, 0), (1, 1)])
def test_string_replace(
    ps_gs, pat, repl, case, case_raise, flags, flags_raise, regex
):
    ps, gs = ps_gs

    expectation = raise_builder([case_raise, flags_raise], NotImplementedError)

    with expectation:
        expect = ps.str.replace(pat, repl, case=case, flags=flags, regex=regex)
        got = gs.str.replace(pat, repl, case=case, flags=flags, regex=regex)

        assert_eq(expect, got)


def test_string_lower(ps_gs):
    ps, gs = ps_gs

    expect = ps.str.lower()
    got = gs.str.lower()

    assert_eq(expect, got)


def test_string_upper(ps_gs):
    ps, gs = ps_gs

    expect = ps.str.upper()
    got = gs.str.upper()

    assert_eq(expect, got)


@pytest.mark.parametrize(
    "data",
    [
        ["a b", " c ", "   d", "e   ", "f"],
        ["a-b", "-c-", "---d", "e---", "f"],
        ["ab", "c", "d", "e", "f"],
        [None, None, None, None, None],
    ],
)
@pytest.mark.parametrize("pat", [None, " ", "-"])
@pytest.mark.parametrize("n", [-1, 0, 1, 3, 10])
@pytest.mark.parametrize("expand,expand_raise", [(True, 0), (False, 1)])
def test_string_split(data, pat, n, expand, expand_raise):

    if data in (["a b", " c ", "   d", "e   ", "f"],) and pat is None:
        pytest.xfail("None pattern split algorithm not implemented yet")

    ps = pd.Series(data, dtype="str")
    gs = Series(data, dtype="str")

    expectation = raise_builder([expand_raise], NotImplementedError)

    with expectation:
        expect = ps.str.split(pat=pat, n=n, expand=expand)
        got = gs.str.split(pat=pat, n=n, expand=expand)

        assert_eq(expect, got)


@pytest.mark.parametrize(
    "str_data,str_data_raise",
    [
        ([], 0),
        (["a", "b", "c", "d", "e"], 0),
        ([None, None, None, None, None], 1),
    ],
)
@pytest.mark.parametrize("num_keys", [1, 2, 3])
@pytest.mark.parametrize("how", ["left", "right", "inner", "outer"])
def test_string_join_key(str_data, str_data_raise, num_keys, how):
    other_data = [1, 2, 3, 4, 5][: len(str_data)]

    pdf = pd.DataFrame()
    gdf = DataFrame()
    for i in range(num_keys):
        pdf[i] = pd.Series(str_data, dtype="str")
        gdf[i] = Series(str_data, dtype="str")
    pdf["a"] = other_data
    gdf["a"] = other_data

    pdf2 = pdf.copy()
    gdf2 = gdf.copy()

    expectation = raise_builder(
        [0 if how == "right" else str_data_raise], (AssertionError)
    )

    with expectation:
        expect = pdf.merge(pdf2, on=list(range(num_keys)), how=how)
        got = gdf.merge(gdf2, on=list(range(num_keys)), how=how)

        if len(expect) == 0 and len(got) == 0:
            expect = expect.reset_index(drop=True)
            got = got[expect.columns]

        assert_eq(expect, got)


@pytest.mark.parametrize(
    "str_data_nulls",
    [
        ["a", "b", "c"],
        ["a", "b", "f", "g"],
        ["f", "g", "h", "i", "j"],
        ["f", "g", "h"],
        [None, None, None, None, None],
        [],
    ],
)
def test_string_join_key_nulls(str_data_nulls):
    str_data = ["a", "b", "c", "d", "e"]
    other_data = [1, 2, 3, 4, 5]

    other_data_nulls = [6, 7, 8, 9, 10][: len(str_data_nulls)]

    pdf = pd.DataFrame()
    gdf = DataFrame()
    pdf["key"] = pd.Series(str_data, dtype="str")
    gdf["key"] = Series(str_data, dtype="str")
    pdf["vals"] = other_data
    gdf["vals"] = other_data

    pdf2 = pd.DataFrame()
    gdf2 = DataFrame()
    pdf2["key"] = pd.Series(str_data_nulls, dtype="str")
    gdf2["key"] = Series(str_data_nulls, dtype="str")
    pdf2["vals"] = pd.Series(other_data_nulls, dtype="int64")
    gdf2["vals"] = Series(other_data_nulls, dtype="int64")

    expect = pdf.merge(pdf2, on="key", how="left")
    got = gdf.merge(gdf2, on="key", how="left")
    got["vals_y"] = got["vals_y"].fillna(-1)

    if len(expect) == 0 and len(got) == 0:
        expect = expect.reset_index(drop=True)
        got = got[expect.columns]

    expect["vals_y"] = expect["vals_y"].fillna(-1).astype("int64")

    assert_eq(expect, got)


@pytest.mark.parametrize(
    "str_data", [[], ["a", "b", "c", "d", "e"], [None, None, None, None, None]]
)
@pytest.mark.parametrize("num_cols", [1, 2, 3])
@pytest.mark.parametrize("how", ["left", "right", "inner", "outer"])
def test_string_join_non_key(str_data, num_cols, how):
    other_data = [1, 2, 3, 4, 5][: len(str_data)]

    pdf = pd.DataFrame()
    gdf = DataFrame()
    for i in range(num_cols):
        pdf[i] = pd.Series(str_data, dtype="str")
        gdf[i] = Series(str_data, dtype="str")
    pdf["a"] = other_data
    gdf["a"] = other_data

    pdf2 = pdf.copy()
    gdf2 = gdf.copy()

    expect = pdf.merge(pdf2, on=["a"], how=how)
    got = gdf.merge(gdf2, on=["a"], how=how)

    if len(expect) == 0 and len(got) == 0:
        expect = expect.reset_index(drop=True)
        got = got[expect.columns]

    assert_eq(expect, got)


@pytest.mark.parametrize(
    "str_data_nulls",
    [
        ["a", "b", "c"],
        ["a", "b", "f", "g"],
        ["f", "g", "h", "i", "j"],
        ["f", "g", "h"],
        [None, None, None, None, None],
        [],
    ],
)
def test_string_join_non_key_nulls(str_data_nulls):
    str_data = ["a", "b", "c", "d", "e"]
    other_data = [1, 2, 3, 4, 5]

    other_data_nulls = [6, 7, 8, 9, 10][: len(str_data_nulls)]

    pdf = pd.DataFrame()
    gdf = DataFrame()
    pdf["vals"] = pd.Series(str_data, dtype="str")
    gdf["vals"] = Series(str_data, dtype="str")
    pdf["key"] = other_data
    gdf["key"] = other_data

    pdf2 = pd.DataFrame()
    gdf2 = DataFrame()
    pdf2["vals"] = pd.Series(str_data_nulls, dtype="str")
    gdf2["vals"] = Series(str_data_nulls, dtype="str")
    pdf2["key"] = pd.Series(other_data_nulls, dtype="int64")
    gdf2["key"] = Series(other_data_nulls, dtype="int64")

    expect = pdf.merge(pdf2, on="key", how="left")
    got = gdf.merge(gdf2, on="key", how="left")

    if len(expect) == 0 and len(got) == 0:
        expect = expect.reset_index(drop=True)
        got = got[expect.columns]

    assert_eq(expect, got)


def test_string_join_values_nulls():
    left_dict = [
        {"b": "MATCH 1", "a": 1.0},
        {"b": "MATCH 1", "a": 1.0},
        {"b": "LEFT NO MATCH 1", "a": -1.0},
        {"b": "MATCH 2", "a": 2.0},
        {"b": "MATCH 2", "a": 2.0},
        {"b": "MATCH 1", "a": 1.0},
        {"b": "MATCH 1", "a": 1.0},
        {"b": "MATCH 2", "a": 2.0},
        {"b": "MATCH 2", "a": 2.0},
        {"b": "LEFT NO MATCH 2", "a": -2.0},
        {"b": "MATCH 3", "a": 3.0},
        {"b": "MATCH 3", "a": 3.0},
    ]

    right_dict = [
        {"b": "RIGHT NO MATCH 1", "c": -1.0},
        {"b": "MATCH 3", "c": 3.0},
        {"b": "MATCH 2", "c": 2.0},
        {"b": "RIGHT NO MATCH 2", "c": -2.0},
        {"b": "RIGHT NO MATCH 3", "c": -3.0},
        {"b": "MATCH 1", "c": 1.0},
    ]

    left_pdf = pd.DataFrame(left_dict)
    right_pdf = pd.DataFrame(right_dict)

    left_gdf = DataFrame.from_pandas(left_pdf)
    right_gdf = DataFrame.from_pandas(right_pdf)

    expect = left_pdf.merge(right_pdf, how="left", on="b")
    got = left_gdf.merge(right_gdf, how="left", on="b")

    expect = expect.sort_values(by=["a", "b", "c"]).reset_index(drop=True)
    got = got.sort_values(by=["a", "b", "c"]).reset_index(drop=True)

    assert_eq(expect, got)


@pytest.mark.parametrize(
    "str_data", [[], ["a", "b", "c", "d", "e"], [None, None, None, None, None]]
)
@pytest.mark.parametrize("num_keys", [1, 2, 3])
def test_string_groupby_key(str_data, num_keys):
    other_data = [1, 2, 3, 4, 5][: len(str_data)]

    pdf = pd.DataFrame()
    gdf = DataFrame()
    for i in range(num_keys):
        pdf[i] = pd.Series(str_data, dtype="str")
        gdf[i] = Series(str_data, dtype="str")
    pdf["a"] = other_data
    gdf["a"] = other_data

    expect = pdf.groupby(list(range(num_keys)), as_index=False).count()
    got = gdf.groupby(list(range(num_keys)), as_index=False).count()

    expect = expect.sort_values([0]).reset_index(drop=True)
    got = got.sort_values([0]).reset_index(drop=True)

    assert_eq(expect, got, check_dtype=False)


@pytest.mark.parametrize(
    "str_data", [[], ["a", "b", "c", "d", "e"], [None, None, None, None, None]]
)
@pytest.mark.parametrize("num_cols", [1, 2, 3])
@pytest.mark.parametrize("agg", ["count", "max", "min"])
def test_string_groupby_non_key(str_data, num_cols, agg):
    other_data = [1, 2, 3, 4, 5][: len(str_data)]

    pdf = pd.DataFrame()
    gdf = DataFrame()
    for i in range(num_cols):
        pdf[i] = pd.Series(str_data, dtype="str")
        gdf[i] = Series(str_data, dtype="str")
    pdf["a"] = other_data
    gdf["a"] = other_data

    expect = getattr(pdf.groupby("a", as_index=False), agg)()
    got = getattr(gdf.groupby("a", as_index=False), agg)()

    expect = expect.sort_values(["a"]).reset_index(drop=True)
    got = got.sort_values(["a"]).reset_index(drop=True)

    if agg in ["min", "max"] and len(expect) == 0 and len(got) == 0:
        for i in range(num_cols):
            expect[i] = expect[i].astype("str")

    assert_eq(expect, got, check_dtype=False)


def test_string_groupby_key_index():
    str_data = ["a", "b", "c", "d", "e"]
    other_data = [1, 2, 3, 4, 5]

    pdf = pd.DataFrame()
    gdf = DataFrame()
    pdf["a"] = pd.Series(str_data, dtype="str")
    gdf["a"] = Series(str_data, dtype="str")
    pdf["b"] = other_data
    gdf["b"] = other_data

    expect = pdf.groupby("a").count()
    got = gdf.groupby("a").count()

    assert_eq(expect, got, check_dtype=False)


@pytest.mark.parametrize("scalar", ["a", None])
def test_string_set_scalar(scalar):
    pdf = pd.DataFrame()
    pdf["a"] = [1, 2, 3, 4, 5]
    gdf = DataFrame.from_pandas(pdf)

    pdf["b"] = "a"
    gdf["b"] = "a"

    assert_eq(pdf["b"], gdf["b"])
    assert_eq(pdf, gdf)


def test_string_index():
    from cudf.core.column import as_column

    pdf = pd.DataFrame(np.random.rand(5, 5))
    gdf = DataFrame.from_pandas(pdf)
    stringIndex = ["a", "b", "c", "d", "e"]
    pdf.index = stringIndex
    gdf.index = stringIndex
    assert_eq(pdf, gdf)
    stringIndex = np.array(["a", "b", "c", "d", "e"])
    pdf.index = stringIndex
    gdf.index = stringIndex
    assert_eq(pdf, gdf)
    stringIndex = StringIndex(["a", "b", "c", "d", "e"], name="name")
    pdf.index = stringIndex.to_pandas()
    gdf.index = stringIndex
    assert_eq(pdf, gdf)
    stringIndex = as_index(as_column(["a", "b", "c", "d", "e"]), name="name")
    pdf.index = stringIndex.to_pandas()
    gdf.index = stringIndex
    assert_eq(pdf, gdf)


@pytest.mark.parametrize(
    "item",
    [
        ["Cbe", "cbe", "CbeD", "Cb", "ghi", "Cb"],
        ["a", "a", "a", "a", "A"],
        ["A"],
        ["abc", "xyz", None, "ab", "123"],
        [None, None, "abc", None, "abc"],
    ],
)
def test_string_unique(item):
    ps = pd.Series(item)
    gs = Series(item)
    # Pandas `unique` returns a numpy array
    pres = pd.Series(ps.unique())
    # cudf returns sorted unique with `None` placed before other strings
    pres = pres.sort_values(na_position="first").reset_index(drop=True)
    gres = gs.unique()
    assert_eq(pres, gres)


def test_string_slice():
    df = DataFrame({"a": ["hello", "world"]})
    pdf = pd.DataFrame({"a": ["hello", "world"]})
    a_slice_got = df.a.str.slice(0, 2)
    a_slice_expected = pdf.a.str.slice(0, 2)

    assert isinstance(a_slice_got, Series)
    assert_eq(a_slice_expected, a_slice_got)


def test_string_equality():
    data1 = ["b", "c", "d", "a", "c"]
    data2 = ["a", None, "c", "a", "c"]

    ps1 = pd.Series(data1)
    ps2 = pd.Series(data2)
    gs1 = Series(data1)
    gs2 = Series(data2)

    expect = ps1 == ps2
    got = gs1 == gs2

    assert_eq(expect, got.fillna(False))

    expect = ps1 == "m"
    got = gs1 == "m"

    assert_eq(expect, got.fillna(False))

    ps1 = pd.Series(["a"])
    gs1 = Series(["a"])

    expect = ps1 == "m"
    got = gs1 == "m"

    assert_eq(expect, got)


@pytest.mark.parametrize(
    "lhs",
    [
        ["Cbe", "cbe", "CbeD", "Cb", "ghi", "Cb"],
        ["abc", "xyz", "a", "ab", "123", "097"],
    ],
)
@pytest.mark.parametrize(
    "rhs",
    [
        ["Cbe", "cbe", "CbeD", "Cb", "ghi", "Cb"],
        ["a", "a", "a", "a", "A", "z"],
    ],
)
def test_string_binary_op_add(lhs, rhs):
    pds = pd.Series(lhs) + pd.Series(rhs)
    gds = Series(lhs) + Series(rhs)

    assert_eq(pds, gds)


@pytest.mark.parametrize("name", [None, "new name", 123])
def test_string_misc_name(ps_gs, name):
    ps, gs = ps_gs
    ps.name = name
    gs.name = name

    expect = ps.str.slice(0, 1)
    got = gs.str.slice(0, 1)

    assert_eq(expect, got)
    assert_eq(ps + ps, gs + gs)
    assert_eq(ps + "RAPIDS", gs + "RAPIDS")
    assert_eq("RAPIDS" + ps, "RAPIDS" + gs)


def test_string_no_children_properties():
    empty_col = StringColumn(children=())
    assert empty_col.base_children == ()
    assert empty_col.base_size == 0

    assert empty_col.children == ()
    assert empty_col.size == 0

    assert empty_col._nbytes == 0
    assert getsizeof(empty_col) >= 0  # Accounts for Python GC overhead


@pytest.mark.parametrize(
    "string",
    [
        ["Cbe", "cbe", "CbeD", "Cb", "ghi", "Cb"],
        ["abc", "xyz", "a", "ab", "123", "097"],
        ["abcdefghij", "0123456789", "9876543210", None, "accénted", ""],
    ],
)
@pytest.mark.parametrize(
    "index", [-100, -5, -2, -6, -1, 0, 1, 2, 3, 9, 10, 100]
)
def test_string_get(string, index):
    pds = pd.Series(string)
    gds = Series(string)

    assert_eq(
        pds.str.get(index).fillna(""), gds.str.get(index).fillna(""),
    )


@pytest.mark.parametrize(
    "string",
    [
        ["abc", "xyz", "a", "ab", "123", "097"],
        ["abcdefghij", "0123456789", "9876543210", None, "accénted", ""],
        ["koala", "fox", "chameleon"],
    ],
)
@pytest.mark.parametrize(
    "number", [-10, 0, 1, 3, 10],
)
@pytest.mark.parametrize(
    "diff", [0, 2, 5, 9],
)
def test_string_slice_str(string, number, diff):
    pds = pd.Series(string)
    gds = Series(string)

    assert_eq(pds.str.slice(start=number), gds.str.slice(start=number))
    assert_eq(pds.str.slice(stop=number), gds.str.slice(stop=number))
    assert_eq(pds.str.slice(), gds.str.slice())
    assert_eq(
        pds.str.slice(start=number, stop=number + diff),
        gds.str.slice(start=number, stop=number + diff),
    )
    if diff != 0:
        assert_eq(pds.str.slice(step=diff), gds.str.slice(step=diff))
        assert_eq(
            pds.str.slice(start=number, stop=number + diff, step=diff),
            gds.str.slice(start=number, stop=number + diff, step=diff),
        )


def test_string_slice_from():
    gs = Series(["hello world", "holy accéntéd", "batman", None, ""])
    d_starts = Series([2, 3, 0, -1, -1], dtype=np.int32)
    d_stops = Series([-1, -1, 0, -1, -1], dtype=np.int32)
    got = gs.str.slice_from(starts=d_starts._column, stops=d_stops._column)
    expected = Series(["llo world", "y accéntéd", "", None, ""])
    assert_eq(got, expected)


@pytest.mark.parametrize(
    "string",
    [
        ["abc", "xyz", "a", "ab", "123", "097"],
        ["abcdefghij", "0123456789", "9876543210", None, "accénted", ""],
        ["koala", "fox", "chameleon"],
    ],
)
@pytest.mark.parametrize("number", [0, 1, 10])
@pytest.mark.parametrize("diff", [0, 2, 9])
@pytest.mark.parametrize("repr", ["2", "!!"])
def test_string_slice_replace(string, number, diff, repr):
    pds = pd.Series(string)
    gds = Series(string)

    assert_eq(
        pds.str.slice_replace(start=number, repl=repr),
        gds.str.slice_replace(start=number, repl=repr),
        check_dtype=False,
    )
    assert_eq(
        pds.str.slice_replace(stop=number, repl=repr),
        gds.str.slice_replace(stop=number, repl=repr),
    )
    assert_eq(pds.str.slice_replace(), gds.str.slice_replace())
    assert_eq(
        pds.str.slice_replace(start=number, stop=number + diff),
        gds.str.slice_replace(start=number, stop=number + diff),
    )
    assert_eq(
        pds.str.slice_replace(start=number, stop=number + diff, repl=repr),
        gds.str.slice_replace(start=number, stop=number + diff, repl=repr),
        check_dtype=False,
    )


def test_string_insert():
    gs = Series(["hello world", "holy accéntéd", "batman", None, ""])

    ps = pd.Series(["hello world", "holy accéntéd", "batman", None, ""])

    assert_eq(gs.str.insert(0, ""), gs)
    assert_eq(gs.str.insert(0, "+"), "+" + ps)
    assert_eq(gs.str.insert(-1, "---"), ps + "---")
    assert_eq(
        gs.str.insert(5, "---"),
        ps.str.slice(stop=5) + "---" + ps.str.slice(start=5),
    )


_string_char_types_data = [
    ["abc", "xyz", "a", "ab", "123", "097"],
    ["abcdefghij", "0123456789", "9876543210", None, "accénted", ""],
    ["koala", "fox", "chameleon"],
    [
        "1234567890",
        "de",
        "1.75",
        "-34",
        "+9.8",
        "7¼",
        "x³",
        "2³",
        "12⅝",
        "",
        "\t\r\n ",
    ],
    ["one", "one1", "1", ""],
    ["A B", "1.5", "3,000"],
    ["23", "³", "⅕", ""],
    [" ", "\t\r\n ", ""],
    ["leopard", "Golden Eagle", "SNAKE", ""],
    [r"¯\_(ツ)_/¯", "(╯°□°)╯︵ ┻━┻", "┬─┬ノ( º _ ºノ)"],
    ["a1", "A1", "a!", "A!", "!1", "aA"],
]


@pytest.mark.parametrize(
    "type_op",
    [
        "isdecimal",
        "isalnum",
        "isalpha",
        "isdigit",
        "isnumeric",
        "isupper",
        "islower",
    ],
)
@pytest.mark.parametrize("data", _string_char_types_data)
def test_string_char_types(type_op, data):
    gs = Series(data)
    ps = pd.Series(data)

    assert_eq(getattr(gs.str, type_op)(), getattr(ps.str, type_op)())


def test_string_filter_alphanum():
    data = ["1234567890", "!@#$%^&*()", ",./<>?;:[]}{|+=", "abc DEF"]
    expected = []
    for st in data:
        rs = ""
        for c in st:
            if str.isalnum(c):
                rs = rs + c
        expected.append(rs)

    gs = Series(data)
    assert_eq(gs.str.filter_alphanum(), Series(expected))

    expected = []
    for st in data:
        rs = ""
        for c in st:
            if not str.isalnum(c):
                rs = rs + c
        expected.append(rs)
    assert_eq(gs.str.filter_alphanum(keep=False), Series(expected))

    expected = []
    for st in data:
        rs = ""
        for c in st:
            if str.isalnum(c):
                rs = rs + c
            else:
                rs = rs + "*"
        expected.append(rs)
    assert_eq(gs.str.filter_alphanum("*"), Series(expected))

    expected = []
    for st in data:
        rs = ""
        for c in st:
            if not str.isalnum(c):
                rs = rs + c
            else:
                rs = rs + "*"
        expected.append(rs)
    assert_eq(gs.str.filter_alphanum("*", keep=False), Series(expected))


@pytest.mark.parametrize(
    "case_op", ["title", "capitalize", "lower", "upper", "swapcase"]
)
@pytest.mark.parametrize(
    "data",
    [
        *_string_char_types_data,
        [
            None,
            "The quick bRoWn fox juMps over the laze DOG",
            '123nr98nv9rev!$#INF4390v03n1243<>?}{:-"',
            "accénted",
        ],
    ],
)
def test_string_char_case(case_op, data):
    gs = Series(data)
    ps = pd.Series(data)

    s = gs.str
    a = getattr(s, case_op)

    assert_eq(a(), getattr(ps.str, case_op)())

    assert_eq(gs.str.capitalize(), ps.str.capitalize())
    assert_eq(gs.str.isdecimal(), ps.str.isdecimal())
    assert_eq(gs.str.isalnum(), ps.str.isalnum())
    assert_eq(gs.str.isalpha(), ps.str.isalpha())
    assert_eq(gs.str.isdigit(), ps.str.isdigit())
    assert_eq(gs.str.isnumeric(), ps.str.isnumeric())
    assert_eq(gs.str.isspace(), ps.str.isspace())

    assert_eq(gs.str.isempty(), ps == "")


@pytest.mark.parametrize(
    "data",
    [
        ["koala", "fox", "chameleon"],
        ["A,,B", "1,,5", "3,00,0"],
        ["Linda van der Berg", "George Pitt-Rivers"],
        ["23", "³", "⅕", ""],
        [" ", "\t\r\n ", ""],
    ],
)
def test_strings_rpartition(data):
    gs = Series(data)
    ps = pd.Series(data)

    assert_eq(ps.str.rpartition(), gs.str.rpartition())
    assert_eq(ps.str.rpartition("-"), gs.str.rpartition("-"))
    assert_eq(ps.str.rpartition(","), gs.str.rpartition(","))


@pytest.mark.parametrize(
    "data",
    [
        ["koala", "fox", "chameleon"],
        ["A,,B", "1,,5", "3,00,0"],
        ["Linda van der Berg", "George Pitt-Rivers"],
        ["23", "³", "⅕", ""],
        [" ", "\t\r\n ", ""],
    ],
)
def test_strings_partition(data):
    gs = Series(data, name="str_name")
    ps = pd.Series(data, name="str_name")

    assert_eq(ps.str.partition(), gs.str.partition())
    assert_eq(ps.str.partition(","), gs.str.partition(","))
    assert_eq(ps.str.partition("-"), gs.str.partition("-"))

    gi = as_index(data, name="new name")
    pi = pd.Index(data, name="new name")
    assert_eq(pi.str.partition(), gi.str.partition())
    assert_eq(pi.str.partition(","), gi.str.partition(","))
    assert_eq(pi.str.partition("-"), gi.str.partition("-"))


@pytest.mark.parametrize(
    "data",
    [
        ["koala", "fox", "chameleon"],
        ["A,,B", "1,,5", "3,00,0"],
        ["Linda van der Berg", "George Pitt-Rivers"],
        ["23", "³", "⅕", ""],
        [" ", "\t\r\n ", ""],
        [
            "this is a regular sentence",
            "https://docs.python.org/3/tutorial/index.html",
            None,
        ],
    ],
)
@pytest.mark.parametrize("n", [-1, 2, 1, 9])
@pytest.mark.parametrize("expand", [True])
def test_strings_rsplit(data, n, expand):
    gs = Series(data)
    ps = pd.Series(data)

    assert_eq(
        ps.str.rsplit(n=n, expand=expand).reset_index(),
<<<<<<< HEAD
        gs.str.rsplit(n=n, expand=expand).to_pandas(nullable_pd_dtype=False).reset_index(),
=======
        gs.str.rsplit(n=n, expand=expand).reset_index(),
>>>>>>> 97f333bc
        check_index_type=False,
    )
    assert_eq(
        ps.str.rsplit(",", n=n, expand=expand),
        gs.str.rsplit(",", n=n, expand=expand),
    )
    assert_eq(
        ps.str.rsplit("-", n=n, expand=expand),
        gs.str.rsplit("-", n=n, expand=expand),
    )


@pytest.mark.parametrize(
    "data",
    [
        ["koala", "fox", "chameleon"],
        ["A,,B", "1,,5", "3,00,0"],
        ["Linda van der Berg", "George Pitt-Rivers"],
        ["23", "³", "⅕", ""],
        [" ", "\t\r\n ", ""],
        [
            "this is a regular sentence",
            "https://docs.python.org/3/tutorial/index.html",
            None,
        ],
    ],
)
@pytest.mark.parametrize("n", [-1, 2, 1, 9])
@pytest.mark.parametrize("expand", [True])
def test_strings_split(data, n, expand):
    gs = Series(data)
    ps = pd.Series(data)

    assert_eq(
        ps.str.split(n=n, expand=expand).reset_index(),
<<<<<<< HEAD
        gs.str.split(n=n, expand=expand).to_pandas(nullable_pd_dtype=False).reset_index(),
=======
        gs.str.split(n=n, expand=expand).reset_index(),
>>>>>>> 97f333bc
        check_index_type=False,
    )

    assert_eq(
        ps.str.split(",", n=n, expand=expand),
        gs.str.split(",", n=n, expand=expand),
    )
    assert_eq(
        ps.str.split("-", n=n, expand=expand),
        gs.str.split("-", n=n, expand=expand),
    )


@pytest.mark.parametrize(
    "data",
    [
        ["koala", "fox", "chameleon"],
        ["A,,B", "1,,5", "3,00,0"],
        ["Linda van der Berg", "George Pitt-Rivers"],
        ["23", "³", "⅕", ""],
        [" ", "\t\r\n ", ""],
        [
            "this is a regular sentence",
            "https://docs.python.org/3/tutorial/index.html",
            None,
        ],
        ["1. Ant.  ", "2. Bee!\n", "3. Cat?\t", None],
    ],
)
@pytest.mark.parametrize(
    "to_strip", ["⅕", None, "123.", ".!? \n\t", "123.!? \n\t", " ", ".", ","]
)
def test_strings_strip_tests(data, to_strip):
    gs = Series(data)
    ps = pd.Series(data)

    assert_eq(ps.str.strip(to_strip=to_strip), gs.str.strip(to_strip=to_strip))
    assert_eq(
        ps.str.rstrip(to_strip=to_strip), gs.str.rstrip(to_strip=to_strip)
    )
    assert_eq(
        ps.str.lstrip(to_strip=to_strip), gs.str.lstrip(to_strip=to_strip)
    )

    gi = as_index(data)
    pi = pd.Index(data)

    assert_eq(pi.str.strip(to_strip=to_strip), gi.str.strip(to_strip=to_strip))
    assert_eq(
        pi.str.rstrip(to_strip=to_strip), gi.str.rstrip(to_strip=to_strip)
    )
    assert_eq(
        pi.str.lstrip(to_strip=to_strip), gi.str.lstrip(to_strip=to_strip)
    )


@pytest.mark.parametrize(
    "data",
    [
        ["koala", "fox", "chameleon"],
        ["A,,B", "1,,5", "3,00,0"],
        ["Linda van der Berg", "George Pitt-Rivers"],
        ["23", "³", "⅕", ""],
        [" ", "\t\r\n ", ""],
        [
            "this is a regular sentence",
            "https://docs.python.org/3/tutorial/index.html",
            None,
        ],
        ["1. Ant.  ", "2. Bee!\n", "3. Cat?\t", None],
    ],
)
@pytest.mark.parametrize("width", [0, 1, 4, 9, 100])
@pytest.mark.parametrize("fillchar", ["⅕", "1", ".", "t", " ", ","])
def test_strings_filling_tests(data, width, fillchar):
    gs = Series(data)
    ps = pd.Series(data)

    assert_eq(
        ps.str.center(width=width, fillchar=fillchar),
        gs.str.center(width=width, fillchar=fillchar),
    )
    assert_eq(
        ps.str.ljust(width=width, fillchar=fillchar),
        gs.str.ljust(width=width, fillchar=fillchar),
    )
    assert_eq(
        ps.str.rjust(width=width, fillchar=fillchar),
        gs.str.rjust(width=width, fillchar=fillchar),
    )

    gi = as_index(data)
    pi = pd.Index(data)

    assert_eq(
        pi.str.center(width=width, fillchar=fillchar),
        gi.str.center(width=width, fillchar=fillchar),
    )
    assert_eq(
        pi.str.ljust(width=width, fillchar=fillchar),
        gi.str.ljust(width=width, fillchar=fillchar),
    )
    assert_eq(
        pi.str.rjust(width=width, fillchar=fillchar),
        gi.str.rjust(width=width, fillchar=fillchar),
    )


@pytest.mark.parametrize(
    "data",
    [
        ["A,,B", "1,,5", "3,00,0"],
        ["Linda van der Berg", "George Pitt-Rivers"],
        ["+23", "³", "⅕", ""],
        ["hello", "there", "world", "+1234", "-1234", None, "accént", ""],
        [" ", "\t\r\n ", ""],
        ["1. Ant.  ", "2. Bee!\n", "3. Cat?\t", None],
    ],
)
@pytest.mark.parametrize("width", [0, 1, 4, 6, 9, 100])
def test_strings_zfill_tests(data, width):
    gs = Series(data)
    ps = pd.Series(data)

    assert_eq(ps.str.zfill(width=width), gs.str.zfill(width=width))

    gi = as_index(data)
    pi = pd.Index(data)

    assert_eq(pi.str.zfill(width=width), gi.str.zfill(width=width))


@pytest.mark.parametrize(
    "data",
    [
        ["A,,B", "1,,5", "3,00,0"],
        ["Linda van der Berg", "George Pitt-Rivers"],
        ["+23", "³", "⅕", ""],
        [" ", "\t\r\n ", ""],
        ["hello", "there", "world", "+1234", "-1234", None, "accént", ""],
        ["1. Ant.  ", "2. Bee!\n", "3. Cat?\t", None],
    ],
)
@pytest.mark.parametrize("width", [0, 1, 4, 9, 100])
@pytest.mark.parametrize(
    "side", ["left", "right", "both"],
)
@pytest.mark.parametrize("fillchar", [" ", ".", "\n", "+", "\t"])
def test_strings_pad_tests(data, width, side, fillchar):
    gs = Series(data)
    ps = pd.Series(data)

    assert_eq(
        ps.str.pad(width=width, side=side, fillchar=fillchar),
        gs.str.pad(width=width, side=side, fillchar=fillchar),
    )

    gi = as_index(data)
    pi = pd.Index(data)

    assert_eq(
        pi.str.pad(width=width, side=side, fillchar=fillchar),
        gi.str.pad(width=width, side=side, fillchar=fillchar),
    )


@pytest.mark.parametrize(
    "data",
    [
        ["abc", "xyz", "a", "ab", "123", "097"],
        ["A B", "1.5", "3,000"],
        ["23", "³", "⅕", ""],
        # [" ", "\t\r\n ", ""],
        ["leopard", "Golden Eagle", "SNAKE", ""],
        ["line to be wrapped", "another line to be wrapped"],
    ],
)
@pytest.mark.parametrize("width", [1, 4, 8, 12, 100])
def test_string_wrap(data, width):
    gs = Series(data)
    ps = pd.Series(data)

    assert_eq(
        gs.str.wrap(width=width),
        ps.str.wrap(
            width=width,
            break_long_words=False,
            expand_tabs=False,
            replace_whitespace=True,
            drop_whitespace=True,
            break_on_hyphens=False,
        ),
    )

    gi = as_index(data)
    pi = pd.Index(data)

    assert_eq(
        gi.str.wrap(width=width),
        pi.str.wrap(
            width=width,
            break_long_words=False,
            expand_tabs=False,
            replace_whitespace=True,
            drop_whitespace=True,
            break_on_hyphens=False,
        ),
    )


@pytest.mark.parametrize(
    "data",
    [
        ["abc", "xyz", "a", "ab", "123", "097"],
        ["A B", "1.5", "3,000"],
        ["23", "³", "⅕", ""],
        [" ", "\t\r\n ", ""],
        ["$", "B", "Aab$", "$$ca", "C$B$", "cat"],
        ["line to be wrapped", "another line to be wrapped"],
    ],
)
@pytest.mark.parametrize("pat", ["a", " ", "\t", "another", "0", r"\$"])
def test_string_count(data, pat):
    gs = Series(data)
    ps = pd.Series(data)

    assert_eq(gs.str.count(pat=pat), ps.str.count(pat=pat), check_dtype=False)
    assert_eq(as_index(gs).str.count(pat=pat), pd.Index(ps).str.count(pat=pat))


def test_string_findall():
    ps = pd.Series(["Lion", "Monkey", "Rabbit"])
    gs = Series(["Lion", "Monkey", "Rabbit"])

    assert_eq(ps.str.findall("Monkey")[1][0], gs.str.findall("Monkey")[0][1])
    assert_eq(ps.str.findall("on")[0][0], gs.str.findall("on")[0][0])
    assert_eq(ps.str.findall("on")[1][0], gs.str.findall("on")[0][1])
    assert_eq(ps.str.findall("on$")[0][0], gs.str.findall("on$")[0][0])
    assert_eq(ps.str.findall("b")[2][1], gs.str.findall("b")[1][2])


def test_string_replace_multi():
    ps = pd.Series(["hello", "goodbye"])
    gs = Series(["hello", "goodbye"])
    expect = ps.str.replace("e", "E").str.replace("o", "O")
    got = gs.str.replace(["e", "o"], ["E", "O"])

    assert_eq(expect, got)

    ps = pd.Series(["foo", "fuz", np.nan])
    gs = Series.from_pandas(ps)

    expect = ps.str.replace("f.", "ba", regex=True)
    got = gs.str.replace(["f."], ["ba"], regex=True)
    assert_eq(expect, got)

    ps = pd.Series(["f.o", "fuz", np.nan])
    gs = Series.from_pandas(ps)

    expect = ps.str.replace("f.", "ba", regex=False)
    got = gs.str.replace(["f."], ["ba"], regex=False)
    assert_eq(expect, got)


@pytest.mark.parametrize(
    "find",
    [
        "(\\d)(\\d)",
        "(\\d)(\\d)",
        "(\\d)(\\d)",
        "(\\d)(\\d)",
        "([a-z])-([a-z])",
        "([a-z])-([a-zé])",
        "([a-z])-([a-z])",
        "([a-z])-([a-zé])",
    ],
)
@pytest.mark.parametrize(
    "replace",
    ["\\1-\\2", "V\\2-\\1", "\\1 \\2", "\\2 \\1", "X\\1+\\2Z", "X\\1+\\2Z"],
)
def test_string_replace_with_backrefs(find, replace):
    s = [
        "A543",
        "Z756",
        "",
        None,
        "tést-string",
        "two-thréé four-fivé",
        "abcd-éfgh",
        "tést-string-again",
    ]
    ps = pd.Series(s)
    gs = Series(s)
    got = gs.str.replace_with_backrefs(find, replace)
    expected = ps.str.replace(find, replace, regex=True)
    assert_eq(got, expected)

    got = as_index(gs).str.replace_with_backrefs(find, replace)
    expected = pd.Index(ps).str.replace(find, replace, regex=True)
    assert_eq(got, expected)


def test_string_table_view_creation():
    data = ["hi"] * 25 + [None] * 2027
    psr = pd.Series(data)
    gsr = Series.from_pandas(psr)

    expect = psr[:1]
    got = gsr[:1]

    assert_eq(expect, got)


@pytest.mark.parametrize(
    "data",
    [
        ["abc", "xyz", "a", "ab", "123", "097"],
        ["A B", "1.5", "3,000"],
        ["23", "³", "⅕", ""],
        [" ", "\t\r\n ", ""],
        ["$", "B", "Aab$", "$$ca", "C$B$", "cat"],
        ["line to be wrapped", "another line to be wrapped"],
        ["hello", "there", "world", "+1234", "-1234", None, "accént", ""],
        ["1. Ant.  ", "2. Bee!\n", "3. Cat?\t", None],
    ],
)
@pytest.mark.parametrize(
    "pat", ["", None, " ", "a", "abc", "cat", "$", "\n"],
)
def test_string_starts_ends(data, pat):
    ps = pd.Series(data)
    gs = Series(data)

    assert_eq(
        ps.str.startswith(pat), gs.str.startswith(pat), check_dtype=False
    )
    assert_eq(ps.str.endswith(pat), gs.str.endswith(pat), check_dtype=False)


@pytest.mark.parametrize(
    "data,pat",
    [
        (
            ["abc", "xyz", "a", "ab", "123", "097"],
            ["abc", "x", "a", "b", "3", "7"],
        ),
        (["A B", "1.5", "3,000"], ["A ", ".", ","]),
        (["23", "³", "⅕", ""], ["23", "³", "⅕", ""]),
        ([" ", "\t\r\n ", ""], ["d", "\n ", ""]),
        (
            ["$", "B", "Aab$", "$$ca", "C$B$", "cat"],
            ["$", "$", "a", "<", "(", "#"],
        ),
        (
            ["line to be wrapped", "another line to be wrapped"],
            ["another", "wrapped"],
        ),
        (
            ["hello", "there", "world", "+1234", "-1234", None, "accént", ""],
            ["hsdjfk", None, "ll", "+", "-", "w", "-", "én"],
        ),
        (
            ["1. Ant.  ", "2. Bee!\n", "3. Cat?\t", None],
            ["1. Ant.  ", "2. Bee!\n", "3. Cat?\t", None],
        ),
    ],
)
def test_string_starts_ends_list_like_pat(data, pat):
    gs = Series(data)

    starts_expected = []
    ends_expected = []
    for i in range(len(pat)):
        if data[i] is None:
            starts_expected.append(None)
            ends_expected.append(None)
        else:
            if pat[i] is None:
                starts_expected.append(False)
                ends_expected.append(False)
            else:
                starts_expected.append(data[i].startswith(pat[i]))
                ends_expected.append(data[i].endswith(pat[i]))
    starts_expected = pd.Series(starts_expected)
    ends_expected = pd.Series(ends_expected)
    assert_eq(starts_expected, gs.str.startswith(pat), check_dtype=False)
    assert_eq(ends_expected, gs.str.endswith(pat), check_dtype=False)


@pytest.mark.parametrize(
    "data",
    [
        ["abc", "xyz", "a", "ab", "123", "097"],
        ["A B", "1.5", "3,000"],
        ["23", "³", "⅕", ""],
        [" ", "\t\r\n ", ""],
        ["$", "B", "Aab$", "$$ca", "C$B$", "cat"],
        ["line to be wrapped", "another line to be wrapped"],
        ["hello", "there", "world", "+1234", "-1234", None, "accént", ""],
        ["1. Ant.  ", "2. Bee!\n", "3. Cat?\t", None],
    ],
)
@pytest.mark.parametrize(
    "sub", ["", " ", "a", "abc", "cat", "$", "\n"],
)
def test_string_find(data, sub):
    ps = pd.Series(data)
    gs = Series(data)

    got = gs.str.find(sub)
    expect = ps.str.find(sub).fillna(got._column.default_na_value())
    assert_eq(
        expect, got, check_dtype=False,
    )

    got = gs.str.find(sub, start=1)
    expect = ps.str.find(sub, start=1).fillna(got._column.default_na_value())
    assert_eq(
        expect, got, check_dtype=False,
    )

    got = gs.str.find(sub, end=10)
    expect = ps.str.find(sub, end=10).fillna(got._column.default_na_value())
    assert_eq(
        expect, got, check_dtype=False,
    )

    got = gs.str.find(sub, start=2, end=10)
    expect = ps.str.find(sub, start=2, end=10).fillna(
        got._column.default_na_value()
    )
    assert_eq(
        expect, got, check_dtype=False,
    )

    got = gs.str.rfind(sub)
    expect = ps.str.rfind(sub).fillna(got._column.default_na_value())
    assert_eq(
        expect, got, check_dtype=False,
    )

    got = gs.str.rfind(sub, start=1)
    expect = ps.str.rfind(sub, start=1).fillna(got._column.default_na_value())
    assert_eq(
        expect, got, check_dtype=False,
    )

    got = gs.str.rfind(sub, end=10)
    expect = ps.str.rfind(sub, end=10).fillna(got._column.default_na_value())
    assert_eq(
        expect, got, check_dtype=False,
    )

    got = gs.str.rfind(sub, start=2, end=10)
    expect = ps.str.rfind(sub, start=2, end=10).fillna(
        got._column.default_na_value()
    )
    assert_eq(
        expect, got, check_dtype=False,
    )


@pytest.mark.parametrize(
    "data,sub,er",
    [
        (["abc", "xyz", "a", "ab", "123", "097"], "a", ValueError),
        (["A B", "1.5", "3,000"], "abc", ValueError),
        (["23", "³", "⅕", ""], "⅕", ValueError),
        ([" ", "\t\r\n ", ""], "\n", ValueError),
        (["$", "B", "Aab$", "$$ca", "C$B$", "cat"], "$", ValueError),
        (["line to be wrapped", "another line to be wrapped"], " ", None),
        (
            ["hello", "there", "world", "+1234", "-1234", None, "accént", ""],
            "+",
            ValueError,
        ),
        (["line to be wrapped", "another line to be wrapped"], "", None),
    ],
)
def test_string_str_index(data, sub, er):
    ps = pd.Series(data)
    gs = Series(data)

    if er is None:
        assert_eq(ps.str.index(sub), gs.str.index(sub), check_dtype=False)

    try:
        ps.str.index(sub)
    except er:
        pass
    else:
        assert not er

    try:
        gs.str.index(sub)
    except er:
        pass
    else:
        assert not er


@pytest.mark.parametrize(
    "data,sub,er",
    [
        (["abc", "xyz", "a", "ab", "123", "097"], "a", ValueError),
        (["A B", "1.5", "3,000"], "abc", ValueError),
        (["23", "³", "⅕", ""], "⅕", ValueError),
        ([" ", "\t\r\n ", ""], "\n", ValueError),
        (["$", "B", "Aab$", "$$ca", "C$B$", "cat"], "$", ValueError),
        (["line to be wrapped", "another line to be wrapped"], " ", None),
        (
            ["hello", "there", "world", "+1234", "-1234", None, "accént", ""],
            "+",
            ValueError,
        ),
        (["line to be wrapped", "another line to be wrapped"], "", None),
    ],
)
def test_string_str_rindex(data, sub, er):
    ps = pd.Series(data)
    gs = Series(data)

    if er is None:
        assert_eq(ps.str.rindex(sub), gs.str.rindex(sub), check_dtype=False)
        assert_eq(pd.Index(ps).str.rindex(sub), as_index(gs).str.rindex(sub))

    try:
        ps.str.rindex(sub)
    except er:
        pass
    else:
        assert not er

    try:
        gs.str.rindex(sub)
    except er:
        pass
    else:
        assert not er


@pytest.mark.parametrize(
    "data",
    [
        ["abc", "xyz", "a", "ab", "123", "097"],
        ["A B", "1.5", "3,000"],
        ["23", "³", "⅕", ""],
        [" ", "\t\r\n ", ""],
        ["$", "B", "Aab$", "$$ca", "C$B$", "cat"],
        ["line to be wrapped", "another line to be wrapped"],
        ["hello", "there", "world", "+1234", "-1234", None, "accént", ""],
        ["1. Ant.  ", "2. Bee!\n", "3. Cat?\t", None],
    ],
)
@pytest.mark.parametrize("pat", ["", " ", "a", "abc", "cat", "$", "\n"])
def test_string_str_match(data, pat):
    ps = pd.Series(data)
    gs = Series(data)

    assert_eq(ps.str.match(pat), gs.str.match(pat))
    assert_eq(
        pd.Index(pd.Index(ps).str.match(pat)), as_index(gs).str.match(pat)
    )


@pytest.mark.parametrize(
    "data",
    [
        ["abc", "xyz", "a", "ab", "123", "097"],
        ["A B", "1.5", "3,000"],
        ["23", "³", "⅕", ""],
        [" ", "\t\r\n ", ""],
        ["$", "B", "Aab$", "$$ca", "C$B$", "cat"],
        ["line to be wrapped", "another line to be wrapped"],
        ["hello", "there", "world", "+1234", "-1234", None, "accént", ""],
        ["1. Ant.  ", "2. Bee!\n", "3. Cat?\t", None],
    ],
)
def test_string_str_translate(data):
    ps = pd.Series(data)
    gs = Series(data)

    assert_eq(
        ps.str.translate(str.maketrans({"a": "z"})),
        gs.str.translate(str.maketrans({"a": "z"})),
    )
    assert_eq(
        pd.Index(ps).str.translate(str.maketrans({"a": "z"})),
        as_index(gs).str.translate(str.maketrans({"a": "z"})),
    )
    assert_eq(
        ps.str.translate(str.maketrans({"a": "z", "i": "$", "z": "1"})),
        gs.str.translate(str.maketrans({"a": "z", "i": "$", "z": "1"})),
    )
    assert_eq(
        pd.Index(ps).str.translate(
            str.maketrans({"a": "z", "i": "$", "z": "1"})
        ),
        as_index(gs).str.translate(
            str.maketrans({"a": "z", "i": "$", "z": "1"})
        ),
    )
    assert_eq(
        ps.str.translate(
            str.maketrans({"+": "-", "-": "$", "?": "!", "B": "."})
        ),
        gs.str.translate(
            str.maketrans({"+": "-", "-": "$", "?": "!", "B": "."})
        ),
    )
    assert_eq(
        pd.Index(ps).str.translate(
            str.maketrans({"+": "-", "-": "$", "?": "!", "B": "."})
        ),
        as_index(gs).str.translate(
            str.maketrans({"+": "-", "-": "$", "?": "!", "B": "."})
        ),
    )
    assert_eq(
        ps.str.translate(str.maketrans({"é": "É"})),
        gs.str.translate(str.maketrans({"é": "É"})),
    )


def test_string_str_code_points():

    data = [
        "abc",
        "Def",
        None,
        "jLl",
        "dog and cat",
        "accénted",
        "",
        " 1234 ",
        "XYZ",
    ]
    gs = Series(data)
    expected = [
        97,
        98,
        99,
        68,
        101,
        102,
        106,
        76,
        108,
        100,
        111,
        103,
        32,
        97,
        110,
        100,
        32,
        99,
        97,
        116,
        97,
        99,
        99,
        50089,
        110,
        116,
        101,
        100,
        32,
        49,
        50,
        51,
        52,
        32,
        88,
        89,
        90,
    ]
    expected = Series(expected)

    assert_eq(expected, gs.str.code_points(), check_dtype=False)


@pytest.mark.parametrize(
    "data",
    [
        ["http://www.hellow.com", "/home/nvidia/nfs", "123.45 ~ABCDEF"],
        ["23", "³", "⅕", ""],
        [" ", "\t\r\n ", ""],
        ["$", "B", "Aab$", "$$ca", "C$B$", "cat"],
    ],
)
def test_string_str_url_encode(data):
    import urllib.parse

    gs = Series(data)

    got = gs.str.url_encode()
    expected = pd.Series([urllib.parse.quote(url, safe="~") for url in data])
    assert_eq(expected, got)


@pytest.mark.parametrize(
    "data",
    [
        [
            "http://www.hellow.com?k1=acc%C3%A9nted&k2=a%2F/b.c",
            "%2Fhome%2fnfs",
            "987%20ZYX",
        ]
    ],
)
def test_string_str_decode_url(data):
    import urllib.parse

    gs = Series(data)

    got = gs.str.url_decode()
    expected = pd.Series([urllib.parse.unquote(url) for url in data])
    assert_eq(expected, got)


@pytest.mark.parametrize(
    "data,dtype",
    [
        (["0.1", "10.2", "10.876"], "float"),
        (["-0.1", "10.2", "+10.876"], "float"),
        (["1", "10.2", "10.876"], "float32"),
        (["+123", "6344556789", "0"], "int"),
        (["+123", "6344556789", "0"], "uint64"),
        (["+123", "6344556789", "0"], "float"),
        (["0.1", "-10.2", "10.876", None], "float"),
    ],
)
@pytest.mark.parametrize("obj_type", [None, "str", "category"])
def test_string_typecast(data, obj_type, dtype):
    psr = pd.Series(data, dtype=obj_type)
    gsr = Series(data, dtype=obj_type)

    expect = psr.astype(dtype=dtype)
    actual = gsr.astype(dtype=dtype)
    assert_eq(expect, actual)


@pytest.mark.parametrize(
    "data,dtype",
    [
        (["0.1", "10.2", "10.876"], "int"),
        (["1", "10.2", "+10.876"], "int"),
        (["abc", "1", "2", " "], "int"),
        (["0.1", "10.2", "10.876"], "uint64"),
        (["1", "10.2", "+10.876"], "uint64"),
        (["abc", "1", "2", " "], "uint64"),
        ([" ", "0.1", "2"], "float"),
        ([""], "int"),
        ([""], "uint64"),
        ([" "], "float"),
        (["\n"], "int"),
        (["\n"], "uint64"),
        (["0.1", "-10.2", "10.876", None], "int"),
        (["0.1", "-10.2", "10.876", None], "uint64"),
        (["0.1", "-10.2", "10.876", None, "ab"], "float"),
        (["+", "-"], "float"),
        (["+", "-"], "int"),
        (["+", "-"], "uint64"),
        (["1++++", "--2"], "float"),
        (["1++++", "--2"], "int"),
        (["1++++", "--2"], "uint64"),
        (["++++1", "--2"], "float"),
        (["++++1", "--2"], "int"),
        (["++++1", "--2"], "uint64"),
    ],
)
@pytest.mark.parametrize("obj_type", [None, "str", "category"])
def test_string_typecast_error(data, obj_type, dtype):
    psr = pd.Series(data, dtype=obj_type)
    gsr = Series(data, dtype=obj_type)

    try:
        psr.astype(dtype=dtype)
    except Exception as e:
        with pytest.raises(type(e)):
            gsr.astype(dtype=dtype)
    else:
        raise AssertionError("Was expecting `psr.astype` to fail")


@pytest.mark.parametrize(
    "data",
    [
        ["f0:18:98:22:c2:e4", "00:00:00:00:00:00", "ff:ff:ff:ff:ff:ff"],
        ["f0189822c2e4", "000000000000", "ffffffffffff"],
        ["0xf0189822c2e4", "0x000000000000", "0xffffffffffff"],
        ["0Xf0189822c2e4", "0X000000000000", "0Xffffffffffff"],
    ],
)
def test_string_hex_to_int(data):

    gsr = Series(data)

    got = gsr.str.htoi()
    expected = Series([263988422296292, 0, 281474976710655])

    assert_eq(expected, got)


def test_string_ishex():
    gsr = Series(["", None, "0x01a2b3c4d5e6f", "0789", "ABCDEF0"])
    got = gsr.str.ishex()
    expected = Series([False, None, True, True, True])
    assert_eq(expected, got)


def test_string_ip4_to_int():
    gsr = Series(["", None, "hello", "41.168.0.1", "127.0.0.1", "41.197.0.1"])
    expected = Series([0, None, 0, 698875905, 2130706433, 700776449])

    got = gsr.str.ip2int()

    assert_eq(expected, got)


def test_string_int_to_ipv4():
    gsr = Series([0, None, 0, 698875905, 2130706433, 700776449])
    expected = Series(
        ["0.0.0.0", None, "0.0.0.0", "41.168.0.1", "127.0.0.1", "41.197.0.1"]
    )

    got = Series(gsr._column.int2ip())

    assert_eq(expected, got)


def test_string_isipv4():
    gsr = Series(
        [
            "",
            None,
            "1...1",
            "141.168.0.1",
            "127.0.0.1",
            "1.255.0.1",
            "256.27.28.26",
            "25.257.28.26",
            "25.27.258.26",
            "25.27.28.256",
            "-1.0.0.0",
        ]
    )
    got = gsr.str.isipv4()
    expected = Series(
        [
            False,
            None,
            False,
            True,
            True,
            True,
            False,
            False,
            False,
            False,
            False,
        ]
    )
    assert_eq(expected, got)


@pytest.mark.parametrize(
    "dtype", sorted(list(dtypeutils.NUMERIC_TYPES - {"int64", "uint64"}))
)
def test_string_int_to_ipv4_dtype_fail(dtype):
    gsr = Series([1, 2, 3, 4, 5]).astype(dtype)
    with pytest.raises(TypeError):
        gsr._column.int2ip()


@pytest.mark.parametrize(
    "data",
    [
        ["abc", "xyz", "pqr", "tuv"],
        ["aaaaaaaaaaaa"],
        ["aaaaaaaaaaaa", "bdfeqwert", "poiuytre"],
    ],
)
@pytest.mark.parametrize(
    "index",
    [
        0,
        1,
        2,
        slice(0, 1, 2),
        slice(0, 5, 2),
        slice(-1, -2, 1),
        slice(-1, -2, -1),
        slice(-2, -1, -1),
        slice(-2, -1, 1),
        slice(0),
        slice(None),
    ],
)
def test_string_str_subscriptable(data, index):
    psr = pd.Series(data)
    gsr = Series(data)

    assert_eq(psr.str[index], gsr.str[index])

    psi = pd.Index(data)
    gsi = StringIndex(data)

    assert_eq(psi.str[index], gsi.str[index])


@pytest.mark.parametrize(
    "data,expected",
    [
        (["abc", "xyz", "pqr", "tuv"], [3, 3, 3, 3]),
        (["aaaaaaaaaaaa"], [12]),
        (["aaaaaaaaaaaa", "bdfeqwert", "poiuytre"], [12, 9, 8]),
        (["abc", "d", "ef"], [3, 1, 2]),
        (["Hello", "Bye", "Thanks 😊"], [5, 3, 11]),
        (["\n\t", "Bye", "Thanks 😊"], [2, 3, 11]),
    ],
)
def test_string_str_byte_count(data, expected):
    sr = Series(data)
    expected = Series(expected, dtype="int32")
    actual = sr.str.byte_count()
    assert_eq(expected, actual)

    si = as_index(data)
    expected = as_index(expected, dtype="int32")
    actual = si.str.byte_count()
    assert_eq(expected, actual)


@pytest.mark.parametrize(
    "data,expected",
    [
        (["1", "2", "3", "4", "5"], [True, True, True, True, True]),
        (
            ["1.1", "2.0", "3.2", "4.3", "5."],
            [False, False, False, False, False],
        ),
        (
            [".12312", "213123.", ".3223.", "323423.."],
            [False, False, False, False],
        ),
        ([""], [False]),
        (
            ["1..1", "+2", "++3", "4++", "-5"],
            [False, True, False, False, True],
        ),
        (
            [
                "24313345435345 ",
                "+2632726478",
                "++367293674326",
                "4382493264392746.237649274692++",
                "-578239479238469264",
            ],
            [False, True, False, False, True],
        ),
        (
            ["2a2b", "a+b", "++a", "a.b++", "-b"],
            [False, False, False, False, False],
        ),
        (
            ["2a2b", "1+3", "9.0++a", "+", "-"],
            [False, False, False, False, False],
        ),
    ],
)
def test_str_isinteger(data, expected):
    sr = Series(data, dtype="str")
    expected = Series(expected)
    actual = sr.str.isinteger()
    assert_eq(expected, actual)

    sr = as_index(data)
    expected = as_index(expected)
    actual = sr.str.isinteger()
    assert_eq(expected, actual)


@pytest.mark.parametrize(
    "data,expected",
    [
        (["1", "2", "3", "4", "5"], [True, True, True, True, True]),
        (["1.1", "2.0", "3.2", "4.3", "5."], [True, True, True, True, True]),
        ([""], [False]),
        (
            [".12312", "213123.", ".3223.", "323423.."],
            [True, True, False, False],
        ),
        (
            ["1.00.323.1", "+2.1", "++3.30", "4.9991++", "-5.3"],
            [False, True, False, False, True],
        ),
        (
            [
                "24313345435345 ",
                "+2632726478",
                "++367293674326",
                "4382493264392746.237649274692++",
                "-578239479238469264",
            ],
            [False, True, False, False, True],
        ),
        (
            [
                "24313345435345.32732 ",
                "+2632726478.3627638276",
                "++0.326294632367293674326",
                "4382493264392746.237649274692++",
                "-57823947923.8469264",
            ],
            [False, True, False, False, True],
        ),
        (
            ["2a2b", "a+b", "++a", "a.b++", "-b"],
            [False, False, False, False, False],
        ),
        (
            ["2a2b", "1+3", "9.0++a", "+", "-"],
            [False, False, False, False, False],
        ),
    ],
)
def test_str_isfloat(data, expected):
    sr = Series(data, dtype="str")
    expected = Series(expected)
    actual = sr.str.isfloat()
    assert_eq(expected, actual)

    sr = as_index(data)
    expected = as_index(expected)
    actual = sr.str.isfloat()
    assert_eq(expected, actual)


@pytest.mark.parametrize(
    "data",
    [
        ["a", "b", "c", "d", "e"],
        ["a", "z", ".", '"', "aa", "zz"],
        ["aa", "zz"],
        ["z", "a", "zz", "aa"],
        ["1", "2", "3", "4", "5"],
        [""],
        ["a"],
        ["hello"],
        ["small text", "this is a larger text......"],
        ["👋🏻", "🔥", "🥇"],
        ["This is 💯", "here is a calendar", "📅"],
        ["", ".", ";", "[", "]"],
        ["\t", ".", "\n", "\n\t", "\t\n"],
    ],
)
def test_str_min(data):
    psr = pd.Series(data)
    sr = Series(data)

    assert_eq(psr.min(), sr.min())


@pytest.mark.parametrize(
    "data",
    [
        ["a", "b", "c", "d", "e"],
        ["a", "z", ".", '"', "aa", "zz"],
        ["aa", "zz"],
        ["z", "a", "zz", "aa"],
        ["1", "2", "3", "4", "5"],
        [""],
        ["a"],
        ["hello"],
        ["small text", "this is a larger text......"],
        ["👋🏻", "🔥", "🥇"],
        ["This is 💯", "here is a calendar", "📅"],
        ["", ".", ";", "[", "]"],
        ["\t", ".", "\n", "\n\t", "\t\n"],
    ],
)
def test_str_max(data):
    psr = pd.Series(data)
    sr = Series(data)

    assert_eq(psr.max(), sr.max())


@pytest.mark.parametrize(
    "data",
    [
        ["a", "b", "c", "d", "e"],
        ["a", "z", ".", '"', "aa", "zz"],
        ["aa", "zz"],
        ["z", "a", "zz", "aa"],
        ["1", "2", "3", "4", "5"],
        [""],
        ["a"],
        ["hello"],
        ["small text", "this is a larger text......"],
        ["👋🏻", "🔥", "🥇"],
        ["This is 💯", "here is a calendar", "📅"],
        ["", ".", ";", "[", "]"],
        ["\t", ".", "\n", "\n\t", "\t\n"],
    ],
)
def test_str_sum(data):
    psr = pd.Series(data)
    sr = Series(data)

    assert_eq(psr.sum(), sr.sum())


def test_str_mean():
    sr = Series(["a", "b", "c", "d", "e"])

    with pytest.raises(NotImplementedError):
        sr.mean()


def test_string_product():
    psr = pd.Series(["1", "2", "3", "4", "5"])
    sr = Series(["1", "2", "3", "4", "5"])

    try:
        psr.product()
    except Exception as e:
        with pytest.raises(
            type(e), match=e.__str__().replace("str", "object")
        ):
            sr.product()
    else:
        raise AssertionError("psr.product() should've failed")


def test_string_var():
    psr = pd.Series(["1", "2", "3", "4", "5"])
    sr = Series(["1", "2", "3", "4", "5"])

    try:
        psr.var()
    except Exception as e:
        with pytest.raises(type(e)):
            sr.var()
    else:
        raise AssertionError("psr.var() should've failed")


def test_string_std():
    psr = pd.Series(["1", "2", "3", "4", "5"])
    sr = Series(["1", "2", "3", "4", "5"])

    try:
        psr.std()
    except Exception as e:
        with pytest.raises(type(e)):
            sr.std()
    else:
        raise AssertionError("psr.std() should've failed")<|MERGE_RESOLUTION|>--- conflicted
+++ resolved
@@ -1260,11 +1260,7 @@
 
     assert_eq(
         ps.str.rsplit(n=n, expand=expand).reset_index(),
-<<<<<<< HEAD
-        gs.str.rsplit(n=n, expand=expand).to_pandas(nullable_pd_dtype=False).reset_index(),
-=======
         gs.str.rsplit(n=n, expand=expand).reset_index(),
->>>>>>> 97f333bc
         check_index_type=False,
     )
     assert_eq(
@@ -1300,11 +1296,7 @@
 
     assert_eq(
         ps.str.split(n=n, expand=expand).reset_index(),
-<<<<<<< HEAD
-        gs.str.split(n=n, expand=expand).to_pandas(nullable_pd_dtype=False).reset_index(),
-=======
         gs.str.split(n=n, expand=expand).reset_index(),
->>>>>>> 97f333bc
         check_index_type=False,
     )
 
