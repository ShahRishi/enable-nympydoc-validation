# Copyright (c) 2018, NVIDIA CORPORATION.

import numpy as np
import pandas as pd
import pytest

<<<<<<< HEAD
from cudf.core import DataFrame, Series
from cudf.datasets import randomdata
from cudf.tests.utils import assert_eq
=======
from cudf.core import Series
from cudf.datasets import randomdata
>>>>>>> 5da24241

params_dtypes = [np.int32, np.float32, np.float64]
methods = ["min", "max", "sum", "mean", "var", "std"]

interpolation_methods = ["linear", "lower", "higher", "midpoint", "nearest"]


@pytest.mark.parametrize("method", methods)
@pytest.mark.parametrize("dtype", params_dtypes)
def test_series_reductions(method, dtype):
    np.random.seed(0)
    arr = np.random.random(100)
    if np.issubdtype(dtype, np.integer):
        arr *= 100
        mask = arr > 10
    else:
        mask = arr > 0.5

    arr = arr.astype(dtype)
    arr2 = arr[mask]
    sr = Series.from_masked_array(arr, Series(mask).as_mask())

    def call_test(sr):
        fn = getattr(sr, method)
        if method in ["std", "var"]:
            return fn(ddof=1)
        else:
            return fn()

    expect, got = call_test(arr2), call_test(sr)
    print(expect, got)
    np.testing.assert_approx_equal(expect, got)


@pytest.mark.parametrize("method", methods)
def test_series_reductions_concurrency(method):
    from concurrent.futures import ThreadPoolExecutor

    e = ThreadPoolExecutor(10)

    np.random.seed(0)
    srs = [Series(np.random.random(10000)) for _ in range(1)]

    def call_test(sr):
        fn = getattr(sr, method)
        if method in ["std", "var"]:
            return fn(ddof=1)
        else:
            return fn()

    def f(sr):
        return call_test(sr + 1)

    list(e.map(f, srs * 50))


@pytest.mark.parametrize("ddof", range(3))
def test_series_std(ddof):
    np.random.seed(0)
    arr = np.random.random(100) - 0.5
    sr = Series(arr)
    pd = sr.to_pandas()
    got = sr.std(ddof=ddof)
    expect = pd.std(ddof=ddof)
    np.testing.assert_approx_equal(expect, got)


def test_series_unique():
    for size in [10 ** x for x in range(5)]:
        arr = np.random.randint(low=-1, high=10, size=size)
        mask = arr != -1
        sr = Series.from_masked_array(arr, Series(mask).as_mask())
        assert set(arr[mask]) == set(sr.unique().to_array())
        assert len(set(arr[mask])) == sr.nunique()


@pytest.mark.parametrize(
    "nan_as_null, dropna",
    [(True, True), (True, False), (False, True), (False, False)],
)
def test_series_nunique(nan_as_null, dropna):
    # We remove nulls as opposed to NaNs using the dropna parameter,
    # so to test against pandas we replace NaN with another discrete value
    cudf_series = Series([1, 2, 2, 3, 3], nan_as_null=nan_as_null)
    pd_series = pd.Series([1, 2, 2, 3, 3])
    expect = pd_series.nunique(dropna=dropna)
    got = cudf_series.nunique(dropna=dropna)
    assert expect == got

    cudf_series = Series(
        [1.0, 2.0, 3.0, np.nan, None], nan_as_null=nan_as_null
    )
    if nan_as_null is True:
        pd_series = pd.Series([1.0, 2.0, 3.0, np.nan, None])
    else:
        pd_series = pd.Series([1.0, 2.0, 3.0, -1.0, None])

    expect = pd_series.nunique(dropna=dropna)
    got = cudf_series.nunique(dropna=dropna)
    assert expect == got

    cudf_series = Series([1.0, np.nan, np.nan], nan_as_null=nan_as_null)
    if nan_as_null is True:
        pd_series = pd.Series([1.0, np.nan, np.nan])
    else:
        pd_series = pd.Series([1.0, -1.0, -1.0])
    expect = pd_series.nunique(dropna=dropna)
    got = cudf_series.nunique(dropna=dropna)
    assert expect == got


def test_series_scale():
    arr = pd.Series(np.random.randint(low=-10, high=10, size=100))
    sr = Series(arr)

    vmin = arr.min()
    vmax = arr.max()
    scaled = (arr - vmin) / (vmax - vmin)
    assert scaled.min() == 0
    assert scaled.max() == 1
    pd.testing.assert_series_equal(sr.scale().to_pandas(), scaled)


@pytest.mark.parametrize("int_method", interpolation_methods)
def test_exact_quantiles(int_method):
    arr = np.asarray([6.8, 0.15, 3.4, 4.17, 2.13, 1.11, -1.01, 0.8, 5.7])
    quant_values = [0.0, 0.25, 0.33, 0.5, 1.0]

    df = pd.DataFrame(arr)
    gdf_series = Series(arr)

    q1 = gdf_series.quantile(
        quant_values, interpolation=int_method, exact=True
    )

    q2 = df.quantile(quant_values, interpolation=int_method)

    np.testing.assert_allclose(
        q1.to_pandas().values, np.array(q2.values).T.flatten(), rtol=1e-10
    )


@pytest.mark.parametrize("int_method", interpolation_methods)
def test_exact_quantiles_int(int_method):
    arr = np.asarray([7, 0, 3, 4, 2, 1, -1, 1, 6])
    quant_values = [0.0, 0.25, 0.33, 0.5, 1.0]

    df = pd.DataFrame(arr)
    gdf_series = Series(arr)

    q1 = gdf_series.quantile(
        quant_values, interpolation=int_method, exact=True
    )

    q2 = df.quantile(quant_values, interpolation=int_method)

    np.testing.assert_allclose(
        q1.to_pandas().values, np.array(q2.values).T.flatten(), rtol=1e-10
    )


def test_approx_quantiles():
    arr = np.asarray([6.8, 0.15, 3.4, 4.17, 2.13, 1.11, -1.01, 0.8, 5.7])
    quant_values = [0.0, 0.25, 0.33, 0.5, 1.0]
    approx_results = [-1.01, 0.8, 0.8, 2.13, 6.8]

    gdf_series = Series(arr)

    q1 = gdf_series.quantile(quant_values, exact=False)

    np.testing.assert_allclose(
        q1.to_pandas().values, approx_results, rtol=1e-10
    )


def test_approx_quantiles_int():
    arr = np.asarray([1, 2, 3])
    quant_values = [0.5]
    approx_results = [2]

    gdf_series = Series(arr)

    q1 = gdf_series.quantile(quant_values, exact=False)

    assert approx_results == q1.to_pandas().values


@pytest.mark.parametrize("data", [[], [1, 2, 3, 10, 326497]])
@pytest.mark.parametrize("q", [[], 0.5, 1, 0.234, [0.345], [0.243, 0.5, 1]])
def test_misc_quantiles(data, q):
    from cudf.tests import utils

    pdf_series = pd.Series(data)
    gdf_series = Series(data)

    expected = pdf_series.quantile(q)
    actual = gdf_series.quantile(q)
    utils.assert_eq(expected, actual)


@pytest.mark.parametrize(
<<<<<<< HEAD
    "data1",
    [
        np.random.normal(-100, 100, 1000),
        np.random.randint(-50, 50, 1000),
        np.zeros(100),
        np.repeat(np.nan, 100),
        np.array([1.123, 2.343, np.nan, 0.0]),
        Series([5, 10, 53, None, np.nan, None], nan_as_null=False),
        Series([1.1, 2.32, 43.4], index=[0, 4, 3]),
        Series([]),
        Series([-3]),
    ],
)
@pytest.mark.parametrize(
    "data2",
    [
        np.random.normal(-100, 100, 1000),
        np.random.randint(-50, 50, 1000),
        np.zeros(100),
        np.repeat(np.nan, 100),
        np.array([1.123, 2.343, np.nan, 0.0]),
        Series([1.1, 2.32, 43.4], index=[0, 500, 4000]),
        Series([5]),
    ],
)
def test_cov1d(data1, data2):
    gs1 = Series(data1)
    gs2 = Series(data2)

    ps1 = gs1.to_pandas()
    ps2 = gs2.to_pandas()

    got = gs1.cov(gs2)
    expected = ps1.cov(ps2)
    np.testing.assert_approx_equal(got, expected, significant=8)


@pytest.mark.parametrize(
    "data1",
    [
        np.random.normal(-100, 100, 1000),
        np.random.randint(-50, 50, 1000),
        np.zeros(100),
        np.repeat(np.nan, 100),
        np.array([1.123, 2.343, np.nan, 0.0]),
        Series([5, 10, 53, None, np.nan, None], nan_as_null=False),
        Series([1.1032, 2.32, 43.4], index=[0, 4, 3]),
        Series([]),
        Series([-3]),
    ],
)
@pytest.mark.parametrize(
    "data2",
    [
        np.random.normal(-100, 100, 1000),
        np.random.randint(-50, 50, 1000),
        np.zeros(100),
        np.repeat(np.nan, 100),
        np.array([1.123, 2.343, np.nan, 0.0]),
        Series([1.1, 2.32, 43.4], index=[0, 500, 4000]),
        Series([5]),
    ],
)
def test_corr1d(data1, data2):
    gs1 = Series(data1)
    gs2 = Series(data2)

    ps1 = gs1.to_pandas()
    ps2 = gs2.to_pandas()

    got = gs1.corr(gs2)
    expected = ps1.corr(ps2)
    np.testing.assert_approx_equal(got, expected, significant=8)


@pytest.mark.parametrize(
    "data",
    [
        randomdata(nrows=50, dtypes={"a": int, "b": float, "c": bool}),
        randomdata(
            nrows=50, dtypes={"a": int, "b": float, "c": str, "d": "category"}
        ),
        randomdata(nrows=100, dtypes={f"a{x}": float for x in range(100)}),
        DataFrame({"a": [0, 0, 0], "b": [0, 0, 0]}),
        pytest.param(
            randomdata(nrows=0, dtypes={"a": int, "b": float, "c": bool}),
            marks=[
                pytest.mark.xfail(
                    reason="Different empty frame handling for efficiency"
                )
            ],
        ),
    ],
)
def test_corr2d(data):
    gdf = data
    pdf = data.to_pandas()

    got = gdf.corr()
    expected = pdf.corr()
    assert_eq(got, expected)


@pytest.mark.parametrize(
    "data",
    [
        randomdata(nrows=50, dtypes={"a": int, "b": float, "c": bool}),
        randomdata(
            nrows=50, dtypes={"a": int, "b": float, "c": str, "d": "category"}
        ),
        randomdata(nrows=100, dtypes={f"a{x}": float for x in range(100)}),
        DataFrame({"a": [0, 0, 0], "b": [0, 0, 0]}),
        pytest.param(
            randomdata(nrows=0, dtypes={"a": int, "b": float, "c": bool}),
            marks=[
                pytest.mark.xfail(
                    reason="Different empty frame handling for efficiency"
                )
            ],
        ),
    ],
)
def test_cov2d(data):
    gdf = data
    pdf = data.to_pandas()

    got = gdf.corr()
    expected = pdf.corr()
    assert_eq(got, expected)
=======
    "data",
    [
        Series(np.random.normal(-100, 100, 1000)),
        Series(np.random.randint(-50, 50, 1000)),
        Series(np.zeros(100)),
        Series(np.repeat(np.nan, 100)),
        Series(np.array([1.123, 2.343, np.nan, 0.0])),
        Series(
            [5, 10, 53, None, np.nan, None, 12, 43, -423], nan_as_null=False
        ),
        Series([1.1032, 2.32, 43.4, 13, -312.0], index=[0, 4, 3, 19, 6]),
        Series([]),
        Series([-3]),
        randomdata(
            nrows=1000, dtypes={"a": float, "b": int, "c": float, "d": str}
        ),
    ],
)
@pytest.mark.parametrize("null_flag", [False, True])
def test_kurtosis(data, null_flag):
    pdata = data.to_pandas()

    if null_flag and len(data) > 2:
        data.iloc[[0, 2]] = None
        pdata.iloc[[0, 2]] = None

    got = data.kurtosis()
    expected = pdata.kurtosis()
    np.testing.assert_array_almost_equal(got, expected)


@pytest.mark.parametrize(
    "data",
    [
        Series(np.random.normal(-100, 100, 1000)),
        Series(np.random.randint(-50, 50, 1000)),
        Series(np.zeros(100)),
        Series(np.repeat(np.nan, 100)),
        Series(np.array([1.123, 2.343, np.nan, 0.0])),
        Series(
            [5, 10, 53, None, np.nan, None, 12, 43, -423], nan_as_null=False
        ),
        Series([1.1032, 2.32, 43.4, 13, -312.0], index=[0, 4, 3, 19, 6]),
        Series([]),
        Series([-3]),
        randomdata(
            nrows=1000, dtypes={"a": float, "b": int, "c": float, "d": str}
        ),
    ],
)
@pytest.mark.parametrize("null_flag", [False, True])
def test_skew(data, null_flag):
    pdata = data.to_pandas()

    if null_flag and len(data) > 2:
        data.iloc[[0, 2]] = None
        pdata.iloc[[0, 2]] = None

    got = data.skew()
    expected = pdata.skew()
    np.testing.assert_array_almost_equal(got, expected)
>>>>>>> 5da24241
<|MERGE_RESOLUTION|>--- conflicted
+++ resolved
@@ -4,14 +4,9 @@
 import pandas as pd
 import pytest
 
-<<<<<<< HEAD
 from cudf.core import DataFrame, Series
 from cudf.datasets import randomdata
 from cudf.tests.utils import assert_eq
-=======
-from cudf.core import Series
-from cudf.datasets import randomdata
->>>>>>> 5da24241
 
 params_dtypes = [np.int32, np.float32, np.float64]
 methods = ["min", "max", "sum", "mean", "var", "std"]
@@ -213,137 +208,6 @@
 
 
 @pytest.mark.parametrize(
-<<<<<<< HEAD
-    "data1",
-    [
-        np.random.normal(-100, 100, 1000),
-        np.random.randint(-50, 50, 1000),
-        np.zeros(100),
-        np.repeat(np.nan, 100),
-        np.array([1.123, 2.343, np.nan, 0.0]),
-        Series([5, 10, 53, None, np.nan, None], nan_as_null=False),
-        Series([1.1, 2.32, 43.4], index=[0, 4, 3]),
-        Series([]),
-        Series([-3]),
-    ],
-)
-@pytest.mark.parametrize(
-    "data2",
-    [
-        np.random.normal(-100, 100, 1000),
-        np.random.randint(-50, 50, 1000),
-        np.zeros(100),
-        np.repeat(np.nan, 100),
-        np.array([1.123, 2.343, np.nan, 0.0]),
-        Series([1.1, 2.32, 43.4], index=[0, 500, 4000]),
-        Series([5]),
-    ],
-)
-def test_cov1d(data1, data2):
-    gs1 = Series(data1)
-    gs2 = Series(data2)
-
-    ps1 = gs1.to_pandas()
-    ps2 = gs2.to_pandas()
-
-    got = gs1.cov(gs2)
-    expected = ps1.cov(ps2)
-    np.testing.assert_approx_equal(got, expected, significant=8)
-
-
-@pytest.mark.parametrize(
-    "data1",
-    [
-        np.random.normal(-100, 100, 1000),
-        np.random.randint(-50, 50, 1000),
-        np.zeros(100),
-        np.repeat(np.nan, 100),
-        np.array([1.123, 2.343, np.nan, 0.0]),
-        Series([5, 10, 53, None, np.nan, None], nan_as_null=False),
-        Series([1.1032, 2.32, 43.4], index=[0, 4, 3]),
-        Series([]),
-        Series([-3]),
-    ],
-)
-@pytest.mark.parametrize(
-    "data2",
-    [
-        np.random.normal(-100, 100, 1000),
-        np.random.randint(-50, 50, 1000),
-        np.zeros(100),
-        np.repeat(np.nan, 100),
-        np.array([1.123, 2.343, np.nan, 0.0]),
-        Series([1.1, 2.32, 43.4], index=[0, 500, 4000]),
-        Series([5]),
-    ],
-)
-def test_corr1d(data1, data2):
-    gs1 = Series(data1)
-    gs2 = Series(data2)
-
-    ps1 = gs1.to_pandas()
-    ps2 = gs2.to_pandas()
-
-    got = gs1.corr(gs2)
-    expected = ps1.corr(ps2)
-    np.testing.assert_approx_equal(got, expected, significant=8)
-
-
-@pytest.mark.parametrize(
-    "data",
-    [
-        randomdata(nrows=50, dtypes={"a": int, "b": float, "c": bool}),
-        randomdata(
-            nrows=50, dtypes={"a": int, "b": float, "c": str, "d": "category"}
-        ),
-        randomdata(nrows=100, dtypes={f"a{x}": float for x in range(100)}),
-        DataFrame({"a": [0, 0, 0], "b": [0, 0, 0]}),
-        pytest.param(
-            randomdata(nrows=0, dtypes={"a": int, "b": float, "c": bool}),
-            marks=[
-                pytest.mark.xfail(
-                    reason="Different empty frame handling for efficiency"
-                )
-            ],
-        ),
-    ],
-)
-def test_corr2d(data):
-    gdf = data
-    pdf = data.to_pandas()
-
-    got = gdf.corr()
-    expected = pdf.corr()
-    assert_eq(got, expected)
-
-
-@pytest.mark.parametrize(
-    "data",
-    [
-        randomdata(nrows=50, dtypes={"a": int, "b": float, "c": bool}),
-        randomdata(
-            nrows=50, dtypes={"a": int, "b": float, "c": str, "d": "category"}
-        ),
-        randomdata(nrows=100, dtypes={f"a{x}": float for x in range(100)}),
-        DataFrame({"a": [0, 0, 0], "b": [0, 0, 0]}),
-        pytest.param(
-            randomdata(nrows=0, dtypes={"a": int, "b": float, "c": bool}),
-            marks=[
-                pytest.mark.xfail(
-                    reason="Different empty frame handling for efficiency"
-                )
-            ],
-        ),
-    ],
-)
-def test_cov2d(data):
-    gdf = data
-    pdf = data.to_pandas()
-
-    got = gdf.corr()
-    expected = pdf.corr()
-    assert_eq(got, expected)
-=======
     "data",
     [
         Series(np.random.normal(-100, 100, 1000)),
@@ -405,4 +269,59 @@
     got = data.skew()
     expected = pdata.skew()
     np.testing.assert_array_almost_equal(got, expected)
->>>>>>> 5da24241
+
+
+@pytest.mark.parametrize(
+    "data",
+    [
+        randomdata(nrows=50, dtypes={"a": int, "b": float, "c": bool}),
+        randomdata(
+            nrows=50, dtypes={"a": int, "b": float, "c": str, "d": "category"}
+        ),
+        randomdata(nrows=100, dtypes={f"a{x}": float for x in range(100)}),
+        DataFrame({"a": [0, 0, 0], "b": [0, 0, 0]}),
+        pytest.param(
+            randomdata(nrows=0, dtypes={"a": int, "b": float, "c": bool}),
+            marks=[
+                pytest.mark.xfail(
+                    reason="Different empty/null handling for efficiency"
+                )
+            ],
+        ),
+    ],
+)
+def test_corr2d(data):
+    gdf = data
+    pdf = data.to_pandas()
+
+    got = gdf.corr()
+    expected = pdf.corr()
+    assert_eq(got, expected)
+
+
+@pytest.mark.parametrize(
+    "data",
+    [
+        randomdata(nrows=50, dtypes={"a": int, "b": float, "c": bool}),
+        randomdata(
+            nrows=50, dtypes={"a": int, "b": float, "c": str, "d": "category"}
+        ),
+        randomdata(nrows=100, dtypes={f"a{x}": float for x in range(100)}),
+        DataFrame({"a": [0, 0, 0], "b": [0, 0, 0]}),
+        pytest.param(
+            randomdata(nrows=0, dtypes={"a": int, "b": float, "c": bool}),
+            marks=[
+                pytest.mark.xfail(
+                    reason="Different empty/null handling for efficiency"
+                )
+            ],
+        ),
+    ],
+)
+def test_cov2d(data):
+    gdf = data
+    pdf = data.to_pandas()
+
+    got = gdf.corr()
+    expected = pdf.corr()
+    assert_eq(got, expected)