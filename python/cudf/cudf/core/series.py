# Copyright (c) 2018, NVIDIA CORPORATION.
import pickle
import warnings
from numbers import Number

import cupy
import numpy as np
import pandas as pd
from pandas.api.types import is_dict_like

import cudf
import cudf._libxx as libcudfxx
from cudf.core.column import (
    ColumnBase,
    DatetimeColumn,
    column,
    column_empty_like,
)
from cudf.core.column_accessor import ColumnAccessor
from cudf.core.frame import Frame
from cudf.core.groupby.groupby import SeriesGroupBy
from cudf.core.index import Index, RangeIndex, as_index
from cudf.core.indexing import _SeriesIlocIndexer, _SeriesLocIndexer
from cudf.core.window import Rolling
from cudf.utils import cudautils, ioutils, utils
from cudf.utils.docutils import copy_docstring
from cudf.utils.dtypes import (
    is_categorical_dtype,
    is_datetime_dtype,
    is_list_like,
    is_scalar,
    min_scalar_type,
    to_cudf_compatible_scalar,
)


class Series(Frame):
    """
    Data and null-masks.

    ``Series`` objects are used as columns of ``DataFrame``.
    """

    @property
    def _constructor(self):
        return Series

    @property
    def _constructor_sliced(self):
        raise NotImplementedError(
            "_constructor_sliced not supported for Series!"
        )

    @property
    def _constructor_expanddim(self):
        from cudf import DataFrame

        return DataFrame

    @classmethod
    def from_categorical(cls, categorical, codes=None):
        """Creates from a pandas.Categorical

        If ``codes`` is defined, use it instead of ``categorical.codes``
        """
        from cudf.core.column.categorical import pandas_categorical_as_column

        col = pandas_categorical_as_column(categorical, codes=codes)
        return Series(data=col)

    @classmethod
    def from_masked_array(cls, data, mask, null_count=None):
        """Create a Series with null-mask.
        This is equivalent to:

            Series(data).set_mask(mask, null_count=null_count)

        Parameters
        ----------
        data : 1D array-like
            The values.  Null values must not be skipped.  They can appear
            as garbage values.
        mask : 1D array-like
            The null-mask.  Valid values are marked as ``1``; otherwise ``0``.
            The mask bit given the data index ``idx`` is computed as::

                (mask[idx // 8] >> (idx % 8)) & 1
        null_count : int, optional
            The number of null values.
            If None, it is calculated automatically.
        """
        col = column.as_column(data).set_mask(mask)
        return cls(data=col)

    def __init__(
        self, data=None, index=None, name=None, nan_as_null=True, dtype=None
    ):
        if isinstance(data, pd.Series):
            if name is None:
                name = data.name
            if isinstance(data.index, pd.MultiIndex):
                import cudf

                index = cudf.from_pandas(data.index)
            else:
                index = as_index(data.index)
        elif isinstance(data, pd.Index):
            name = data.name
            data = data.values
        elif isinstance(data, Index):
            name = data.name
            data = data._values
            if dtype is not None:
                data = data.astype(dtype)
        elif isinstance(data, ColumnAccessor):
            name, data = data.names[0], data.columns[0]

        if isinstance(data, Series):
            index = data._index if index is None else index
            if name is None:
                name = data.name
            data = data._column
            if dtype is not None:
                data = data.astype(dtype)

        if data is None:
            data = {}

        if not isinstance(data, column.ColumnBase):
            data = column.as_column(data, nan_as_null=nan_as_null, dtype=dtype)

        if index is not None and not isinstance(index, Index):
            index = as_index(index)

        assert isinstance(data, column.ColumnBase)

        super().__init__({name: data})
        self._index = RangeIndex(len(data)) if index is None else index

    @classmethod
    def _from_table(cls, table, index=None):
        name = next(iter(table._data.keys()))
        data = next(iter(table._data.values()))
        if index is None:
            if table._index is not None:
                index = Index._from_table(table._index)
        return cls(data=data, index=index, name=name)

    @property
    def _column(self):
        return self._data[self.name]

    @_column.setter
    def _column(self, value):
        self._data[self.name] = value

    def __contains__(self, item):
        return item in self._index

    @classmethod
    def from_pandas(cls, s, nan_as_null=True):
        return cls(s, nan_as_null=nan_as_null)

    @property
    def values(self):

        if is_categorical_dtype(self.dtype) or np.issubdtype(
            self.dtype, np.dtype("object")
        ):
            raise TypeError("Data must be numeric")

        if len(self) == 0:
            return cupy.asarray([], dtype=self.dtype)

        if self.has_nulls:
            raise ValueError("Column must have no nulls.")

        return cupy.asarray(self._column.data_array_view)

    @property
    def values_host(self):
        if self.dtype == np.dtype("object"):
            return self._column.to_array()
        elif is_categorical_dtype(self.dtype):
            return self._column.to_pandas().values
        else:
            return self._column.data_array_view.copy_to_host()

    @classmethod
    def from_arrow(cls, s):
        return cls(s)

    def serialize(self):
        header = {}
        frames = []
        header["index"], index_frames = self._index.serialize()
        header["name"] = pickle.dumps(self.name)
        frames.extend(index_frames)
        header["index_frame_count"] = len(index_frames)
        header["column"], column_frames = self._column.serialize()
        header["type-serialized"] = pickle.dumps(type(self))
        frames.extend(column_frames)
        header["column_frame_count"] = len(column_frames)

        return header, frames

    @property
    def shape(self):
        """Returns a tuple representing the dimensionality of the Series.
        """
        return (len(self),)

    @property
    def dt(self):
        if isinstance(self._column, DatetimeColumn):
            return DatetimeProperties(self)
        else:
            raise AttributeError(
                "Can only use .dt accessor with datetimelike " "values"
            )

    @property
    def ndim(self):
        """Dimension of the data. Series ndim is always 1.
        """
        return 1

    @property
    def name(self):
        """Returns name of the Series.
        """
        return self._data.names[0]

    @name.setter
    def name(self, value):
        col = self._data.pop(self.name)
        self._data[value] = col

    @classmethod
    def deserialize(cls, header, frames):

        index_nframes = header["index_frame_count"]
        idx_typ = pickle.loads(header["index"]["type-serialized"])
        index = idx_typ.deserialize(header["index"], frames[:index_nframes])
        name = pickle.loads(header["name"])

        frames = frames[index_nframes:]

        column_nframes = header["column_frame_count"]
        col_typ = pickle.loads(header["column"]["type-serialized"])
        column = col_typ.deserialize(header["column"], frames[:column_nframes])

        return Series(column, index=index, name=name)

    def _copy_construct_defaults(self):
        return dict(data=self._column, index=self._index, name=self.name)

    def _copy_construct(self, **kwargs):
        """Shallow copy this object by replacing certain ctor args.
        """
        params = self._copy_construct_defaults()
        cls = type(self)
        params.update(kwargs)
        return cls(**params)

    def copy(self, deep=True):
        result = self._copy_construct()
        if deep:
            result._column = self._column.copy(deep)
        return result

    def __copy__(self, deep=True):
        return self.copy(deep)

    def __deepcopy__(self):
        return self.copy()

    def append(self, other, ignore_index=False):
        """Append values from another ``Series`` or array-like object.
        If ``ignore_index=True``, the index is reset.

        Parameters
        ----------
        other : ``Series`` or array-like object
        ignore_index : boolean, default False. If true, the index is reset.

        Returns
        -------
        A new Series equivalent to self concatenated with other
        """
        this = self
        other = Series(other)

        from cudf.core.column import numerical
        from cudf.utils.dtypes import numeric_normalize_types

        if isinstance(this._column, numerical.NumericalColumn):
            if self.dtype != other.dtype:
                this, other = numeric_normalize_types(this, other)

        if ignore_index:
            index = None
        else:
            index = True

        return Series._concat([this, other], index=index)

    def reindex(self, index=None, copy=True):
        """Return a Series that conforms to a new index

        Parameters
        ----------
        index : Index, Series-convertible, default None
        copy : boolean, default True

        Returns
        -------
        A new Series that conforms to the supplied index
        """
        name = self.name or 0
        idx = self._index if index is None else index
        return self.to_frame(name).reindex(idx, copy=copy)[name]

    def reset_index(self, drop=False, inplace=False):
        """ Reset index to RangeIndex """
        if not drop:
            if inplace is True:
                raise TypeError(
                    "Cannot reset_index inplace on a Series "
                    "to create a DataFrame"
                )
            return self.to_frame().reset_index(drop=drop)
        else:
            if inplace is True:
                self._index = RangeIndex(len(self))
            else:
                return self._copy_construct(index=RangeIndex(len(self)))

    def set_index(self, index):
        """Returns a new Series with a different index.

        Parameters
        ----------
        index : Index, Series-convertible
            the new index or values for the new index
        """
        index = index if isinstance(index, Index) else as_index(index)
        return self._copy_construct(index=index)

    def as_index(self):
        return self.set_index(RangeIndex(len(self)))

    def to_frame(self, name=None):
        """Convert Series into a DataFrame

        Parameters
        ----------
        name : str, default None
            Name to be used for the column

        Returns
        -------
        DataFrame
            cudf DataFrame
        """

        from cudf import DataFrame

        if name is not None:
            col = name
        elif self.name is None:
            col = 0
        else:
            col = self.name

        return DataFrame({col: self._column}, index=self.index)

    def set_mask(self, mask, null_count=None):
        """Create new Series by setting a mask array.

        This will override the existing mask.  The returned Series will
        reference the same data buffer as this Series.

        Parameters
        ----------
        mask : 1D array-like
            The null-mask.  Valid values are marked as ``1``; otherwise ``0``.
            The mask bit given the data index ``idx`` is computed as::

                (mask[idx // 8] >> (idx % 8)) & 1
        null_count : int, optional
            The number of null values.
            If None, it is calculated automatically.

        """
        col = self._column.set_mask(mask)
        return self._copy_construct(data=col)

    def __sizeof__(self):
        return self._column.__sizeof__() + self._index.__sizeof__()

    def memory_usage(self, index=True, deep=False):
        n = self._column._memory_usage(deep=deep)
        if index:
            n += self._index.memory_usage(deep=deep)
        return n

    def __len__(self):
        """Returns the size of the ``Series`` including null values.
        """
        return len(self._column)

    def __array_ufunc__(self, ufunc, method, *inputs, **kwargs):
        import cudf

        if method == "__call__" and hasattr(cudf, ufunc.__name__):
            func = getattr(cudf, ufunc.__name__)
            return func(self)
        else:
            return NotImplemented

    def __array_function__(self, func, types, args, kwargs):

        cudf_series_module = Series
        for submodule in func.__module__.split(".")[1:]:
            # point cudf to the correct submodule
            if hasattr(cudf_series_module, submodule):
                cudf_series_module = getattr(cudf_series_module, submodule)
            else:
                return NotImplemented

        fname = func.__name__

        handled_types = [cudf_series_module]
        for t in types:
            if t not in handled_types:
                return NotImplemented

        if hasattr(cudf_series_module, fname):
            cudf_func = getattr(cudf_series_module, fname)
            # Handle case if cudf_func is same as numpy function
            if cudf_func is func:
                return NotImplemented
            else:
                return cudf_func(*args, **kwargs)

        else:
            return NotImplemented

    @property
    def empty(self):
        return not len(self)

    def __getitem__(self, arg):
        data = self._column[arg]
        index = self.index.take(arg)
        if is_scalar(data) or data is None:
            return data
        return self._copy_construct(data=data, index=index)

    def __setitem__(self, key, value):
        # coerce value into a scalar or column
        if is_scalar(value):
            value = to_cudf_compatible_scalar(value)
        else:
            value = column.as_column(value)

        if hasattr(value, "dtype") and pd.api.types.is_numeric_dtype(
            value.dtype
        ):
            # normalize types if necessary:
            if not pd.api.types.is_integer(key):
                to_dtype = np.result_type(value.dtype, self._column.dtype)
                value = value.astype(to_dtype)
                self._column._mimic_inplace(
                    self._column.astype(to_dtype), inplace=True
                )

        self._column[key] = value

    def take(self, indices):
        """Return Series by taking values from the corresponding *indices*.
        """
        return self[indices]

    def __bool__(self):
        """Always raise TypeError when converting a Series
        into a boolean.
        """
        raise TypeError("can't compute boolean for {!r}".format(type(self)))

    def values_to_string(self, nrows=None):
        """Returns a list of string for each element.
        """
        values = self[:nrows]
        if self.dtype == np.dtype("object"):
            out = [str(v) for v in values]
        else:
            out = ["" if v is None else str(v) for v in values]
        return out

    def tolist(self):
        """
        Return a list type from series data.

        Returns
        -------
        list
        """
        return self.to_arrow().to_pylist()

    def head(self, n=5):
        return self.iloc[:n]

    def tail(self, n=5):
        """
        Returns the last n rows as a new Series

        Examples
        --------
        >>> import cudf
        >>> ser = cudf.Series([4, 3, 2, 1, 0])
        >>> print(ser.tail(2))
        3    1
        4    0
        """
        if n == 0:
            return self.iloc[0:0]

        return self.iloc[-n:]

    def to_string(self):
        """Convert to string

        Uses Pandas formatting internals to produce output identical to Pandas.
        Use the Pandas formatting settings directly in Pandas to control cuDF
        output.
        """
        return self.__repr__()

    def __str__(self):
        return self.to_string()

    def __repr__(self):
        mr = pd.options.display.max_rows
        if len(self) > mr and mr != 0:
            top = self.head(int(mr / 2 + 1))
            bottom = self.tail(int(mr / 2 + 1))
            from cudf import concat

            preprocess = concat([top, bottom])
        else:
            preprocess = self
        if (
            preprocess.nullable
            and not preprocess.dtype == "O"
            and not is_categorical_dtype(preprocess.dtype)
            and not is_datetime_dtype(preprocess.dtype)
        ):
            output = (
                preprocess.astype("O").fillna("null").to_pandas().__repr__()
            )
        else:
            output = preprocess.to_pandas().__repr__()
        lines = output.split("\n")
        if is_categorical_dtype(preprocess.dtype):
            for idx, value in enumerate(preprocess):
                if value is None:
                    lines[idx] = lines[idx].replace(" NaN", "null")
        if is_datetime_dtype(preprocess.dtype):
            for idx, value in enumerate(preprocess):
                if value is None:
                    lines[idx] = lines[idx].replace(" NaT", "null")
        if is_categorical_dtype(preprocess.dtype):
            category_memory = lines[-1]
            lines = lines[:-1]
        if len(lines) > 1:
            if lines[-1].startswith("Name: "):
                lines = lines[:-1]
                lines.append("Name: %s" % str(self.name))
                if len(self) > len(preprocess):
                    lines[-1] = lines[-1] + ", Length: %d" % len(self)
                lines[-1] = lines[-1] + ", "
            elif lines[-1].startswith("Length: "):
                lines = lines[:-1]
                lines.append("Length: %d" % len(self))
                lines[-1] = lines[-1] + ", "
            else:
                lines = lines[:-1]
                lines[-1] = lines[-1] + "\n"
            lines[-1] = lines[-1] + "dtype: %s" % self.dtype
        else:
            lines = output.split(",")
            return lines[0] + ", dtype: %s)" % self.dtype
        if is_categorical_dtype(preprocess.dtype):
            lines.append(category_memory)
        return "\n".join(lines)

    def _binaryop(self, other, fn, fill_value=None, reflect=False):
        """
        Internal util to call a binary operator *fn* on operands *self*
        and *other*.  Return the output Series.  The output dtype is
        determined by the input operands.

        If ``reflect`` is ``True``, swap the order of the operands.
        """
        from cudf import DataFrame

        if isinstance(other, DataFrame):
            # TODO: fn is not the same as arg expected by _apply_op
            # e.g. for fn = 'and', _apply_op equivalent is '__and__'
            return other._apply_op(self, fn)

        libcudfxx.nvtx.range_push("CUDF_BINARY_OP", "orange")
        result_name = utils.get_result_name(self, other)
        if isinstance(other, Series):
            lhs, rhs = _align_indices([self, other], allow_non_unique=True)
        else:
            lhs, rhs = self, other
        rhs = self._normalize_binop_value(rhs)

        if fn == "truediv":
            if str(lhs.dtype) in truediv_int_dtype_corrections:
                truediv_type = truediv_int_dtype_corrections[str(lhs.dtype)]
                lhs = lhs.astype(truediv_type)

        if fill_value is not None:
            if is_scalar(rhs):
                lhs = lhs.fillna(fill_value)
            else:
                if lhs.nullable and rhs.nullable:
                    lmask = Series(data=lhs.nullmask)
                    rmask = Series(data=rhs.nullmask)
                    mask = (lmask | rmask).data
                    lhs = lhs.fillna(fill_value)
                    rhs = rhs.fillna(fill_value)
                    result = lhs._binaryop(rhs, fn=fn, reflect=reflect)
                    data = column.build_column(
                        data=result.data, dtype=result.dtype, mask=mask
                    )
                    return lhs._copy_construct(data=data)
                elif lhs.nullable:
                    lhs = lhs.fillna(fill_value)
                elif rhs.nullable:
                    rhs = rhs.fillna(fill_value)

        outcol = lhs._column.binary_operator(fn, rhs, reflect=reflect)
        result = lhs._copy_construct(data=outcol, name=result_name)
        libcudfxx.nvtx.range_pop()
        return result

    def add(self, other, fill_value=None, axis=0):
        """Addition of series and other, element-wise
        (binary operator add).

        Parameters
        ----------
        other: Series or scalar value
        fill_value : None or value
            Value to fill nulls with before computation. If data in both
            corresponding Series locations is null the result will be null
        """
        if axis != 0:
            raise NotImplementedError("Only axis=0 supported at this time.")
        return self._binaryop(other, "add", fill_value)

    def __add__(self, other):
        return self._binaryop(other, "add")

    def radd(self, other, fill_value=None, axis=0):
        """Addition of series and other, element-wise
        (binary operator radd).

        Parameters
        ----------
        other: Series or scalar value
        fill_value : None or value
            Value to fill nulls with before computation. If data in both
            corresponding Series locations is null the result will be null
        """
        if axis != 0:
            raise NotImplementedError("Only axis=0 supported at this time.")
        return self._binaryop(
            other, "add", fill_value=fill_value, reflect=True
        )

    def __radd__(self, other):
        return self._binaryop(other, "add", reflect=True)

    def sub(self, other, fill_value=None, axis=0):
        """Subtraction of series and other, element-wise
        (binary operator sub).

        Parameters
        ----------
        other: Series or scalar value
        fill_value : None or value
            Value to fill nulls with before computation. If data in both
            corresponding Series locations is null the result will be null
        """
        if axis != 0:
            raise NotImplementedError("Only axis=0 supported at this time.")
        return self._binaryop(other, "sub", fill_value)

    def __sub__(self, other):
        return self._binaryop(other, "sub")

    def rsub(self, other, fill_value=None, axis=0):
        """Subtraction of series and other, element-wise
        (binary operator rsub).

        Parameters
        ----------
        other: Series or scalar value
        fill_value : None or value
            Value to fill nulls with before computation. If data in both
            corresponding Series locations is null the result will be null
        """
        if axis != 0:
            raise NotImplementedError("Only axis=0 supported at this time.")
        return self._binaryop(other, "sub", fill_value, reflect=True)

    def __rsub__(self, other):
        return self._binaryop(other, "sub", reflect=True)

    def mul(self, other, fill_value=None, axis=0):
        """Multiplication of series and other, element-wise
        (binary operator mul).

        Parameters
        ----------
        other: Series or scalar value
        fill_value : None or value
            Value to fill nulls with before computation. If data in both
            corresponding Series locations is null the result will be null
        """
        if axis != 0:
            raise NotImplementedError("Only axis=0 supported at this time.")
        return self._binaryop(other, "mul", fill_value=fill_value)

    def __mul__(self, other):
        return self._binaryop(other, "mul")

    def rmul(self, other, fill_value=None, axis=0):
        """Multiplication of series and other, element-wise
        (binary operator rmul).

        Parameters
        ----------
        other: Series or scalar value
        fill_value : None or value
            Value to fill nulls with before computation. If data in both
            corresponding Series locations is null the result will be null
        """
        if axis != 0:
            raise NotImplementedError("Only axis=0 supported at this time.")
        return self._binaryop(other, "mul", fill_value, True)

    def __rmul__(self, other):
        return self._binaryop(other, "mul", reflect=True)

    def mod(self, other, fill_value=None, axis=0):
        """Modulo of series and other, element-wise
        (binary operator mod).

        Parameters
        ----------
        other: Series or scalar value
        fill_value : None or value
            Value to fill nulls with before computation. If data in both
            corresponding Series locations is null the result will be null
        """
        if axis != 0:
            raise NotImplementedError("Only axis=0 supported at this time.")
        return self._binaryop(other, "mod", fill_value)

    def __mod__(self, other):
        return self._binaryop(other, "mod")

    def rmod(self, other, fill_value=None, axis=0):
        """Modulo of series and other, element-wise
        (binary operator rmod).

        Parameters
        ----------
        other: Series or scalar value
        fill_value : None or value
            Value to fill nulls with before computation. If data in both
            corresponding Series locations is null the result will be null
        """
        if axis != 0:
            raise NotImplementedError("Only axis=0 supported at this time.")
        return self._binaryop(other, "mod", fill_value, True)

    def __rmod__(self, other):
        return self._binaryop(other, "mod", reflect=True)

    def pow(self, other, fill_value=None, axis=0):
        """Exponential power of series and other, element-wise
        (binary operator pow).

        Parameters
        ----------
        other: Series or scalar value
        fill_value : None or value
            Value to fill nulls with before computation. If data in both
            corresponding Series locations is null the result will be null
        """
        if axis != 0:
            raise NotImplementedError("Only axis=0 supported at this time.")
        return self._binaryop(other, "pow", fill_value)

    def __pow__(self, other):
        return self._binaryop(other, "pow")

    def rpow(self, other, fill_value=None, axis=0):
        """Exponential power of series and other, element-wise
        (binary operator rpow).

        Parameters
        ----------
        other: Series or scalar value
        fill_value : None or value
            Value to fill nulls with before computation. If data in both
            corresponding Series locations is null the result will be null
        """
        if axis != 0:
            raise NotImplementedError("Only axis=0 supported at this time.")
        return self._binaryop(other, "pow", fill_value, True)

    def __rpow__(self, other):
        return self._binaryop(other, "pow", reflect=True)

    def floordiv(self, other, fill_value=None, axis=0):
        """Integer division of series and other, element-wise
        (binary operator floordiv).

        Parameters
        ----------
        other: Series or scalar value
        fill_value : None or value
            Value to fill nulls with before computation. If data in both
            corresponding Series locations is null the result will be null
        """
        if axis != 0:
            raise NotImplementedError("Only axis=0 supported at this time.")
        return self._binaryop(other, "floordiv", fill_value)

    def __floordiv__(self, other):
        return self._binaryop(other, "floordiv")

    def rfloordiv(self, other, fill_value=None, axis=0):
        """Integer division of series and other, element-wise
        (binary operator rfloordiv).

        Parameters
        ----------
        other: Series or scalar value
        fill_value : None or value
            Value to fill nulls with before computation. If data in both
            corresponding Series locations is null the result will be null
        """
        if axis != 0:
            raise NotImplementedError("Only axis=0 supported at this time.")
        return self._binaryop(other, "floordiv", fill_value, True)

    def __rfloordiv__(self, other):
        return self._binaryop(other, "floordiv", reflect=True)

    def truediv(self, other, fill_value=None, axis=0):
        """Floating division of series and other, element-wise
        (binary operator truediv).

        Parameters
        ----------
        other: Series or scalar value
        fill_value : None or value
            Value to fill nulls with before computation. If data in both
            corresponding Series locations is null the result will be null
        """
        if axis != 0:
            raise NotImplementedError("Only axis=0 supported at this time.")
        return self._binaryop(other, "truediv", fill_value)

    def __truediv__(self, other):
        return self._binaryop(other, "truediv")

    def rtruediv(self, other, fill_value=None, axis=0):
        """Floating division of series and other, element-wise
        (binary operator rtruediv).

        Parameters
        ----------
        other: Series or scalar value
        fill_value : None or value
            Value to fill nulls with before computation. If data in both
            corresponding Series locations is null the result will be null
        """
        if axis != 0:
            raise NotImplementedError("Only axis=0 supported at this time.")
        return self._binaryop(other, "truediv", fill_value, True)

    def __rtruediv__(self, other):
        return self._binaryop(other, "truediv", reflect=True)

    __div__ = __truediv__

    def _bitwise_binop(self, other, op):
        if (
            np.issubdtype(self.dtype, np.bool_)
            or np.issubdtype(self.dtype, np.integer)
        ) and (
            np.issubdtype(other.dtype, np.bool_)
            or np.issubdtype(other.dtype, np.integer)
        ):
            # TODO: This doesn't work on Series (op) DataFrame
            # because dataframe doesn't have dtype
            ser = self._binaryop(other, op)
            if np.issubdtype(self.dtype, np.bool_) or np.issubdtype(
                other.dtype, np.bool_
            ):
                ser = ser.astype(np.bool_)
            return ser
        else:
            raise TypeError(
                f"Operation 'bitwise {op}' not supported between "
                f"{self.dtype.type.__name__} and {other.dtype.type.__name__}"
            )

    def __and__(self, other):
        """Performs vectorized bitwise and (&) on corresponding elements of two
        series.
        """
        return self._bitwise_binop(other, "and")

    def __or__(self, other):
        """Performs vectorized bitwise or (|) on corresponding elements of two
        series.
        """
        return self._bitwise_binop(other, "or")

    def __xor__(self, other):
        """Performs vectorized bitwise xor (^) on corresponding elements of two
        series.
        """
        return self._bitwise_binop(other, "xor")

    def logical_and(self, other):
        ser = self._binaryop(other, "l_and")
        return ser.astype(np.bool_)

    def logical_or(self, other):
        ser = self._binaryop(other, "l_or")
        return ser.astype(np.bool_)

    def logical_not(self):
        return self._unaryop("not")

    def _normalize_binop_value(self, other):
        """Returns a *column* (not a Series) or scalar for performing
        binary operations with self._column.
        """
        if isinstance(other, ColumnBase):
            return other
        if isinstance(other, Series):
            return other._column
        elif isinstance(other, Index):
            return Series(other)._column
        else:
            return self._column.normalize_binop_value(other)

    def eq(self, other, fill_value=None, axis=0):
        """Equal to of series and other, element-wise
        (binary operator eq).

        Parameters
        ----------
        other: Series or scalar value
        fill_value : None or value
            Value to fill nulls with before computation. If data in both
            corresponding Series locations is null the result will be null
        """
        if axis != 0:
            raise NotImplementedError("Only axis=0 supported at this time.")
        return self._binaryop(other, "eq", fill_value)

    def __eq__(self, other):
        return self._binaryop(other, "eq")

    def equals(self, other):
        if self is other:
            return True
        if other is None or len(self) != len(other):
            return False
        return self._binaryop(other, "eq").min()

    def ne(self, other, fill_value=None, axis=0):
        """Not equal to of series and other, element-wise
        (binary operator ne).

        Parameters
        ----------
        other: Series or scalar value
        fill_value : None or value
            Value to fill nulls with before computation. If data in both
            corresponding Series locations is null the result will be null
        """
        if axis != 0:
            raise NotImplementedError("Only axis=0 supported at this time.")
        return self._binaryop(other, "ne", fill_value)

    def __ne__(self, other):
        return self._binaryop(other, "ne")

    def lt(self, other, fill_value=None, axis=0):
        """Less than of series and other, element-wise
        (binary operator lt).

        Parameters
        ----------
        other: Series or scalar value
        fill_value : None or value
            Value to fill nulls with before computation. If data in both
            corresponding Series locations is null the result will be null
        """
        if axis != 0:
            raise NotImplementedError("Only axis=0 supported at this time.")
        return self._binaryop(other, "lt", fill_value)

    def __lt__(self, other):
        return self._binaryop(other, "lt")

    def le(self, other, fill_value=None, axis=0):
        """Less than or equal to of series and other, element-wise
        (binary operator le).

        Parameters
        ----------
        other: Series or scalar value
        fill_value : None or value
            Value to fill nulls with before computation. If data in both
            corresponding Series locations is null the result will be null
        """
        if axis != 0:
            raise NotImplementedError("Only axis=0 supported at this time.")
        return self._binaryop(other, "le", fill_value)

    def __le__(self, other):
        return self._binaryop(other, "le")

    def gt(self, other, fill_value=None, axis=0):
        """Greater than of series and other, element-wise
        (binary operator gt).

        Parameters
        ----------
        other: Series or scalar value
        fill_value : None or value
            Value to fill nulls with before computation. If data in both
            corresponding Series locations is null the result will be null
        """
        if axis != 0:
            raise NotImplementedError("Only axis=0 supported at this time.")
        return self._binaryop(other, "gt", fill_value)

    def __gt__(self, other):
        return self._binaryop(other, "gt")

    def ge(self, other, fill_value=None, axis=0):
        """Greater than or equal to of series and other, element-wise
        (binary operator ge).

        Parameters
        ----------
        other: Series or scalar value
        fill_value : None or value
            Value to fill nulls with before computation. If data in both
            corresponding Series locations is null the result will be null
        """
        if axis != 0:
            raise NotImplementedError("Only axis=0 supported at this time.")
        return self._binaryop(other, "ge", fill_value)

    def __ge__(self, other):
        return self._binaryop(other, "ge")

    def __invert__(self):
        """Bitwise invert (~) for each element.
        Logical NOT if dtype is bool

        Returns a new Series.
        """
        if np.issubdtype(self.dtype, np.integer):
            return self._unaryop("invert")
        elif np.issubdtype(self.dtype, np.bool_):
            return self._unaryop("not")
        else:
            raise TypeError(
                f"Operation `~` not supported on {self.dtype.type.__name__}"
            )

    def __neg__(self):
        """Negatated value (-) for each element

        Returns a new Series.
        """
        return self.__mul__(-1)

    @property
    def cat(self):
        return self._column.cat(parent=self)

    @property
    def str(self):
        return self._column.str(parent=self)

    @property
    def dtype(self):
        """dtype of the Series"""
        return self._column.dtype

    @classmethod
    def _concat(cls, objs, axis=0, index=True):
        # Concatenate index if not provided
        if index is True:
            from cudf.core.multiindex import MultiIndex

            if isinstance(objs[0].index, MultiIndex):
                index = MultiIndex._concat([o.index for o in objs])
            else:
                index = Index._concat([o.index for o in objs])

        names = {obj.name for obj in objs}
        if len(names) == 1:
            [name] = names
        else:
            name = None
        col = ColumnBase._concat([o._column for o in objs])
        return cls(data=col, index=index, name=name)

    @property
    def valid_count(self):
        """Number of non-null values"""
        return self._column.valid_count

    @property
    def null_count(self):
        """Number of null values"""
        return self._column.null_count

    @property
    def nullable(self):
        """A boolean indicating whether a null-mask is needed"""
        return self._column.nullable

    @property
    def has_nulls(self):
        return self._column.has_nulls

    def dropna(self):
        """
        Return a Series with null values removed.
        """
        return super().dropna(subset=[self.name])

    def drop_duplicates(self, keep="first", inplace=False):
        """
        Return Series with duplicate values removed
        """
        result = super().drop_duplicates(subset=[self.name], keep=keep)

        return self._mimic_inplace(result, inplace=inplace)

    def _mimic_inplace(self, result, inplace=False):
        if inplace:
            self._data = result._data
            self._index = result._index
            self._size = len(self._index)
            self.name = result.name
        else:
            return result

    def fill(self, fill_value, begin=0, end=-1, inplace=False):
        return self._fill([fill_value], begin, end, inplace)

    def fillna(self, value, method=None, axis=None, inplace=False, limit=None):
        """Fill null values with ``value``.

        Parameters
        ----------
        value : scalar or Series-like
            Value to use to fill nulls. If Series-like, null values
            are filled with the values in corresponding indices of the
            given Series.

        Returns
        -------
        result : Series
            Copy with nulls filled.
        """
        if method is not None:
            raise NotImplementedError("The method keyword is not supported")
        if limit is not None:
            raise NotImplementedError("The limit keyword is not supported")
        if axis:
            raise NotImplementedError("The axis keyword is not supported")

        data = self._column.fillna(value)

        if inplace:
            self._column._mimic_inplace(data, inplace=True)
        else:
            return self._copy_construct(data=data)

    def to_array(self, fillna=None):
        """Get a dense numpy array for the data.

        Parameters
        ----------
        fillna : str or None
            Defaults to None, which will skip null values.
            If it equals "pandas", null values are filled with NaNs.
            Non integral dtype is promoted to np.float64.

        Notes
        -----

        if ``fillna`` is ``None``, null values are skipped.  Therefore, the
        output size could be smaller.
        """
        return self._column.to_array(fillna=fillna)

    def nans_to_nulls(self):
        """
        Convert nans (if any) to nulls
        """
        if self.dtype.kind == "f":
            sr = self.fillna(np.nan)
            newmask = libcudfxx.transform.nans_to_nulls(sr._column)
            return self.set_mask(newmask)
        else:
            return self

    def all(self, axis=0, skipna=True, level=None):
        """
        """
        assert axis in (None, 0) and skipna is True and level in (None,)
        return self._column.all()

    def any(self, axis=0, skipna=True, level=None):
        """
        """
        assert axis in (None, 0) and skipna is True and level in (None,)
        return self._column.any()

    def to_gpu_array(self, fillna=None):
        """Get a dense numba device array for the data.

        Parameters
        ----------
        fillna : str or None
            See *fillna* in ``.to_array``.

        Notes
        -----

        if ``fillna`` is ``None``, null values are skipped.  Therefore, the
        output size could be smaller.
        """
        return self._column.to_gpu_array(fillna=fillna)

    def to_pandas(self, index=True):
        if index is True:
            index = self.index.to_pandas()
        s = self._column.to_pandas(index=index)
        s.name = self.name
        return s

    def to_arrow(self):
        return self._column.to_arrow()

    @property
    def data(self):
        """The gpu buffer for the data
        """
        return self._column.data

    @property
    def index(self):

        """The index object
        """
        return self._index

    @index.setter
    def index(self, _index):
        self._index = as_index(_index)

    @property
    def loc(self):
        """
        Select values by label.

        See DataFrame.loc
        """
        return _SeriesLocIndexer(self)

    @property
    def iloc(self):
        """
        Select values by position.

        See DataFrame.iloc
        """
        return _SeriesIlocIndexer(self)

    @property
    def nullmask(self):
        """The gpu buffer for the null-mask
        """
        return cudf.Series(self._column.nullmask)

    def as_mask(self):
        """Convert booleans to bitmask

        Returns
        -------
        device array
        """
        return self._column.as_mask()

    def astype(self, dtype, errors="raise", **kwargs):
        """
        Cast the Series to the given dtype

        Parameters
        ----------

        dtype : data type
        **kwargs : extra arguments to pass on to the constructor

        Returns
        -------
        out : Series
            Copy of ``self`` cast to the given dtype. Returns
            ``self`` if ``dtype`` is the same as ``self.dtype``.
        """
        if errors not in ("ignore", "raise", "warn"):
            raise ValueError("invalid error value specified")

        if pd.api.types.is_dtype_equal(dtype, self.dtype):
            return self
        try:
            return self._copy_construct(
                data=self._column.astype(dtype, **kwargs)
            )
        except Exception as e:
            if errors == "raise":
                raise e
            elif errors == "warn":
                import traceback

                tb = traceback.format_exc()
                warnings.warn(tb)
            elif errors == "ignore":
                pass
            return self

    def argsort(self, ascending=True, na_position="last"):
        """Returns a Series of int64 index that will sort the series.

        Uses Thrust sort.

        Returns
        -------
        result: Series
        """
        return self._sort(ascending=ascending, na_position=na_position)[1]

    def sort_index(self, ascending=True):
        """Sort by the index.
        """
        inds = self.index.argsort(ascending=ascending)
        return self.take(inds)

    def sort_values(self, ascending=True, na_position="last"):
        """
        Sort by the values.

        Sort a Series in ascending or descending order by some criterion.

        Parameters
        ----------
        ascending : bool, default True
            If True, sort values in ascending order, otherwise descending.
        na_position : {‘first’, ‘last’}, default ‘last’
            'first' puts nulls at the beginning, 'last' puts nulls at the end.
        Returns
        -------
        sorted_obj : cuDF Series

        Difference from pandas:
          * Not supporting: inplace, kind

        Examples
        --------
        >>> import cudf
        >>> s = cudf.Series([1, 5, 2, 4, 3])
        >>> s.sort_values()
        0    1
        2    2
        4    3
        3    4
        1    5
        """
        if len(self) == 0:
            return self
        vals, inds = self._sort(ascending=ascending, na_position=na_position)
        index = self.index.take(inds)
        return vals.set_index(index)

    def _n_largest_or_smallest(self, largest, n, keep):
        direction = largest
        if keep == "first":
            if n < 0:
                n = 0
            return self.sort_values(ascending=not direction).head(n)
        elif keep == "last":
            data = self.sort_values(ascending=direction)
            if n <= 0:
                data = data[-n:-n]
            else:
                data = data.tail(n)
            return data.reverse()
        else:
            raise ValueError('keep must be either "first", "last"')

    def nlargest(self, n=5, keep="first"):
        """Returns a new Series of the *n* largest element.
        """
        return self._n_largest_or_smallest(n=n, keep=keep, largest=True)

    def nsmallest(self, n=5, keep="first"):
        """Returns a new Series of the *n* smallest element.
        """
        return self._n_largest_or_smallest(n=n, keep=keep, largest=False)

    def _sort(self, ascending=True, na_position="last"):
        """
        Sort by values

        Returns
        -------
        2-tuple of key and index
        """
        col_keys, col_inds = self._column.sort_by_values(
            ascending=ascending, na_position=na_position
        )
        sr_keys = self._copy_construct(data=col_keys)
        sr_inds = self._copy_construct(data=col_inds)
        return sr_keys, sr_inds

    def replace(self, to_replace, replacement):
        """
        Replace values given in *to_replace* with *replacement*.

        Parameters
        ----------
        to_replace : numeric, str or list-like
            Value(s) to replace.
            * numeric or str:
                - values equal to *to_replace* will be replaced with *value*
            * list of numeric or str:
                - If *replacement* is also list-like, *to_replace* and
                  *replacement* must be of same length.
        replacement : numeric, str, list-like, or dict
            Value(s) to replace `to_replace` with.

        See also
        --------
        Series.fillna

        Returns
        -------
        result : Series
            Series after replacement. The mask and index are preserved.
        """
        # if all the elements of replacement column are None then propagate the
        # same dtype as self.dtype in column._values for replacement
        all_nan = False
        if not is_scalar(to_replace):
            if is_scalar(replacement):
                all_nan = replacement is None
                if all_nan:
                    replacement = [replacement] * len(to_replace)
                # Do not broadcast numeric dtypes
                elif pd.api.types.is_numeric_dtype(self.dtype):
                    replacement = [replacement]
                else:
                    replacement = utils.scalar_broadcast_to(
                        replacement,
                        (len(to_replace),),
                        np.dtype(type(replacement)),
                    )
            else:
                # If both are non-scalar
                if len(to_replace) != len(replacement):
                    raise ValueError(
                        "Replacement lists must be "
                        "of same length."
                        "Expected {}, got {}.".format(
                            len(to_replace), len(replacement)
                        )
                    )
        else:
            if not is_scalar(replacement):
                raise TypeError(
                    "Incompatible types '{}' and '{}' "
                    "for *to_replace* and *replacement*.".format(
                        type(to_replace).__name__, type(replacement).__name__
                    )
                )
            to_replace = [to_replace]
            replacement = [replacement]

        if is_dict_like(to_replace) or is_dict_like(replacement):
            raise TypeError("Dict-like args not supported in Series.replace()")

        if isinstance(replacement, list):
            all_nan = replacement.count(None) == len(replacement)
        result = self._column.find_and_replace(
            to_replace, replacement, all_nan
        )

        return self._copy_construct(data=result)

    def reverse(self):
        """Reverse the Series
        """
        rinds = cupy.arange((self._column.size - 1), -1, -1, dtype=np.int32)
        col = self._column[rinds]
        index = self.index._values[rinds]
        return self._copy_construct(data=col, index=index)

    def one_hot_encoding(self, cats, dtype="float64"):
        """Perform one-hot-encoding

        Parameters
        ----------
        cats : sequence of values
                values representing each category.
        dtype : numpy.dtype
                specifies the output dtype.

        Returns
        -------
        A sequence of new series for each category.  Its length is determined
        by the length of ``cats``.
        """
        if hasattr(cats, "to_pandas"):
            cats = cats.to_pandas()
        else:
            cats = pd.Series(cats)
        dtype = np.dtype(dtype)
        return ((self == cat).fillna(False).astype(dtype) for cat in cats)

    def label_encoding(self, cats, dtype=None, na_sentinel=-1):
        """Perform label encoding

        Parameters
        ----------
        values : sequence of input values
        dtype: numpy.dtype; optional
               Specifies the output dtype.  If `None` is given, the
               smallest possible integer dtype (starting with np.int32)
               is used.
        na_sentinel : number
            Value to indicate missing category.
        Returns
        -------
        A sequence of encoded labels with value between 0 and n-1 classes(cats)
        """
        from cudf import DataFrame

        if dtype is None:
            dtype = min_scalar_type(len(cats), 32)

        cats = Series(cats).astype(self.dtype)
        order = Series(cupy.arange(len(self)))
        codes = Series(cupy.arange(len(cats), dtype=dtype))

        value = DataFrame({"value": cats, "code": codes})
        codes = DataFrame(
            {"value": self.copy(deep=False)._data.columns[0], "order": order}
        )
        codes = codes.merge(value, on="value", how="left")
        codes = codes.sort_values("order")["code"].fillna(na_sentinel)

        cats.name = None  # because it was mutated above

        return codes._copy_construct(name=None, index=self.index)

    def factorize(self, na_sentinel=-1):
        """Encode the input values as integer labels

        Parameters
        ----------
        na_sentinel : number
            Value to indicate missing category.

        Returns
        --------
        (labels, cats) : (Series, Series)
            - *labels* contains the encoded values
            - *cats* contains the categories in order that the N-th
              item corresponds to the (N-1) code.
        """
        cats = self.unique().astype(self.dtype)

        name = self.name  # label_encoding mutates self.name
        labels = self.label_encoding(cats=cats)
        self.name = name

        return labels, cats

    # UDF related

    def applymap(self, udf, out_dtype=None):
        """Apply a elemenwise function to transform the values in the Column.

        The user function is expected to take one argument and return the
        result, which will be stored to the output Series.  The function
        cannot reference globals except for other simple scalar objects.

        Parameters
        ----------
        udf : Either a callable python function or a python function already
        decorated by ``numba.cuda.jit`` for call on the GPU as a device

        out_dtype  : numpy.dtype; optional
            The dtype for use in the output.
            Only used for ``numba.cuda.jit`` decorated udf.
            By default, the result will have the same dtype as the source.

        Returns
        -------
        result : Series
            The mask and index are preserved.

        Notes
        --------
        The supported Python features are listed in

          https://numba.pydata.org/numba-doc/dev/cuda/cudapysupported.html

        with these exceptions:

        * Math functions in `cmath` are not supported since `libcudf` does not
          have complex number support and output of `cmath` functions are most
          likely complex numbers.

        * These five functions in `math` are not supported since numba
          generates multiple PTX functions from them

          * math.sin()
          * math.cos()
          * math.tan()
          * math.gamma()
          * math.lgamma()

        """
        if callable(udf):
            res_col = self._unaryop(udf)
        else:
            res_col = self._column.applymap(udf, out_dtype=out_dtype)
        return self._copy_construct(data=res_col)

    # Find / Search

    def find_first_value(self, value):
        """
        Returns offset of first value that matches
        """
        return self._column.find_first_value(value)

    def find_last_value(self, value):
        """
        Returns offset of last value that matches
        """
        return self._column.find_last_value(value)

    #
    # Stats
    #
    def count(self, axis=None, skipna=True):
        """The number of non-null values"""
        assert axis in (None, 0) and skipna is True
        return self.valid_count

    def min(self, axis=None, skipna=True, dtype=None):
        """Compute the min of the series
        """
        assert axis in (None, 0) and skipna is True
        return self._column.min(dtype=dtype)

    def max(self, axis=None, skipna=True, dtype=None):
        """Compute the max of the series
        """
        assert axis in (None, 0) and skipna is True
        return self._column.max(dtype=dtype)

    def sum(self, axis=None, skipna=True, dtype=None):
        """Compute the sum of the series"""
        assert axis in (None, 0) and skipna is True
        return self._column.sum(dtype=dtype)

    def product(self, axis=None, skipna=True, dtype=None):
        """Compute the product of the series"""
        assert axis in (None, 0) and skipna is True
        return self._column.product(dtype=dtype)

    def prod(self, axis=None, skipna=True, dtype=None):
        """Alias for product"""
        return self.product(axis=axis, skipna=skipna, dtype=dtype)

    def cummin(self, axis=0, skipna=True):
        """
        Compute the cumulative minimum of the series

        Examples
        --------
        >>> import cudf
        >>> ser = cudf.Series([1, 5, 2, 4, 3])
        >>> ser.cummin()
        0    1
        1    1
        2    1
        3    1
        4    1
        """

        assert axis in (None, 0) and skipna is True
        return Series(
            self._column._apply_scan_op("min"),
            name=self.name,
            index=self.index,
        )

    def cummax(self, axis=0, skipna=True):
        """
        Compute the cumulative maximum of the series

        Examples
        --------
        >>> import cudf
        >>> ser = cudf.Series([1, 5, 2, 4, 3])
        >>> ser.cummax()
        0    1
        1    5
        2    5
        3    5
        4    5
        """
        assert axis in (None, 0) and skipna is True
        return Series(
            self._column._apply_scan_op("max"),
            name=self.name,
            index=self.index,
        )

    def cumsum(self, axis=0, skipna=True):
        """
        Compute the cumulative sum of the series

        Examples
        --------
        >>> import cudf
        >>> ser = cudf.Series([1, 5, 2, 4, 3])
        >>> ser.cumsum()
        0    1
        1    6
        2    8
        3    12
        4    15
        """

        assert axis in (None, 0) and skipna is True

        # pandas always returns int64 dtype if original dtype is int or `bool`
        if np.issubdtype(self.dtype, np.integer) or np.issubdtype(
            self.dtype, np.bool_
        ):
            return Series(
                self.astype(np.int64)._column._apply_scan_op("sum"),
                name=self.name,
                index=self.index,
            )
        else:
            return Series(
                self._column._apply_scan_op("sum"),
                name=self.name,
                index=self.index,
            )

    def cumprod(self, axis=0, skipna=True):
        """
        Compute the cumulative product of the series

        Examples
        --------
        >>> import cudf
        >>> ser = cudf.Series([1, 5, 2, 4, 3])
        >>> ser.cumprod()
        0    1
        1    5
        2    10
        3    40
        4    120
        """
        assert axis in (None, 0) and skipna is True

        # pandas always returns int64 dtype if original dtype is int or `bool`
        if np.issubdtype(self.dtype, np.integer) or np.issubdtype(
            self.dtype, np.bool_
        ):
            return Series(
                self.astype(np.int64)._column._apply_scan_op("product"),
                name=self.name,
                index=self.index,
            )
        else:
            return Series(
                self._column._apply_scan_op("product"),
                name=self.name,
                index=self.index,
            )

    def mean(self, axis=None, skipna=True):
        """

        Compute the mean of the series

        Examples
        --------
        >>> import cudf
        >>> ser = cudf.Series([10, 25, 3, 25, 24, 6])
        >>> ser.mean()
        15.5
        """
        assert axis in (None, 0) and skipna is True
        return self._column.mean()

    def std(self, ddof=1, axis=None, skipna=True):
        """Compute the standard deviation of the series
        """
        assert axis in (None, 0) and skipna is True
        return self._column.std(ddof=ddof)

    def var(self, ddof=1, axis=None, skipna=True):
        """Compute the variance of the series
        """
        assert axis in (None, 0) and skipna is True
        return self._column.var(ddof=ddof)

    def sum_of_squares(self, dtype=None):
        return self._column.sum_of_squares(dtype=dtype)

    def median(self, skipna=True):
        """Compute the median of the series
        """
        if not skipna and self.has_nulls:
            return np.nan
        # enforce linear in case the default ever changes
        return self.quantile(0.5, interpolation="linear", exact=True)

    def round(self, decimals=0):
        """Round a Series to a configurable number of decimal places.
        """
        return Series(
            self._column.round(decimals=decimals),
            name=self.name,
            index=self.index,
            dtype=self.dtype,
        )

    def kurtosis(
        self, axis=None, skipna=None, level=None, numeric_only=None, **kwargs
    ):
        """Calculates Fisher's unbiased kurtosis of a sample.
        """
        if axis not in (None, 0):
            raise NotImplementedError("axis parameter is not implemented yet")

        if skipna not in (None, True):
            raise NotImplementedError(
                "skipna parameter is not implemented yet"
            )

        if level is not None:
            raise NotImplementedError("level parameter is not implemented yet")

        if numeric_only not in (None, True):
            raise NotImplementedError(
                "numeric_only parameter is not implemented yet"
            )

        if self.empty:
            return np.nan

        self = self.nans_to_nulls().dropna()

        if len(self) < 4:
            return np.nan

        n = len(self)
        miu = self.mean()
        m4_numerator = ((self - miu) ** 4).sum()
        V = self.var()

        if V == 0:
            return 0

        term_one_section_one = (n * (n + 1)) / ((n - 1) * (n - 2) * (n - 3))
        term_one_section_two = m4_numerator / (V ** 2)
        term_two = ((n - 1) ** 2) / ((n - 2) * (n - 3))
        kurt = term_one_section_one * term_one_section_two - 3 * term_two
        return kurt

    # Alias for kurtosis.
    kurt = kurtosis

    def skew(self, axis=None, skipna=None, level=None, numeric_only=None):
        """Calculates the unbiased Fisher-Pearson skew of a sample.
        """
        assert (
            axis in (None, 0)
            and skipna in (None, True)
            and level in (None,)
            and numeric_only in (None, True)
        )

        if self.empty:
            return np.nan

        self = self.nans_to_nulls().dropna()

        if len(self) < 3:
            return np.nan

        n = len(self)
        miu = self.mean()
        m3 = ((self - miu) ** 3).sum() / n
        m2 = self.var(ddof=0)

        if m2 == 0:
            return 0

        unbiased_coef = ((n * (n - 1)) ** 0.5) / (n - 2)
        skew = unbiased_coef * m3 / (m2 ** (3 / 2))
        return skew

    def cov(self, other, min_periods=None):
        """Calculates the sample covariance between two Series,
        excluding missing values.

        Examples
        --------
        >>> import cudf
        >>> ser1 = cudf.Series([0.9, 0.13, 0.62])
        >>> ser2 = cudf.Series([0.12, 0.26, 0.51])
        >>> ser1.cov(ser2)
        -0.015750000000000004
        """
        assert min_periods in (None,)

        if self.empty or other.empty:
            return np.nan

        lhs = self.nans_to_nulls().dropna()
        rhs = other.nans_to_nulls().dropna()

        lhs, rhs = _align_indices([lhs, rhs], how="inner")

        if lhs.empty or rhs.empty or (len(lhs) == 1 and len(rhs) == 1):
            return np.nan

        result = (lhs - lhs.mean()) * (rhs - rhs.mean())
        cov_sample = result.sum() / (len(lhs) - 1)
        return cov_sample

    def corr(self, other, method="pearson", min_periods=None):
        """Calculates the sample correlation between two Series,
        excluding missing values.

        Examples
        --------
        >>> import cudf
        >>> ser1 = cudf.Series([0.9, 0.13, 0.62])
        >>> ser2 = cudf.Series([0.12, 0.26, 0.51])
        >>> ser1.corr(ser2)
        -0.20454263717316112
        """

        assert method in ("pearson",) and min_periods in (None,)

        if self.empty or other.empty:
            return np.nan

        lhs = self.nans_to_nulls().dropna()
        rhs = other.nans_to_nulls().dropna()
        lhs, rhs = _align_indices([lhs, rhs], how="inner")

        if lhs.empty or rhs.empty:
            return np.nan

        cov = lhs.cov(rhs)
        lhs_std, rhs_std = lhs.std(), rhs.std()

        if not cov or lhs_std == 0 or rhs_std == 0:
            return np.nan
        return cov / lhs_std / rhs_std

    def isin(self, test):
        from cudf import DataFrame

        lhs = self
        rhs = None

        try:
            rhs = column.as_column(test, dtype=self.dtype)
            # if necessary, convert values via typecast
            rhs = Series(rhs.astype(self.dtype))
        except Exception:
            # pandas functionally returns all False when cleansing via
            # typecasting fails
            return Series(cupy.zeros(len(self), dtype="bool"))

        # If categorical, combine categories first
        if is_categorical_dtype(lhs):
            lhs_cats = lhs.cat.categories._values
            rhs_cats = rhs.cat.categories._values
            if np.issubdtype(rhs_cats.dtype, lhs_cats.dtype):
                # if the categories are the same dtype, we can combine them
                cats = Series(lhs_cats.append(rhs_cats)).drop_duplicates()
                lhs = lhs.cat.set_categories(cats, is_unique=True)
                rhs = rhs.cat.set_categories(cats, is_unique=True)
            else:
                # If they're not the same dtype, short-circuit if the test
                # list doesn't have any nulls. If it does have nulls, make
                # the test list a Categorical with a single null
                if not rhs.has_nulls:
                    return Series(cupy.zeros(len(self), dtype="bool"))
                rhs = Series(pd.Categorical.from_codes([-1], categories=[]))
                rhs = rhs.cat.set_categories(lhs_cats).astype(self.dtype)

        # fillna so we can find nulls
        if rhs.has_nulls:
            lhs = lhs.fillna(lhs._column.default_na_value())
            rhs = rhs.fillna(lhs._column.default_na_value())

        lhs = DataFrame({"x": lhs, "orig_order": cupy.arange(len(lhs))})
        rhs = DataFrame({"x": rhs, "bool": cupy.ones(len(rhs), "bool")})
        res = lhs.merge(rhs, on="x", how="left").sort_values(by="orig_order")
        res = res.drop_duplicates(subset="orig_order").reset_index(drop=True)
        res = res["bool"].fillna(False)
        res.name = self.name

        return res

    def unique_k(self, k):
        warnings.warn("Use .unique() instead", DeprecationWarning)
        return self.unique()

    def unique(self):
        """
        Returns unique values of this Series.
        """
        res = self._column.unique()
        return Series(res, name=self.name)

    def nunique(self, method="sort", dropna=True):
        """Returns the number of unique values of the Series: approximate version,
        and exact version to be moved to libgdf
        """
        if method != "sort":
            msg = "non sort based unique_count() not implemented yet"
            raise NotImplementedError(msg)
        if self.null_count == len(self):
            return 0
        return self._column.unique_count(method, dropna)

    def value_counts(self, sort=True):
        """Returns unique values of this Series.
        """

        if self.null_count == len(self):
            return Series(np.array([], dtype=np.int32), name=self.name)

        res = self.groupby(self).count()
        res.index.name = None

        if sort:
            return res.sort_values(ascending=False)
        return res

    def scale(self):
        """Scale values to [0, 1] in float64
        """
        vmin = self.min()
        vmax = self.max()
        scaled = (self - vmin) / (vmax - vmin)
        return self._copy_construct(data=scaled)

    # Absolute
    def abs(self):
        """Absolute value of each element of the series.

        Returns a new Series.
        """
        return self._unaryop("abs")

    def __abs__(self):
        return self.abs()

    # Rounding
    def ceil(self):
        """Rounds each value upward to the smallest integral value not less
        than the original.

        Returns a new Series.
        """
        return self._unaryop("ceil")

    def floor(self):
        """Rounds each value downward to the largest integral value not greater
        than the original.

        Returns a new Series.
        """
        return self._unaryop("floor")

    def hash_values(self):
        """Compute the hash of values in this column.
        """
        return Series(self._hash()).values

    def hash_encode(self, stop, use_name=False):
        """Encode column values as ints in [0, stop) using hash function.

        Parameters
        ----------
        stop : int
            The upper bound on the encoding range.
        use_name : bool
            If ``True`` then combine hashed column values
            with hashed column name. This is useful for when the same
            values in different columns should be encoded
            with different hashed values.
        Returns
        -------
        result: Series
            The encoded Series.
        """
        assert stop > 0

        initial_hash = [hash(self.name) & 0xFFFFFFFF] if use_name else None
        hashed_values = Series(self._hash(initial_hash))

        if hashed_values.has_nulls:
            raise ValueError("Column must have no nulls.")

        mod_vals = hashed_values % stop
        return Series(mod_vals._column, index=self.index, name=self.name)

    def quantile(
        self, q=0.5, interpolation="linear", exact=True, quant_index=True
    ):
        """
        Return values at the given quantile.

        Parameters
        ----------

        q : float or array-like, default 0.5 (50% quantile)
            0 <= q <= 1, the quantile(s) to compute
        interpolation : {’linear’, ‘lower’, ‘higher’, ‘midpoint’, ‘nearest’}
            This optional parameter specifies the interpolation method to use,
            when the desired quantile lies between two data points i and j:
        columns : list of str
            List of column names to include.
        exact : boolean
            Whether to use approximate or exact quantile algorithm.
        quant_index : boolean
            Whether to use the list of quantiles as index.

        Returns
        -------

        DataFrame

        """

        if isinstance(q, Number) or is_list_like(q):
            np_array_q = np.asarray(q)
            if np.logical_or(np_array_q < 0, np_array_q > 1).any():
                raise ValueError(
                    "percentiles should all \
                             be in the interval [0, 1]"
                )

        # Beyond this point, q either being scalar or list-like
        # will only have values in range [0, 1]

        if isinstance(q, Number):
            res = self._column.quantile(q, interpolation, exact)
<<<<<<< HEAD
            if res is None:
                return np.nan
            else:
                return res[0]
=======
            res = res[0]
            return np.nan if res is None else res
>>>>>>> 46f143c7

        if not quant_index:
            return Series(
                self._column.quantile(q, interpolation, exact), name=self.name
            )
        else:
            from cudf.core.column import column_empty_like

            np_array_q = np.asarray(q)
            if len(self) == 0:
                result = column_empty_like(
                    np_array_q,
                    dtype=self.dtype,
                    masked=True,
                    newsize=len(np_array_q),
                )
            else:
                result = self._column.quantile(q, interpolation, exact)
            return Series(result, index=as_index(np_array_q), name=self.name)

    def describe(self, percentiles=None, include=None, exclude=None):
        """Compute summary statistics of a Series. For numeric
        data, the output includes the minimum, maximum, mean, median,
        standard deviation, and various quantiles. For object data, the output
        includes the count, number of unique values, the most common value, and
        the number of occurrences of the most common value.

        Parameters
        ----------
        percentiles : list-like, optional
            The percentiles used to generate the output summary statistics.
            If None, the default percentiles used are the 25th, 50th and 75th.
            Values should be within the interval [0, 1].

        Returns
        -------
        A DataFrame containing summary statistics of relevant columns from
        the input DataFrame.

        Examples
        --------
        Describing a ``Series`` containing numeric values.

        >>> import cudf
        >>> s = cudf.Series([1, 2, 3, 4, 5, 6, 7, 8, 9, 10])
        >>> print(s.describe())
           stats   values
        0  count     10.0
        1   mean      5.5
        2    std  3.02765
        3    min      1.0
        4    25%      2.5
        5    50%      5.5
        6    75%      7.5
        7    max     10.0
        """

        def _prepare_percentiles(percentiles):
            percentiles = list(percentiles)

            if not all(0 <= x <= 1 for x in percentiles):
                raise ValueError(
                    "All percentiles must be between 0 and 1, " "inclusive."
                )

            # describe always includes 50th percentile
            if 0.5 not in percentiles:
                percentiles.append(0.5)

            percentiles = np.sort(percentiles)
            return percentiles

        def _format_percentile_names(percentiles):
            return ["{0}%".format(int(x * 100)) for x in percentiles]

        def _format_stats_values(stats_data):
            return list(map(lambda x: round(x, 6), stats_data))

        def describe_numeric(self):
            # mimicking pandas
            names = (
                ["count", "mean", "std", "min"]
                + _format_percentile_names(percentiles)
                + ["max"]
            )
            data = (
                [self.count(), self.mean(), self.std(), self.min()]
                + self.quantile(percentiles).to_array(fillna="pandas").tolist()
                + [self.max()]
            )
            data = _format_stats_values(data)

            return Series(
                data=data, index=names, nan_as_null=False, name=self.name
            )

        def describe_categorical(self):
            # blocked by StringColumn/DatetimeColumn support for
            # value_counts/unique
            pass

        if percentiles is not None:
            percentiles = _prepare_percentiles(percentiles)
        else:
            # pandas defaults
            percentiles = np.array([0.25, 0.5, 0.75])

        if np.issubdtype(self.dtype, np.number):
            return describe_numeric(self)
        else:
            raise NotImplementedError(
                "Describing non-numeric columns is not " "yet supported"
            )

    def digitize(self, bins, right=False):
        """Return the indices of the bins to which each value in series belongs.

        Notes
        -----
        Monotonicity of bins is assumed and not checked.

        Parameters
        ----------
        bins : np.array
            1-D monotonically, increasing array with same type as this series.
        right : bool
            Indicates whether interval contains the right or left bin edge.

        Returns
        -------
        A new Series containing the indices.
        """
        from cudf.core.column import numerical

        return Series(numerical.digitize(self._column, bins, right))

    def diff(self, periods=1):
        """Calculate the difference between values at positions i and i - N in
        an array and store the output in a new array.

        Notes
        -----
        Diff currently only supports float and integer dtype columns with
        no null values.
        """
        if self.has_nulls:
            raise AssertionError(
                "Diff currently requires columns with no null values"
            )

        if not np.issubdtype(self.dtype, np.number):
            raise NotImplementedError(
                "Diff currently only supports numeric dtypes"
            )

        # TODO: move this libcudf
        input_col = self._column
        output_col = column_empty_like(input_col)
        if output_col.size > 0:
            cudautils.gpu_diff.forall(output_col.size)(
                input_col, output_col, periods
            )
        return Series(output_col, name=self.name, index=self.index)

    @copy_docstring(SeriesGroupBy)
    def groupby(
        self,
        by=None,
        group_series=None,
        level=None,
        sort=True,
        group_keys=True,
        as_index=None,
        dropna=True,
        method=None,
    ):
        if group_keys is not True:
            raise NotImplementedError(
                "The group_keys keyword is not yet implemented"
            )
        else:
            if method is not None:
                warnings.warn(
                    "The 'method' argument is deprecated and will be unused",
                    DeprecationWarning,
                )
            return SeriesGroupBy(self, by=by, level=level, dropna=dropna)

    @copy_docstring(Rolling)
    def rolling(
        self, window, min_periods=None, center=False, axis=0, win_type=None
    ):
        return Rolling(
            self,
            window,
            min_periods=min_periods,
            center=center,
            axis=axis,
            win_type=win_type,
        )

    @ioutils.doc_to_json()
    def to_json(self, path_or_buf=None, *args, **kwargs):
        """{docstring}"""
        import cudf.io.json as json

        json.to_json(self, path_or_buf=path_or_buf, *args, **kwargs)

    @ioutils.doc_to_hdf()
    def to_hdf(self, path_or_buf, key, *args, **kwargs):
        """{docstring}"""
        import cudf.io.hdf as hdf

        hdf.to_hdf(path_or_buf, key, self, *args, **kwargs)

    @ioutils.doc_to_dlpack()
    def to_dlpack(self):
        """{docstring}"""
        import cudf.io.dlpack as dlpack

        return dlpack.to_dlpack(self)

    def rename(self, index=None, copy=True):
        """
        Alter Series name

        Change Series.name with a scalar value

        Parameters
        ----------
        index : Scalar, optional
            Scalar to alter the Series.name attribute
        copy : boolean, default True
            Also copy underlying data

        Returns
        -------
        Series

        Difference from pandas:
          * Supports scalar values only for changing name attribute
          * Not supporting: inplace, level
        """
        out = self.copy(deep=False)
        out = out.set_index(self.index)
        if index:
            out.name = index

        return out.copy(deep=copy)

    @property
    def is_unique(self):
        return self._column.is_unique

    @property
    def is_monotonic(self):
        return self._column.is_monotonic_increasing

    @property
    def is_monotonic_increasing(self):
        return self._column.is_monotonic_increasing

    @property
    def is_monotonic_decreasing(self):
        return self._column.is_monotonic_decreasing

    @property
    def __cuda_array_interface__(self):
        return self._column.__cuda_array_interface__

    def _align_to_index(
        self, index, how="outer", sort=True, allow_non_unique=False
    ):

        """
        Align to the given Index. See _align_indices below.
        """
        index = as_index(index)
        if self.index.equals(index):
            return self
        if not allow_non_unique:
            if len(self) != len(self.index.unique()) or len(index) != len(
                index.unique()
            ):
                raise ValueError("Cannot align indices with non-unique values")
        lhs = self.to_frame(0)
        rhs = cudf.DataFrame(index=as_index(index))
        result = lhs.join(rhs, how=how, sort=sort)[0]
        result.name = self.name
        result.index.names = index.names
        return result

    def merge(self, other):
        # An inner join shuold return a series containing matching elements
        # a Left join should return just self
        # an outer join should return a two column
        # dataframe containing all elements from both
        dummy = "name"

        l_name = self.name
        r_name = other.name
        lhs = self.copy(deep=False)
        rhs = other.copy(deep=False)

        if l_name is None and r_name is not None:
            lhs.name = r_name
            left_on = right_on = r_name
        elif r_name is None and l_name is not None:
            rhs.name = l_name
            left_on = right_on = l_name
        elif l_name is None and r_name is None:
            lhs.name = dummy
            rhs.name = dummy
            left_on = right_on = dummy
        elif l_name is not None and r_name is not None:
            left_on = l_name
            right_on = r_name

        result = super(Series, lhs)._merge(
            rhs,
            left_on=left_on,
            right_on=right_on,
            how="inner",
            left_index=False,
            right_index=False,
            on=None,
            lsuffix=None,
            rsuffix=None,
            method="hash",
        )

        result.name = other.name

        return result


truediv_int_dtype_corrections = {
    "int16": "float32",
    "int32": "float32",
    "int64": "float64",
    "bool": "float32",
    "int": "float",
}


class DatetimeProperties(object):
    def __init__(self, series):
        self.series = series

    @property
    def year(self):
        return self._get_dt_field("year")

    @property
    def month(self):
        return self._get_dt_field("month")

    @property
    def day(self):
        return self._get_dt_field("day")

    @property
    def hour(self):
        return self._get_dt_field("hour")

    @property
    def minute(self):
        return self._get_dt_field("minute")

    @property
    def second(self):
        return self._get_dt_field("second")

    @property
    def weekday(self):
        return self._get_dt_field("weekday")

    def _get_dt_field(self, field):
        out_column = self.series._column.get_dt_field(field)
        return Series(
            data=out_column, index=self.series._index, name=self.series.name
        )


def _align_indices(series_list, how="outer", allow_non_unique=False):
    """
    Internal util to align the indices of a list of Series objects

    series_list : list of Series objects
    how : {"outer", "inner"}
        If "outer", the values of the resulting index are the
        unique values of the index obtained by concatenating
        the indices of all the series.
        If "inner", the values of the resulting index are
        the values common to the indices of all series.
    allow_non_unique : bool
        Whether or not to allow non-unique valued indices in the input
        series.
    """
    if len(series_list) <= 1:
        return series_list

    # check if all indices are the same
    head = series_list[0].index

    all_index_equal = True
    for sr in series_list[1:]:
        if not sr.index.equals(head):
            all_index_equal = False
            break

    # check if all names are the same
    all_names_equal = True
    for sr in series_list[1:]:
        if not sr.index.names == head.names:
            all_names_equal = False
    new_index_names = [None]
    if all_names_equal:
        new_index_names = head.names

    if all_index_equal:
        return series_list

    if how == "outer":
        combined_index = cudf.core.reshape.concat(
            [sr.index for sr in series_list]
        ).unique()
        combined_index.names = new_index_names
    else:
        combined_index = series_list[0].index
        for sr in series_list[1:]:
            combined_index = (
                cudf.DataFrame(index=sr.index).join(
                    cudf.DataFrame(index=combined_index),
                    sort=True,
                    how="inner",
                )
            ).index
        combined_index.names = new_index_names

    # align all Series to the combined index
    result = [
        sr._align_to_index(
            combined_index, how=how, allow_non_unique=allow_non_unique
        )
        for sr in series_list
    ]

    return result<|MERGE_RESOLUTION|>--- conflicted
+++ resolved
@@ -2213,15 +2213,8 @@
 
         if isinstance(q, Number):
             res = self._column.quantile(q, interpolation, exact)
-<<<<<<< HEAD
-            if res is None:
-                return np.nan
-            else:
-                return res[0]
-=======
             res = res[0]
             return np.nan if res is None else res
->>>>>>> 46f143c7
 
         if not quant_index:
             return Series(
