# Copyright (c) 2018-2020, NVIDIA CORPORATION.

from __future__ import division, print_function

import inspect
import itertools
import logging
import numbers
import pickle
import uuid
import warnings
from collections import OrderedDict
from collections.abc import Mapping, Sequence
from types import GeneratorType

import cupy
import numpy as np
import pandas as pd
import pyarrow as pa
from pandas.api.types import is_dict_like

import rmm

import cudf
import cudf._lib as libcudf
import cudf._libxx as libcudfxx
from cudf.core import column
from cudf.core._sort import get_sorted_inds
from cudf.core.column import (
    CategoricalColumn,
    StringColumn,
    as_column,
    column_empty,
)
from cudf.core.frame import Frame
from cudf.core.index import Index, RangeIndex, as_index
from cudf.core.indexing import _DataFrameIlocIndexer, _DataFrameLocIndexer
from cudf.core.series import Series
from cudf.core.window import Rolling
from cudf.utils import applyutils, cudautils, ioutils, queryutils, utils
from cudf.utils.docutils import copy_docstring
from cudf.utils.dtypes import (
    cudf_dtype_from_pydata_dtype,
    is_categorical_dtype,
    is_datetime_dtype,
    is_list_like,
    is_scalar,
    is_string_dtype,
)


def _unique_name(existing_names, suffix="_unique_name"):
    ret = suffix
    i = 1
    while ret in existing_names:
        ret = "%s_%d" % (suffix, i)
        i += 1
    return ret


def _reverse_op(fn):
    return {
        "add": "radd",
        "radd": "add",
        "sub": "rsub",
        "rsub": "sub",
        "mul": "rmul",
        "rmul": "mul",
        "mod": "rmod",
        "rmod": "mod",
        "pow": "rpow",
        "rpow": "pow",
        "floordiv": "rfloordiv",
        "rfloordiv": "floordiv",
        "truediv": "rtruediv",
        "rtruediv": "truediv",
        "__add__": "__radd__",
        "__radd__": "__add__",
        "__sub__": "__rsub__",
        "__rsub__": "__sub__",
        "__mul__": "__rmul__",
        "__rmul__": "__mul__",
        "__mod__": "__rmod__",
        "__rmod__": "__mod__",
        "__pow__": "__rpow__",
        "__rpow__": "__pow__",
        "__floordiv__": "__rfloordiv__",
        "__rfloordiv__": "__floordiv__",
        "__truediv__": "__rtruediv__",
        "__rtruediv__": "__truediv__",
    }[fn]


class DataFrame(Frame):
    """
    A GPU Dataframe object.

    Parameters
    ----------
    data : data-type to coerce. Infers date format if to date.

    Examples
    --------

    Build dataframe with `__setitem__`:

    >>> import cudf
    >>> df = cudf.DataFrame()
    >>> df['key'] = [0, 1, 2, 3, 4]
    >>> df['val'] = [float(i + 10) for i in range(5)]  # insert column
    >>> print(df)
       key   val
    0    0  10.0
    1    1  11.0
    2    2  12.0
    3    3  13.0
    4    4  14.0

    Build DataFrame via dict of columns:

    >>> import cudf
    >>> import numpy as np
    >>> from datetime import datetime, timedelta

    >>> t0 = datetime.strptime('2018-10-07 12:00:00', '%Y-%m-%d %H:%M:%S')
    >>> n = 5
    >>> df = cudf.DataFrame({
    >>>   'id': np.arange(n),
    >>>   'datetimes': np.array([(t0+ timedelta(seconds=x)) for x in range(n)])
    >>> })
    >>> df
        id                datetimes
    0    0  2018-10-07T12:00:00.000
    1    1  2018-10-07T12:00:01.000
    2    2  2018-10-07T12:00:02.000
    3    3  2018-10-07T12:00:03.000
    4    4  2018-10-07T12:00:04.000

    Build DataFrame via list of rows as tuples:

    >>> import cudf
    >>> df = cudf.DataFrame([
        (5, "cats", "jump", np.nan),
        (2, "dogs", "dig", 7.5),
        (3, "cows", "moo", -2.1, "occasionally"),
    ])
    >>> df
    0     1     2     3             4
    0  5  cats  jump  null          None
    1  2  dogs   dig   7.5          None
    2  3  cows   moo  -2.1  occasionally

    Convert from a Pandas DataFrame:

    >>> import pandas as pd
    >>> import cudf
    >>> pdf = pd.DataFrame({'a': [0, 1, 2, 3],'b': [0.1, 0.2, None, 0.3]})
    >>> df = cudf.from_pandas(pdf)
    >>> df
      a b
    0 0 0.1
    1 1 0.2
    2 2 nan
    3 3 0.3
    """

    def __init__(self, data=None, index=None, columns=None, dtype=None):
        super().__init__()

        self._columns_name = None

        if isinstance(data, libcudfxx.Table):
            return DataFrame._from_table(data)

        if isinstance(columns, cudf.MultiIndex):
            self.multi_cols = columns
            columns = RangeIndex(len(columns))

        if data is None:
            if index is None:
                self._index = RangeIndex(0)
            else:
                self._index = as_index(index)
            if columns is not None:
                self._data = OrderedDict.fromkeys(
                    columns,
                    column.column_empty(
                        len(self), dtype="object", masked=True
                    ),
                )
        else:
            if is_list_like(data):
                if len(data) > 0 and is_scalar(data[0]):
                    data = [data]
                self._init_from_list_like(data, index=index, columns=columns)

            else:
                if not is_dict_like(data):
                    raise TypeError("data must be list or dict-like")

                self._init_from_dict_like(data, index=index, columns=columns)

        if dtype:
            self._data = self.astype(dtype)._data

        # allows Pandas-like __setattr__ functionality: `df.x = column`, etc.
        self._allow_setattr_to_setitem = True

    def _init_from_list_like(self, data, index=None, columns=None):
        if index is None:
            index = RangeIndex(start=0, stop=len(data))
        else:
            index = as_index(index)
        self._index = as_index(index)
        data = list(itertools.zip_longest(*data))

        if columns is None:
            columns = range(len(data))

        for col_name, col in enumerate(data):
            self._data[col_name] = column.as_column(col)

        if not hasattr(self, "multi_cols"):
            self.columns = columns

    def _init_from_dict_like(self, data, index=None, columns=None):
        data = data.copy()
        num_rows = 0

        if columns is not None:
            # remove all entries in `data` that are
            # not in `columns`
            keys = [key for key in data.keys() if key in columns]
            data = {key: data[key] for key in keys}

            if keys:
                # if keys is non-empty,
                # add null columns for all values
                # in `columns` that don't exist in `keys`:
                extra_cols = [col for col in columns if col not in data.keys()]
                data.update({key: None for key in extra_cols})

        data, index = self._align_input_series_indices(data, index=index)

        if index is None:
            for i, col_name in enumerate(data):
                if is_scalar(data[col_name]):
                    num_rows = num_rows or 1
                else:
                    data[col_name] = column.as_column(data[col_name])
                    num_rows = data[col_name].size
            self._index = RangeIndex(0, num_rows)
        else:
            self._index = as_index(index)

        if len(data.keys()) != 0 and all(
            isinstance(key, tuple) for key in data.keys()
        ):
            for (i, col_name) in enumerate(data):
                self.insert(i, i, data[col_name])
            self.columns = cudf.MultiIndex.from_tuples(data.keys())
        else:
            for (i, col_name) in enumerate(data):
                self.insert(i, col_name, data[col_name])

    @classmethod
    def _from_table(cls, table):
        return cls(data=table._data, index=Index._from_table(table._index))

    @staticmethod
    def _align_input_series_indices(data, index):
        data = data.copy()

        input_series = [
            cudf.Series(val)
            for val in data.values()
            if isinstance(val, (pd.Series, cudf.Series))
        ]

        if input_series:
            if index is not None:
                aligned_input_series = [
                    sr._align_to_index(index, how="right")
                    for sr in input_series
                ]

            else:
                aligned_input_series = cudf.core.series._align_indices(
                    input_series
                )
                index = aligned_input_series[0].index

            for name, val in data.items():
                if isinstance(val, (pd.Series, cudf.Series)):
                    data[name] = aligned_input_series.pop(0)

        return data, index

    @property
    def _constructor(self):
        return DataFrame

    @property
    def _constructor_sliced(self):
        return Series

    @property
    def _constructor_expanddim(self):
        raise NotImplementedError(
            "_constructor_expanddim not supported for DataFrames!"
        )

    def serialize(self):
        header = {}
        frames = []
        header["type"] = pickle.dumps(type(self))
        header["index"], index_frames = self._index.serialize()
        header["index_frame_count"] = len(index_frames)
        frames.extend(index_frames)

        # Use the column directly to avoid duplicating the index
        # need to pickle column names to handle numpy integer columns
        header["column_names"] = pickle.dumps(tuple(self._data.keys()))
        column_header, column_frames = column.serialize_columns(self._columns)
        header["columns"] = column_header
        frames.extend(column_frames)

        return header, frames

    @classmethod
    def deserialize(cls, header, frames):
        # Reconstruct the index
        index_frames = frames[: header["index_frame_count"]]

        idx_typ = pickle.loads(header["index"]["type"])
        index = idx_typ.deserialize(header["index"], index_frames)

        # Reconstruct the columns
        column_frames = frames[header["index_frame_count"] :]

        column_names = pickle.loads(header["column_names"])
        columns = column.deserialize_columns(header["columns"], column_frames)

        return cls(dict(zip(column_names, columns)), index=index)

    @property
    def dtypes(self):
        """Return the dtypes in this object."""
        return pd.Series(
            [x.dtype for x in self._data.values()], index=self._data.keys()
        )

    @property
    def shape(self):
        """Returns a tuple representing the dimensionality of the DataFrame.
        """
        return self._num_rows, self._num_columns

    @property
    def ndim(self):
        """Dimension of the data. DataFrame ndim is always 2.
        """
        return 2

    def __dir__(self):
        o = set(dir(type(self)))
        o.update(self.__dict__)
        o.update(
            c for c in self.columns if isinstance(c, str) and c.isidentifier()
        )
        return list(o)

    def __setattr__(self, key, col):
        if getattr(self, "_allow_setattr_to_setitem", False):
            # if an attribute already exists, set it.
            try:
                object.__getattribute__(self, key)
                object.__setattr__(self, key, col)
                return
            except AttributeError:
                pass

            # if a column already exists, set it.
            try:
                self[key]  # __getitem__ to verify key exists
                self[key] = col
                return
            except KeyError:
                pass

            warnings.warn(
                "Columns may not be added to a DataFrame using a new "
                + "attribute name. A new attribute will be created: '%s'"
                % key,
                UserWarning,
            )

        object.__setattr__(self, key, col)

    def __getattr__(self, key):
        if key != "_data" and key in self._data:
            return self[key]

        raise AttributeError("'DataFrame' object has no attribute %r" % key)

    def __getitem__(self, arg):
        """
        If *arg* is a ``str`` or ``int`` type, return the column Series.
        If *arg* is a ``slice``, return a new DataFrame with all columns
        sliced to the specified range.
        If *arg* is an ``array`` containing column names, return a new
        DataFrame with the corresponding columns.
        If *arg* is a ``dtype.bool array``, return the rows marked True

        Examples
        --------
        >>> df = DataFrame([('a', list(range(20))),
        ...                 ('b', list(range(20))),
        ...                 ('c', list(range(20)))])
        >>> print(df[:4])    # get first 4 rows of all columns
           a  b  c
        0  0  0  0
        1  1  1  1
        2  2  2  2
        3  3  3  3
        >>> print(df[-5:])  # get last 5 rows of all columns
            a   b   c
        15  15  15  15
        16  16  16  16
        17  17  17  17
        18  18  18  18
        19  19  19  19
        >>> print(df[['a', 'c']]) # get columns a and c
           a  c
        0  0  0
        1  1  1
        2  2  2
        3  3  3
        4  4  4
        5  5  5
        6  6  6
        7  7  7
        8  8  8
        9  9  9
        >>> print(df[[True, False, True, False]]) # mask the entire dataframe,
        # returning the rows specified in the boolean mask
        """
        if is_scalar(arg) or isinstance(arg, tuple):
            if isinstance(self.columns, cudf.MultiIndex):
                if is_scalar(arg):
                    arg = [arg]
                return self.columns._get_column_major(self, tuple(arg))
            return cudf.Series(self._data[arg], name=arg, index=self.index)
        elif isinstance(arg, slice):
            df = DataFrame(index=self.index[arg])
            for k, col in self._data.items():
                df[k] = col[arg]
            return df
        elif isinstance(
            arg,
            (
                list,
                cupy.ndarray,
                np.ndarray,
                pd.Series,
                Series,
                Index,
                pd.Index,
            ),
        ):
            mask = arg
            if isinstance(mask, list):
                mask = np.array(mask)
            df = DataFrame()

            if mask.dtype == "bool":
                # New df-wide index
                index = self.index.take(mask)
                for col in self._data:
                    df[col] = self[col][arg]
                df = df.set_index(index)
            else:
                if len(arg) == 0:
                    df.index = self.index
                    return df
                for col in arg:
                    df[col] = self[col]
                df.index = self.index
            return df
        elif isinstance(arg, DataFrame):
            return self.mask(arg)
        else:
            msg = "__getitem__ on type {!r} is not supported"
            raise TypeError(msg.format(type(arg)))

    def mask(self, other):
        df = self.copy()
        for col in self.columns:
            if col in other.columns:
                if other[col].has_nulls:
                    raise ValueError("Column must have no nulls.")

                boolbits = cudautils.compact_mask_bytes(
                    other[col]._column.data_array_view
                )
            else:
                boolbits = cudautils.make_empty_mask(len(self[col]))
            df[col] = df[col].set_mask(boolbits)
        return df

    def __setitem__(self, arg, value):
        """Add/set column by *arg or DataFrame*
        """
        if isinstance(arg, DataFrame):
            # not handling set_item where arg = df & value = df
            if isinstance(value, DataFrame):
                msg = (
                    "__setitem__ with arg = {!r} and "
                    "value = {!r} is not supported"
                )
                raise TypeError(msg.format(type(value), type(arg)))
            else:
                for col_name in self._data:
                    scatter_map = arg[col_name]
                    if is_scalar(value):
                        value = utils.scalar_broadcast_to(value, len(self))
                    self._data[col_name][scatter_map] = column.as_column(
                        value
                    )[scatter_map]
        elif is_scalar(arg) or isinstance(arg, tuple):
            if isinstance(value, DataFrame):
                _setitem_with_dataframe(
                    input_df=self,
                    replace_df=value,
                    input_cols=[arg],
                    mask=None,
                )
            else:
                if arg in self._data:
                    if is_scalar(value):
                        value = utils.scalar_broadcast_to(value, len(self))
                    if len(self) == 0:
                        if isinstance(value, (pd.Series, Series)):
                            self._index = as_index(value.index)
                        elif len(value) > 0:
                            self._index = RangeIndex(start=0, stop=len(value))
                    elif isinstance(value, (pd.Series, Series)):
                        value = Series(value)._align_to_index(
                            self._index, how="right", allow_non_unique=True
                        )
                    self._data[arg] = column.as_column(value)
                else:
                    # disc. with pandas here
                    # pandas raises key error here
                    self.insert(len(self._data), arg, value)

        elif isinstance(
            arg, (list, np.ndarray, pd.Series, Series, Index, pd.Index)
        ):
            mask = arg
            if isinstance(mask, list):
                mask = np.array(mask)

            if is_scalar(value):
                value = column.as_column(
                    utils.scalar_broadcast_to(value, len(self))
                )

            if mask.dtype == "bool":
                if isinstance(value, DataFrame):
                    _setitem_with_dataframe(
                        input_df=self,
                        replace_df=value,
                        input_cols=None,
                        mask=mask,
                    )
                else:
                    for col_name in self._data:
                        self._data[col_name][mask] = column.as_column(value)[
                            mask
                        ]
            else:
                if isinstance(value, DataFrame):
                    _setitem_with_dataframe(
                        input_df=self,
                        replace_df=value,
                        input_cols=arg,
                        mask=None,
                    )
                else:
                    for col in arg:
                        # we will raise a key error if col not in dataframe
                        # this behavior will make it
                        # consistent to pandas >0.21.0
                        self._data[col] = column.as_column(value)
        else:
            msg = "__setitem__ on type {!r} is not supported"
            raise TypeError(msg.format(type(arg)))

    def __delitem__(self, name):
        """
        Drop the given column by *name*.
        """
        self._drop_column(name)

    def __sizeof__(self):
        columns = sum(col.__sizeof__() for col in self._data.values())
        index = self._index.__sizeof__()
        return columns + index

    def memory_usage(self, index=True, deep=False):
        ind = list(self.columns)
        sizes = [col._memory_usage(deep=deep) for col in self._data.values()]
        if index:
            ind.append("Index")
            sizes.append(self.index.memory_usage(deep=deep))
        return Series(sizes, index=ind)

    def __len__(self):
        """
        Returns the number of rows
        """
        return len(self.index)

    def __array_ufunc__(self, ufunc, method, *inputs, **kwargs):
        import cudf

        if method == "__call__" and hasattr(cudf, ufunc.__name__):
            func = getattr(cudf, ufunc.__name__)
            return func(self)
        else:
            return NotImplemented

    def __array_function__(self, func, types, args, kwargs):

        cudf_df_module = DataFrame
        cudf_series_module = Series

        for submodule in func.__module__.split(".")[1:]:
            # point cudf to the correct submodule
            if hasattr(cudf_df_module, submodule):
                cudf_df_module = getattr(cudf_df_module, submodule)
            else:
                return NotImplemented

        fname = func.__name__

        handled_types = [cudf_df_module, cudf_series_module]

        for t in types:
            if t not in handled_types:
                return NotImplemented

        if hasattr(cudf_df_module, fname):
            cudf_func = getattr(cudf_df_module, fname)
            # Handle case if cudf_func is same as numpy function
            if cudf_func is func:
                return NotImplemented
            else:
                return cudf_func(*args, **kwargs)
        else:
            return NotImplemented

    @property
    def empty(self):
        return not len(self)

    @property
    def values(self):

        return cupy.asarray(self.as_gpu_matrix())

    def _get_numeric_data(self):
        """ Return a dataframe with only numeric data types """
        columns = [
            c
            for c, dt in self.dtypes.items()
            if dt != object and not is_categorical_dtype(dt)
        ]
        return self[columns]

    def assign(self, **kwargs):
        """
        Assign columns to DataFrame from keyword arguments.

        Examples
        --------
        >>> import cudf
        >>> df = cudf.DataFrame()
        >>> df = df.assign(a=[0, 1, 2], b=[3, 4, 5])
        >>> print(df)
           a  b
        0  0  3
        1  1  4
        2  2  5
        """
        new = self.copy()
        for k, v in kwargs.items():
            new[k] = v
        return new

    def head(self, n=5):
        """
        Returns the first n rows as a new DataFrame

        Examples
        --------
        >>> import cudf
        >>> df = cudf.DataFrame()
        >>> df['key'] = [0, 1, 2, 3, 4]
        >>> df['val'] = [float(i + 10) for i in range(5)]  # insert column
        >>> print(df.head(2))
           key   val
        0    0  10.0
        1    1  11.0
        """
        return self.iloc[:n]

    def tail(self, n=5):
        """
        Returns the last n rows as a new DataFrame

        Examples
        --------
        >>> import cudf
        >>> df = cudf.DataFrame()
        >>> df['key'] = [0, 1, 2, 3, 4]
        >>> df['val'] = [float(i + 10) for i in range(5)]  # insert column
        >>> print(df.tail(2))
           key   val
        3    3  13.0
        4    4  14.0

        """
        if n == 0:
            return self.iloc[0:0]

        return self.iloc[-n:]

    def to_string(self):
        """
        Convert to string

        cuDF uses Pandas internals for efficient string formatting.
        Set formatting options using pandas string formatting options and
        cuDF objects will print identically to Pandas objects.

        cuDF supports `null/None` as a value in any column type, which
        is transparently supported during this output process.

        Examples
        --------
        >>> import cudf
        >>> df = cudf.DataFrame()
        >>> df['key'] = [0, 1, 2]
        >>> df['val'] = [float(i + 10) for i in range(3)]
        >>> df.to_string()
        '   key   val\\n0    0  10.0\\n1    1  11.0\\n2    2  12.0'
        """
        return self.__repr__()

    def __str__(self):
        return self.to_string()

    def astype(self, dtype, errors="raise", **kwargs):
        return self._apply_support_method(
            "astype", dtype=dtype, errors=errors, **kwargs
        )

    def _repr_pandas025_formatting(self, ncols, nrows, dtype=None):
        """
        With Pandas > 0.25 there are some new conditional formatting for some
        datatypes and column/row configurations. This fixes most of them in
        context to match the expected Pandas repr of the same content.

        Examples
        --------
        >>> gdf.__repr__()
            0   ...  19
        0   46  ...  48
        ..  ..  ...  ..
        19  40  ...  29

        [20 rows x 20 columns]

        >>> nrows, ncols = _repr_pandas025_formatting(2, 2, dtype="category")
        >>> pd.options.display.max_rows = nrows
        >>> pd.options.display.max_columns = ncols
        >>> gdf.__repr__()
             0  ...  19
        0   46  ...  48
        ..  ..  ...  ..
        19  40  ...  29

        [20 rows x 20 columns]
        """
        ncols = 1 if ncols in [0, 2] and dtype == "datetime64[ns]" else ncols
        ncols = (
            1
            if ncols == 0
            and nrows == 1
            and dtype in ["int8", "str", "category"]
            else ncols
        )
        ncols = (
            1
            if nrows == 1 and dtype in ["int8", "int16", "str", "category"]
            else ncols
        )
        ncols = 0 if ncols == 2 else ncols
        ncols = 19 if ncols in [20, 21] else ncols
        return ncols, nrows

    def clean_renderable_dataframe(self, output):
        """
        the below is permissible: null in a datetime to_pandas() becomes
        NaT, which is then replaced with null in this processing step.
        It is not possible to have a mix of nulls and NaTs in datetime
        columns because we do not support NaT - pyarrow as_column
        preprocessing converts NaT input values from numpy or pandas into
        null.
        """
        output = output.to_pandas().__repr__().replace(" NaT", "null")
        lines = output.split("\n")

        if lines[-1].startswith("["):
            lines = lines[:-1]
            lines.append(
                "[%d rows x %d columns]" % (len(self), len(self.columns))
            )
        return "\n".join(lines)

    def get_renderable_dataframe(self):
        """
        takes rows and columns from pandas settings or estimation from size.
        pulls quadrents based off of some known parameters then style for
        multiindex as well producing an efficient representative string
        for printing with the dataframe.
        """
        nrows = np.max([pd.options.display.max_rows, 1])
        if pd.options.display.max_rows == 0:
            nrows = len(self)
        ncols = (
            pd.options.display.max_columns
            if pd.options.display.max_columns
            else pd.options.display.width / 2
        )

        if len(self) <= nrows and len(self.columns) <= ncols:
            output = self.copy(deep=False)
        else:
            left_cols = len(self.columns)
            right_cols = 0
            upper_rows = len(self)
            lower_rows = 0
            if len(self) > nrows and nrows > 0:
                upper_rows = int(nrows / 2.0) + 1
                lower_rows = upper_rows + (nrows % 2)
            if len(self.columns) > ncols:
                right_cols = len(self.columns) - int(ncols / 2.0) - 1
                left_cols = int(ncols / 2.0) + 1
            upper_left = self.head(upper_rows).iloc[:, :left_cols]
            upper_right = self.head(upper_rows).iloc[:, right_cols:]
            lower_left = self.tail(lower_rows).iloc[:, :left_cols]
            lower_right = self.tail(lower_rows).iloc[:, right_cols:]
            upper = cudf.concat([upper_left, upper_right], axis=1)
            lower = cudf.concat([lower_left, lower_right], axis=1)
            output = cudf.concat([upper, lower])
        temp_mi_columns = output.columns

        for col in output._data:
            if (
                self._data[col].has_nulls
                and not self._data[col].dtype == "O"
                and not is_datetime_dtype(self._data[col].dtype)
            ):
                output[col] = output._data[col].astype("str").fillna("null")
            else:
                output[col] = output._data[col]
        if isinstance(self.columns, cudf.MultiIndex):
            output.columns = temp_mi_columns
        return output

    def __repr__(self):
        output = self.get_renderable_dataframe()
        return self.clean_renderable_dataframe(output)

    def _repr_html_(self):
        lines = (
            self.get_renderable_dataframe()
            .to_pandas()
            ._repr_html_()
            .split("\n")
        )
        if lines[-2].startswith("<p>"):
            lines = lines[:-2]
            lines.append(
                "<p>%d rows × %d columns</p>" % (len(self), len(self.columns))
            )
            lines.append("</div>")
        return "\n".join(lines)

    def _repr_latex_(self):
        return self.get_renderable_dataframe().to_pandas()._repr_latex_()

    # unary, binary, rbinary, orderedcompare, unorderedcompare
    def _apply_op(self, fn, other=None, fill_value=None):
        result = DataFrame(index=self.index)

        def op(lhs, rhs):
            if fill_value is None:
                return getattr(lhs, fn)(rhs)
            else:
                return getattr(lhs, fn)(rhs, fill_value)

        if other is None:
            for col in self._data:
                result[col] = getattr(self[col], fn)()
            return result
        elif isinstance(other, Sequence):
            for k, col in enumerate(self._data):
                result[col] = getattr(self[col], fn)(other[k])
        elif isinstance(other, DataFrame):

            lhs, rhs = _align_indices(self, other)
            result.index = lhs.index
            max_num_rows = max(lhs.shape[0], rhs.shape[0])

            def fallback(col, fn):
                if fill_value is None:
                    return Series.from_masked_array(
                        data=rmm.device_array(max_num_rows, dtype="float64"),
                        mask=cudautils.make_empty_mask(max_num_rows),
                    ).set_index(col.index)
                else:
                    return getattr(col, fn)(fill_value)

            for col in lhs._data:
                if col not in rhs._data:
                    result[col] = fallback(lhs[col], fn)
            for col in rhs._data:
                if col in lhs._data:
                    result[col] = op(lhs[col], rhs[col])
                else:
                    result[col] = fallback(rhs[col], _reverse_op(fn))
        elif isinstance(other, Series):
            other_cols = other.to_pandas().to_dict()
            other_cols_keys = list(other_cols.keys())
            result_cols = list(self.columns)
            df_cols = list(result_cols)
            for new_col in other_cols.keys():
                if new_col not in result_cols:
                    result_cols.append(new_col)
            for col in result_cols:
                if col in df_cols and col in other_cols_keys:
                    l_opr = self[col]
                    r_opr = other_cols[col]
                else:
                    if col not in df_cols:
                        r_opr = other_cols[col]
                        l_opr = Series(
                            column_empty(
                                len(self), masked=True, dtype=other.dtype
                            )
                        )
                    if col not in other_cols_keys:
                        r_opr = None
                        l_opr = self[col]
                result[col] = op(l_opr, r_opr)

        elif isinstance(other, numbers.Number):
            for col in self._data:
                result[col] = op(self[col], other)
        else:
            raise NotImplementedError(
                "DataFrame operations with " + str(type(other)) + " not "
                "supported at this time."
            )
        return result

    def add(self, other, fill_value=None, axis=1):
        if axis != 1:
            raise NotImplementedError("Only axis=1 supported at this time.")
        return self._apply_op("add", other, fill_value)

    def __add__(self, other):
        return self._apply_op("__add__", other)

    def radd(self, other, fill_value=None, axis=1):
        if axis != 1:
            raise NotImplementedError("Only axis=1 supported at this time.")
        return self._apply_op("radd", other, fill_value)

    def __radd__(self, other):
        return self._apply_op("__radd__", other)

    def sub(self, other, fill_value=None, axis=1):
        if axis != 1:
            raise NotImplementedError("Only axis=1 supported at this time.")
        return self._apply_op("sub", other, fill_value)

    def __sub__(self, other):
        return self._apply_op("__sub__", other)

    def rsub(self, other, fill_value=None, axis=1):
        if axis != 1:
            raise NotImplementedError("Only axis=1 supported at this time.")
        return self._apply_op("rsub", other, fill_value)

    def __rsub__(self, other):
        return self._apply_op("__rsub__", other)

    def mul(self, other, fill_value=None, axis=1):
        if axis != 1:
            raise NotImplementedError("Only axis=1 supported at this time.")
        return self._apply_op("mul", other, fill_value)

    def __mul__(self, other):
        return self._apply_op("__mul__", other)

    def rmul(self, other, fill_value=None, axis=1):
        if axis != 1:
            raise NotImplementedError("Only axis=1 supported at this time.")
        return self._apply_op("rmul", other, fill_value)

    def __rmul__(self, other):
        return self._apply_op("__rmul__", other)

    def mod(self, other, fill_value=None, axis=1):
        if axis != 1:
            raise NotImplementedError("Only axis=1 supported at this time.")
        return self._apply_op("mod", other, fill_value)

    def __mod__(self, other):
        return self._apply_op("__mod__", other)

    def rmod(self, other, fill_value=None, axis=1):
        if axis != 1:
            raise NotImplementedError("Only axis=1 supported at this time.")
        return self._apply_op("rmod", other, fill_value)

    def __rmod__(self, other):
        return self._apply_op("__rmod__", other)

    def pow(self, other, fill_value=None, axis=1):
        if axis != 1:
            raise NotImplementedError("Only axis=1 supported at this time.")
        return self._apply_op("pow", other, fill_value)

    def __pow__(self, other):
        return self._apply_op("__pow__", other)

    def rpow(self, other, fill_value=None, axis=1):
        if axis != 1:
            raise NotImplementedError("Only axis=1 supported at this time.")
        return self._apply_op("rpow", other, fill_value)

    def __rpow__(self, other):
        return self._apply_op("__pow__", other)

    def floordiv(self, other, fill_value=None, axis=1):
        if axis != 1:
            raise NotImplementedError("Only axis=1 supported at this time.")
        return self._apply_op("floordiv", other, fill_value)

    def __floordiv__(self, other):
        return self._apply_op("__floordiv__", other)

    def rfloordiv(self, other, fill_value=None, axis=1):
        if axis != 1:
            raise NotImplementedError("Only axis=1 supported at this time.")
        return self._apply_op("rfloordiv", other, fill_value)

    def __rfloordiv__(self, other):
        return self._apply_op("__rfloordiv__", other)

    def truediv(self, other, fill_value=None, axis=1):
        if axis != 1:
            raise NotImplementedError("Only axis=1 supported at this time.")
        return self._apply_op("truediv", other, fill_value)

    def __truediv__(self, other):
        return self._apply_op("__truediv__", other)

    def rtruediv(self, other, fill_value=None, axis=1):
        if axis != 1:
            raise NotImplementedError("Only axis=1 supported at this time.")
        return self._apply_op("rtruediv", other, fill_value)

    def __rtruediv__(self, other):
        return self._apply_op("__rtruediv__", other)

    __div__ = __truediv__

    def __and__(self, other):
        return self._apply_op("__and__", other)

    def __or__(self, other):
        return self._apply_op("__or__", other)

    def __xor__(self, other):
        return self._apply_op("__xor__", other)

    def __eq__(self, other):
        return self._apply_op("__eq__", other)

    def __ne__(self, other):
        return self._apply_op("__ne__", other)

    def __lt__(self, other):
        return self._apply_op("__lt__", other)

    def __le__(self, other):
        return self._apply_op("__le__", other)

    def __gt__(self, other):
        return self._apply_op("__gt__", other)

    def __ge__(self, other):
        return self._apply_op("__ge__", other)

    def __invert__(self):
        return self._apply_op("__invert__")

    def __neg__(self):
        return self._apply_op("__neg__")

    def __abs__(self):
        return self._apply_op("__abs__")

    def __iter__(self):
        return iter(self.columns)

    def equals(self, other):
        for col in self.columns:
            if col not in other.columns:
                return False
            if not self[col].equals(other[col]):
                return False
        if not self.index.equals(other.index):
            return False
        return True

    def iteritems(self):
        """ Iterate over column names and series pairs """
        for k in self:
            yield (k, self[k])

    @property
    def loc(self):
        """
        Selecting rows and columns by label or boolean mask.

        Examples
        --------

        DataFrame with string index.

        >>> print(df)
           a  b
        a  0  5
        b  1  6
        c  2  7
        d  3  8
        e  4  9

        Select a single row by label.

        >>> print(df.loc['a'])
        a    0
        b    5
        Name: a, dtype: int64

        Select multiple rows and a single column.

        >>> print(df.loc[['a', 'c', 'e'], 'b'])
        a    5
        c    7
        e    9
        Name: b, dtype: int64

        Selection by boolean mask.

        >>> print(df.loc[df.a > 2])
           a  b
        d  3  8
        e  4  9

        Setting values using loc.

        >>> df.loc[['a', 'c', 'e'], 'a'] = 0
        >>> print(df)
           a  b
        a  0  5
        b  1  6
        c  0  7
        d  3  8
        e  0  9

        See also
        --------
        DataFrame.iloc
        """
        return _DataFrameLocIndexer(self)

    @property
    def iloc(self):
        """
        Selecting rows and column by position.

        Examples
        --------
        >>> df = DataFrame([('a', list(range(20))),
        ...                 ('b', list(range(20))),
        ...                 ('c', list(range(20)))])

        Select a single row using an integer index.

        >>> print(df.iloc[1])
        a    1
        b    1
        c    1

        Select multiple rows using a list of integers.

        >>> print(df.iloc[[0, 2, 9, 18]])
              a    b    c
         0    0    0    0
         2    2    2    2
         9    9    9    9
        18   18   18   18

        Select rows using a slice.

        >>> print(df.iloc[3:10:2])
             a    b    c
        3    3    3    3
        5    5    5    5
        7    7    7    7
        9    9    9    9

        Select both rows and columns.

        >>> print(df.iloc[[1, 3, 5, 7], 2])
        1    1
        3    3
        5    5
        7    7
        Name: c, dtype: int64

        Setting values in a column using iloc.

        >>> df.iloc[:4] = 0
        >>> print(df)
           a  b  c
        0  0  0  0
        1  0  0  0
        2  0  0  0
        3  0  0  0
        4  4  4  4
        5  5  5  5
        6  6  6  6
        7  7  7  7
        8  8  8  8
        9  9  9  9
        [10 more rows]

        See also
        --------
        DataFrame.loc
        """
        return _DataFrameIlocIndexer(self)

    def iat(self):
        """
        Alias for ``DataFrame.iloc``; provided for compatibility with Pandas.
        """
        return self.iloc

    def at(self):
        """
        Alias for ``DataFrame.loc``; provided for compatibility with Pandas.
        """
        return self.loc

    @property
    def columns(self):
        """Returns a tuple of columns
        """
        if hasattr(self, "multi_cols"):
            return self.multi_cols
        else:
            name = self._columns_name
            return pd.Index(self._data.keys(), name=name, tupleize_cols=False)

    @columns.setter
    def columns(self, columns):
        if isinstance(columns, cudf.MultiIndex):
            if len(columns) != len(self.columns):
                msg = (
                    f"Length mismatch: Expected axis has %d elements, "
                    "new values have %d elements"
                    % (len(self.columns), len(columns))
                )
                raise ValueError(msg)
            """
            new_names = []
            for idx, name in enumerate(columns):
                new_names.append(name)
            self._rename_columns(new_names)
            """
            self.multi_cols = columns
        elif isinstance(columns, pd.MultiIndex):
            self.multi_cols = cudf.MultiIndex.from_pandas(columns)
        else:
            if hasattr(self, "multi_cols"):
                delattr(self, "multi_cols")
            self._rename_columns(columns)
            if hasattr(columns, "name"):
                self._columns_name = columns.name

    def _rename_columns(self, new_names):
        old_cols = iter(self._data.keys())
        l_old_cols = len(self._data)
        l_new_cols = len(new_names)
        if l_new_cols != l_old_cols:
            msg = (
                f"Length of new column names: {l_new_cols} does not "
                "match length of previous column names: {l_old_cols}"
            )
            raise ValueError(msg)

        mapper = dict(zip(old_cols, new_names))
        self.rename(mapper=mapper, inplace=True)

    @property
    def index(self):
        """Returns the index of the DataFrame
        """
        return self._index

    @index.setter
    def index(self, value):
        if isinstance(value, cudf.core.multiindex.MultiIndex):
            if len(self._data) > 0 and len(value) != len(self):
                msg = (
                    f"Length mismatch: Expected axis has "
                    "%d elements, new values "
                    "have %d elements" % (len(self), len(value))
                )
                raise ValueError(msg)
            self._index = value
            return

        new_length = len(value)
        old_length = len(self._index)

        if len(self._data) > 0 and new_length != old_length:
            msg = (
                f"Length mismatch: Expected axis has "
                "%d elements, new values "
                "have %d elements" % (old_length, new_length)
            )
            raise ValueError(msg)

        # try to build an index from generic _index
        idx = as_index(value)
        self._index = idx

    def reindex(
        self, labels=None, axis=0, index=None, columns=None, copy=True
    ):
        """Return a new DataFrame whose axes conform to a new index

        ``DataFrame.reindex`` supports two calling conventions
        * ``(index=index_labels, columns=column_names)``
        * ``(labels, axis={0 or 'index', 1 or 'columns'})``

        Parameters
        ----------
        labels : Index, Series-convertible, optional, default None
        axis : {0 or 'index', 1 or 'columns'}, optional, default 0
        index : Index, Series-convertible, optional, default None
            Shorthand for ``df.reindex(labels=index_labels, axis=0)``
        columns : array-like, optional, default None
            Shorthand for ``df.reindex(labels=column_names, axis=1)``
        copy : boolean, optional, default True

        Returns
        -------
        A DataFrame whose axes conform to the new index(es)

        Examples
        --------
        >>> import cudf
        >>> df = cudf.DataFrame()
        >>> df['key'] = [0, 1, 2, 3, 4]
        >>> df['val'] = [float(i + 10) for i in range(5)]
        >>> df_new = df.reindex(index=[0, 3, 4, 5],
                                columns=['key', 'val', 'sum'])
        >>> print(df)
           key   val
        0    0  10.0
        1    1  11.0
        2    2  12.0
        3    3  13.0
        4    4  14.0
        >>> print(df_new)
           key   val  sum
        0    0  10.0  NaN
        3    3  13.0  NaN
        4    4  14.0  NaN
        5   -1   NaN  NaN
        """

        if labels is None and index is None and columns is None:
            return self.copy(deep=copy)

        df = self
        cols = columns
        original_cols = df._data
        dtypes = OrderedDict(df.dtypes)
        idx = labels if index is None and axis in (0, "index") else index
        cols = labels if cols is None and axis in (1, "columns") else cols
        df = df if cols is None else df[list(set(df.columns) & set(cols))]

        if idx is not None:
            idx = idx if isinstance(idx, Index) else as_index(idx)
            if df.index.dtype != idx.dtype:
                cols = cols if cols is not None else list(df.columns)
                df = DataFrame()
            else:
                df = DataFrame(None, idx).join(df, how="left", sort=True)
                # double-argsort to map back from sorted to unsorted positions
                df = df.take(idx.argsort(True).argsort(True))

        idx = idx if idx is not None else df.index
        names = cols if cols is not None else list(df.columns)

        length = len(idx)
        cols = OrderedDict()

        for name in names:
            if name in df:
                cols[name] = df._data[name].copy(deep=copy)
            else:
                dtype = dtypes.get(name, np.float64)
                col = original_cols.get(name, Series(dtype=dtype)._column)
                col = column.column_empty_like(
                    col, dtype=dtype, masked=True, newsize=length
                )
                cols[name] = col

        return DataFrame(cols, idx)

    def set_index(self, index, drop=True):
        """Return a new DataFrame with a new index

        Parameters
        ----------
        index : Index, Series-convertible, str, or list of str
            Index : the new index.
            Series-convertible : values for the new index.
            str : name of column to be used as series
            list of str : name of columns to be converted to a MultiIndex
        drop : boolean
            whether to drop corresponding column for str index argument
        """
        # When index is a list of column names
        if isinstance(index, list):
            if len(index) > 1:
                df = self.copy(deep=False)
                if drop:
                    df = df.drop(columns=index)
                return df.set_index(
                    cudf.MultiIndex.from_frame(self[index], names=index)
                )
            index = index[0]  # List contains single item

        # When index is a column name
        if isinstance(index, str):
            df = self.copy(deep=False)
            if drop:
                df._drop_column(index)
            return df.set_index(self[index])
        # Otherwise
        else:
            index = index if isinstance(index, Index) else as_index(index)
            df = self.copy(deep=False)
            df.index = index
            return df

    def reset_index(self, drop=False, inplace=False):
        if isinstance(self.columns, pd.MultiIndex):
            self.columns = cudf.MultiIndex.from_pandas(self.columns)
        out = DataFrame()
        if not drop:
            if isinstance(self.index, cudf.core.multiindex.MultiIndex):
                framed = self.index.to_frame()
                name = framed.columns
                name_len = len(name)
                for col_name, col_value in framed._data.items():
                    out[col_name] = col_value
            else:
                name = "index"
                if self.index.name is not None:
                    name = self.index.name
                out[name] = self.index._values
                name_len = 1
            for col_name, col_value in self._data.items():
                out[col_name] = col_value
            if isinstance(self.columns, cudf.core.multiindex.MultiIndex):
                ncols = len(self.columns.levels)
                mi_columns = dict(zip(range(ncols), [name, name_len * [""]]))
                top = DataFrame(mi_columns)
                bottom = self.columns.to_frame().reset_index(drop=True)
                index_frame = cudf.concat([top, bottom])
                mc_df = DataFrame()
                for idx, key in enumerate(out._data):
                    mc_df[idx] = out[key]
                mc_df.columns = cudf.MultiIndex.from_frame(index_frame)
                out = mc_df
        else:
            out = self
        if inplace is True:
            for column_name in set(out.columns) - set(self.columns):
                self[column_name] = out._data[column_name]
                self._data.move_to_end(column_name, last=False)
            self.index = RangeIndex(len(self))
        else:
            return out.set_index(RangeIndex(len(self)))

    def take(self, positions):
        """
        Return a new DataFrame containing the rows specified by *positions*

        Parameters
        ----------
        positions : array-like
            Integer or boolean array-like specifying the rows of the output.
            If integer, each element represents the integer index of a row.
            If boolean, *positions* must be of the same length as *self*,
            and represents a boolean mask.

        Returns
        -------
        out : DataFrame
            New DataFrame

        Examples
        --------
        >>> a = cudf.DataFrame({'a': [1.0, 2.0, 3.0],
                                'b': pd.Series(['a', 'b', 'c'])})
        >>> a.take([0, 2, 2])
             a  b
        0  1.0  a
        2  3.0  c
        2  3.0  c
        >>> a.take([True, False, True])
             a  b
        0  1.0  a
        2  3.0  c
        """
        positions = as_column(positions)
        if pd.api.types.is_bool_dtype(positions):
<<<<<<< HEAD
            return self._apply_boolean_mask(positions)
        out = self.gather(positions)
        if isinstance(self.columns, cudf.MultiIndex):
            out.columns = self.columns
=======
            return self._apply_boolean_mask(positions,)
        out = self._gather(positions)
        out.columns = self.columns
>>>>>>> fc73d7be
        return out

    def _apply_boolean_mask(self, mask):
        index = self.index.take(mask)
        out = DataFrame()
        if self._data:
            for idx, (col_name, col_value) in enumerate(self._data.items()):
                if isinstance(self.columns, cudf.MultiIndex):
                    out[idx] = col_value[mask]
                else:
                    out[col_name] = col_value[mask]
        out.columns = self.columns
        out.index = index
        return out

    def _take_columns(self, positions):
        positions = Series(positions)
        columns = self.columns
        column_values = list(self._data.values())

        result = DataFrame()
        for idx in range(len(positions)):
            if isinstance(columns, cudf.MultiIndex):
                colname = positions[idx]
            else:
                colname = columns[positions[idx]]
            if len(self) == 0:
                result[colname] = as_column([])
            else:
                result[colname] = column_values[positions[idx]]

        result.index = self._index
        if isinstance(columns, cudf.MultiIndex):
            columns = columns.take(positions)
        else:
            columns = columns.take(positions.to_pandas())
        result.columns = columns
        return result

    def copy(self, deep=True):
        """
        Returns a copy of this dataframe

        Parameters
        ----------
        deep: bool
           Make a full copy of Series columns and Index at the GPU level, or
           create a new allocation with references.
        """
        data = OrderedDict()

        if deep:
            index = self._index.copy(deep)
            for k in self._data:
                data[k] = self._data[k].copy(deep)
        else:
            index = self._index
            for k in self._data:
                data[k] = self._data[k]

        out = DataFrame(data=data, columns=self.columns.copy(deep=deep))

        out.index = index

        return out

    def __copy__(self):
        return self.copy(deep=True)

    def __deepcopy__(self, memo={}):
        """
        Parameters
        ----------
        memo, default None
            Standard signature. Unused
        """
        if memo is None:
            memo = {}
        return self.copy(deep=True)

    def __reduce__(self):
        return (DataFrame, (self._data, self.index))

    def insert(self, loc, name, value):
        """ Add a column to DataFrame at the index specified by loc.

        Parameters
        ----------
        loc : int
            location to insert by index, cannot be greater then num columns + 1
        name : number or string
            name or label of column to be inserted
        value : Series or array-like
        """
        num_cols = len(self._data)
        if name in self._data:
            raise NameError("duplicated column name {!r}".format(name))

        if loc < 0:
            loc = num_cols + loc + 1

        if not (0 <= loc <= num_cols):
            raise ValueError(
                "insert location must be within range {}, {}".format(
                    -(num_cols + 1) * (num_cols > 0), num_cols * (num_cols > 0)
                )
            )

        if is_scalar(value):
            value = utils.scalar_broadcast_to(value, len(self))

        if len(self) == 0:
            if isinstance(value, (pd.Series, Series)):
                self._index = as_index(value.index)
            elif len(value) > 0:
                self._index = RangeIndex(start=0, stop=len(value))
                if num_cols != 0:
                    for col_name in self._data:
                        self._data[col_name] = column.column_empty_like(
                            self._data[col_name],
                            masked=True,
                            newsize=len(value),
                        )
        elif isinstance(value, (pd.Series, Series)):
            value = Series(value)._align_to_index(self._index, how="right")

        value = column.as_column(value)

        self._data[name] = value
        keys = list(self._data.keys())
        for i, col in enumerate(keys[loc:-1]):
            self._data.move_to_end(col)

    def add_column(self, name, data, forceindex=False):
        """Add a column

        Parameters
        ----------
        name : str
            Name of column to be added.
        data : Series, array-like
            Values to be added.
        """

        warnings.warn(
            "`add_column` will be removed in the future. Use `.insert`",
            DeprecationWarning,
        )

        if name in self._data:
            raise NameError("duplicated column name {!r}".format(name))

        if isinstance(data, GeneratorType):
            data = Series(data)

        self.insert(len(self.columns), name, data)

    def drop(
        self,
        labels=None,
        axis=None,
        columns=None,
        errors="raise",
        inplace=False,
    ):
        """Drop column(s)

        Parameters
        ----------
        labels : str or sequence of strings
            Name of column(s) to be dropped.
        axis : {0 or 'index', 1 or 'columns'}, default 0
            Only axis=1 is currently supported.
        columns: array of column names, the same as using labels and axis=1
        errors : {'ignore', 'raise'}, default 'raise'
            This parameter is currently ignored.
        inplace : bool, default False
            If True, do operation inplace and return `self`.

        Returns
        -------
        A dataframe without dropped column(s)

        Examples
        --------
        >>> import cudf
        >>> df = cudf.DataFrame()
        >>> df['key'] = [0, 1, 2, 3, 4]
        >>> df['val'] = [float(i + 10) for i in range(5)]
        >>> df_new = df.drop('val')
        >>> print(df)
           key   val
        0    0  10.0
        1    1  11.0
        2    2  12.0
        3    3  13.0
        4    4  14.0
        >>> print(df_new)
           key
        0    0
        1    1
        2    2
        3    3
        4    4
        """
        if axis == 0 and labels is not None:
            raise NotImplementedError("Can only drop columns, not rows")
        if errors != "raise":
            raise NotImplementedError("errors= keyword not implemented")
        if labels is None and columns is None:
            raise ValueError(
                "Need to specify at least one of 'labels' or 'columns'"
            )
        if labels is not None and columns is not None:
            raise ValueError("Cannot specify both 'labels' and 'columns'")

        if labels is not None:
            target = labels
        else:
            target = columns

        columns = (
            [target]
            if isinstance(target, (str, numbers.Number))
            else list(target)
        )
        if inplace:
            outdf = self
        else:
            outdf = self.copy()
        for c in columns:
            outdf._drop_column(c)
        return outdf

    def drop_column(self, name):
        """Drop a column by *name*
        """
        warnings.warn(
            "The drop_column method is deprecated. "
            "Use the drop method instead.",
            DeprecationWarning,
        )
        self._drop_column(name)

    def _drop_column(self, name):
        """Drop a column by *name*
        """
        if name not in self._data:
            raise NameError("column {!r} does not exist".format(name))
        del self._data[name]

    def drop_duplicates(self, subset=None, keep="first", inplace=False):
        """
        Return DataFrame with duplicate rows removed, optionally only
        considering certain subset of columns.
        """
        in_cols = list(self._data.values())
        if subset is None:
            subset = self._data
        elif (
            not np.iterable(subset)
            or isinstance(subset, str)
            or isinstance(subset, tuple)
            and subset in self.columns
        ):
            subset = (subset,)
        diff = set(subset) - set(self._data)
        if len(diff) != 0:
            raise KeyError("columns {!r} do not exist".format(diff))
        subset_cols = [
            col for name, col in self._data.items() if name in subset
        ]
        in_index = self.index
        if isinstance(in_index, cudf.core.multiindex.MultiIndex):
            in_index = RangeIndex(len(in_index), name=in_index.name)
        out_cols, new_index = libcudf.stream_compaction.drop_duplicates(
            [in_index._values], in_cols, subset_cols, keep
        )
        new_index = as_index(new_index, name=self.index.name)
        if isinstance(self.index, cudf.core.multiindex.MultiIndex):
            new_index = self.index.take(new_index)

        outdf = DataFrame()
        for k, new_col in zip(self._data, out_cols):
            outdf[k] = new_col
        outdf = outdf.set_index(new_index)

        return self._mimic_inplace(outdf, inplace=inplace)

    def _mimic_inplace(self, result, inplace=False):
        if inplace:
            self._data = result._data
            self._index = result._index
            if hasattr(result, "multi_cols"):
                self.multi_cols = result.multi_cols
            self._columns_name = result._columns_name
        else:
            return result

    def dropna(self, axis=0, how="any", subset=None, thresh=None):
        """
        Drops rows (or columns) containing nulls from a Column.

        Parameters
        ----------
        axis : {0, 1}, optional
            Whether to drop rows (axis=0, default) or columns (axis=1)
            containing nulls.
        how : {"any", "all"}, optional
            Specifies how to decide whether to drop a row (or column).
            any (default) drops rows (or columns) containing at least
            one null value. all drops only rows (or columns) containing
            *all* null values.
        subset : list, optional
            List of columns to consider when dropping rows (all columns
            are considered by default). Alternatively, when dropping
            columns, subset is a list of rows to consider.
        thresh: int, optional
            If specified, then drops every row (or column) containing
            less than `thresh` non-null values


        Returns
        -------
        Copy of the DataFrame with rows/columns containing nulls dropped.
        """
        if axis == 0:
            return self._drop_na_rows(how=how, subset=subset, thresh=thresh)
        else:
            return self._drop_na_columns(how=how, subset=subset, thresh=thresh)

    def _drop_na_rows(self, how="any", subset=None, thresh=None):
        """
        Drop rows containing nulls.
        """
        data_cols = self._columns

        index_cols = []
        if isinstance(self.index, cudf.MultiIndex):
            index_cols.extend(self.index._source_data._columns)
        else:
            index_cols.append(self.index._values)

        input_cols = index_cols + list(data_cols)

        if subset is not None:
            subset = self._columns_view(subset)._columns
        else:
            subset = self._columns

        if len(subset) == 0:
            return self

        result_cols = libcudf.stream_compaction.drop_nulls(
            input_cols, how=how, subset=subset, thresh=thresh
        )

        result_index_cols, result_data_cols = (
            result_cols[: len(index_cols)],
            result_cols[len(index_cols) :],
        )

        if isinstance(self.index, cudf.MultiIndex):
            result_index = cudf.MultiIndex.from_frame(
                DataFrame._from_columns(result_index_cols),
                names=self.index.names,
            )
        else:
            result_index = cudf.core.index.as_index(result_index_cols[0])

        df = DataFrame._from_columns(
            result_data_cols, index=result_index, columns=self.columns
        )
        return df

    def _drop_na_columns(self, how="any", subset=None, thresh=None):
        """
        Drop columns containing nulls
        """
        out_cols = []

        if subset is None:
            df = self
        else:
            df = self.take(subset)

        if thresh is None:
            if how == "all":
                thresh = 1
            else:
                thresh = len(df)

        for col in self.columns:
            if (len(df[col]) - df[col].null_count) < thresh:
                continue
            out_cols.append(col)

        return self[out_cols]

    def pop(self, item):
        """Return a column and drop it from the DataFrame.
        """
        popped = self[item]
        del self[item]
        return popped

    def rename(self, mapper=None, columns=None, copy=True, inplace=False):
        """
        Alter column labels.

        Function / dict values must be unique (1-to-1). Labels not contained in
        a dict / Series will be left as-is. Extra labels listed don’t throw an
        error.

        Parameters
        ----------
        mapper, columns : dict-like or function, optional
            dict-like or functions transformations to apply to
            the column axis' values.
        copy : boolean, default True
            Also copy underlying data
        inplace: boolean, default False
            Return new DataFrame.  If True, assign columns without copy

        Returns
        -------
        DataFrame

        Notes
        -----
        Difference from pandas:
          * Support axis='columns' only.
          * Not supporting: index, level

        Rename will not overwite column names. If a list with duplicates it
        passed, column names will be postfixed.
        """
        # Pandas defaults to using columns over mapper
        if columns:
            mapper = columns

        out = DataFrame(index=self.index)
        if isinstance(mapper, Mapping):
            postfix = 1
            # It is possible for DataFrames with a MultiIndex columns object
            # to have columns with the same name. The followig use of
            # _cols.items and ("cudf_"... allows the use of rename in this case
            for key, col in self._data.items():
                if key in mapper:
                    if mapper[key] in out.columns:
                        out_column = mapper[key] + ("cudf_" + str(postfix),)
                        postfix += 1
                    else:
                        out_column = mapper[key]
                    out[out_column] = col
                else:
                    out[key] = col
        elif callable(mapper):
            for col in self.columns:
                out[mapper(col)] = self[col]

        if inplace:
            self._data = out._data
        else:
            return out.copy(deep=copy)

    def nans_to_nulls(self):
        """
        Convert nans (if any) to nulls.
        """
        df = self.copy()
        for col in df.columns:
            df[col] = df[col].nans_to_nulls()
        return df

    @classmethod
    def _concat(cls, objs, axis=0, ignore_index=False):

        libcudf.nvtx.nvtx_range_push("CUDF_CONCAT", "orange")

        if ignore_index:
            index = RangeIndex(sum(map(len, objs)))
        elif isinstance(objs[0].index, cudf.core.multiindex.MultiIndex):
            index = cudf.core.multiindex.MultiIndex._concat(
                [o.index for o in objs]
            )
        else:
            index = Index._concat([o.index for o in objs])

        # Currently we only support sort = False
        # Change below when we want to support sort = True
        # below functions as an ordered set
        all_columns_ls = [col for o in objs for col in o.columns]
        unique_columns_ordered_ls = OrderedDict.fromkeys(all_columns_ls).keys()

        # Concatenate cudf.series for all columns

        data = {
            i: Series._concat(
                [
                    o[c]
                    if c in o.columns
                    else utils.get_null_series(size=len(o), dtype=np.bool)
                    for o in objs
                ],
                index=index,
            )
            for i, c in enumerate(unique_columns_ordered_ls)
        }

        out = cls(data)

        out.index = index

        if isinstance(objs[0].columns, cudf.MultiIndex):
            out.columns = objs[0].columns
        else:
            out.columns = unique_columns_ordered_ls

        libcudf.nvtx.nvtx_range_pop()
        return out

    def as_gpu_matrix(self, columns=None, order="F"):
        """Convert to a matrix in device memory.

        Parameters
        ----------
        columns : sequence of str
            List of a column names to be extracted.  The order is preserved.
            If None is specified, all columns are used.
        order : 'F' or 'C'
            Optional argument to determine whether to return a column major
            (Fortran) matrix or a row major (C) matrix.

        Returns
        -------
        A (nrow x ncol) numpy ndarray in "F" order.
        """
        if columns is None:
            columns = self.columns

        cols = [self._data[k] for k in columns]
        ncol = len(cols)
        nrow = len(self)
        if ncol < 1:
            raise ValueError("require at least 1 column")
        if nrow < 1:
            raise ValueError("require at least 1 row")
        if any(
            (is_categorical_dtype(c) or np.issubdtype(c, np.dtype("object")))
            for c in cols
        ):
            raise TypeError("non-numeric data not yet supported")
        dtype = np.find_common_type(cols, [])
        for k, c in self._data.items():
            if c.has_nulls:
                errmsg = (
                    "column {!r} has null values. "
                    "hint: use .fillna() to replace null values"
                )
                raise ValueError(errmsg.format(k))

        if order == "F":
            matrix = rmm.device_array(
                shape=(nrow, ncol), dtype=dtype, order=order
            )
            for colidx, inpcol in enumerate(cols):
                dense = inpcol.astype(dtype).to_gpu_array(fillna="pandas")
                matrix[:, colidx].copy_to_device(dense)
        elif order == "C":
            matrix = cudautils.row_matrix(cols, nrow, ncol, dtype)
        else:
            errmsg = (
                "order parameter should be 'C' for row major or 'F' for"
                "column major GPU matrix"
            )
            raise ValueError(errmsg.format(k))
        return matrix

    def as_matrix(self, columns=None):
        """Convert to a matrix in host memory.

        Parameters
        ----------
        columns : sequence of str
            List of a column names to be extracted.  The order is preserved.
            If None is specified, all columns are used.

        Returns
        -------
        A (nrow x ncol) numpy ndarray in "F" order.
        """
        return self.as_gpu_matrix(columns=columns).copy_to_host()

    def one_hot_encoding(
        self, column, prefix, cats, prefix_sep="_", dtype="float64"
    ):
        """
        Expand a column with one-hot-encoding.

        Parameters
        ----------

        column : str
            the source column with binary encoding for the data.
        prefix : str
            the new column name prefix.
        cats : sequence of ints
            the sequence of categories as integers.
        prefix_sep : str
            the separator between the prefix and the category.
        dtype :
            the dtype for the outputs; defaults to float64.

        Returns
        -------

        a new dataframe with new columns append for each category.

        Examples
        --------
        >>> import pandas as pd
        >>> import cudf
        >>> pet_owner = [1, 2, 3, 4, 5]
        >>> pet_type = ['fish', 'dog', 'fish', 'bird', 'fish']
        >>> df = pd.DataFrame({'pet_owner': pet_owner, 'pet_type': pet_type})
        >>> df.pet_type = df.pet_type.astype('category')

        Create a column with numerically encoded category values

        >>> df['pet_codes'] = df.pet_type.cat.codes
        >>> gdf = cudf.from_pandas(df)

        Create the list of category codes to use in the encoding

        >>> codes = gdf.pet_codes.unique()
        >>> gdf.one_hot_encoding('pet_codes', 'pet_dummy', codes).head()
          pet_owner  pet_type  pet_codes  pet_dummy_0  pet_dummy_1  pet_dummy_2
        0         1      fish          2          0.0          0.0          1.0
        1         2       dog          1          0.0          1.0          0.0
        2         3      fish          2          0.0          0.0          1.0
        3         4      bird          0          1.0          0.0          0.0
        4         5      fish          2          0.0          0.0          1.0
        """
        if hasattr(cats, "to_pandas"):
            cats = cats.to_pandas()
        else:
            cats = pd.Series(cats)

        newnames = [prefix_sep.join([prefix, str(cat)]) for cat in cats]
        newcols = self[column].one_hot_encoding(cats=cats, dtype=dtype)
        outdf = self.copy()
        for name, col in zip(newnames, newcols):
            outdf.insert(len(outdf._data), name, col)
        return outdf

    def label_encoding(
        self, column, prefix, cats, prefix_sep="_", dtype=None, na_sentinel=-1
    ):
        """Encode labels in a column with label encoding.

        Parameters
        ----------
        column : str
            the source column with binary encoding for the data.
        prefix : str
            the new column name prefix.
        cats : sequence of ints
            the sequence of categories as integers.
        prefix_sep : str
            the separator between the prefix and the category.
        dtype :
            the dtype for the outputs; see Series.label_encoding
        na_sentinel : number
            Value to indicate missing category.
        Returns
        -------
        a new dataframe with a new column append for the coded values.
        """

        newname = prefix_sep.join([prefix, "labels"])
        newcol = self[column].label_encoding(
            cats=cats, dtype=dtype, na_sentinel=na_sentinel
        )
        outdf = self.copy()
        outdf.insert(len(outdf._data), newname, newcol)

        return outdf

    def argsort(self, ascending=True, na_position="last"):
        cols = list(self._data.values())
        return get_sorted_inds(
            cols, ascending=ascending, na_position=na_position
        )

    def sort_index(self, ascending=True):
        """Sort by the index
        """
        return self.take(self.index.argsort(ascending=ascending))

    def sort_values(self, by, ascending=True, na_position="last"):
        """

        Sort by the values row-wise.

        Parameters
        ----------
        by : str or list of str
            Name or list of names to sort by.
        ascending : bool or list of bool, default True
            Sort ascending vs. descending. Specify list for multiple sort
            orders. If this is a list of bools, must match the length of the
            by.
        na_position : {‘first’, ‘last’}, default ‘last’
            'first' puts nulls at the beginning, 'last' puts nulls at the end
        Returns
        -------
        sorted_obj : cuDF DataFrame

        Notes
        -----
        Difference from pandas:
          * Support axis='index' only.
          * Not supporting: inplace, kind

        Examples
        --------
        >>> import cudf
        >>> a = ('a', [0, 1, 2])
        >>> b = ('b', [-3, 2, 0])
        >>> df = cudf.DataFrame([a, b])
        >>> print(df.sort_values('b'))
           a  b
        0  0 -3
        2  2  0
        1  1  2
        """
        # argsort the `by` column
        return self.take(
            self[by].argsort(ascending=ascending, na_position=na_position)
        )

    def nlargest(self, n, columns, keep="first"):
        """Get the rows of the DataFrame sorted by the n largest value of *columns*

        Notes
        -----
        Difference from pandas:
        * Only a single column is supported in *columns*
        """
        return self._n_largest_or_smallest("nlargest", n, columns, keep)

    def nsmallest(self, n, columns, keep="first"):
        """Get the rows of the DataFrame sorted by the n smallest value of *columns*

        Difference from pandas:
        * Only a single column is supported in *columns*
        """
        return self._n_largest_or_smallest("nsmallest", n, columns, keep)

    def _n_largest_or_smallest(self, method, n, columns, keep):
        # Get column to operate on
        if not isinstance(columns, str):
            [column] = columns
        else:
            column = columns
        if not (0 <= n <= len(self)):
            raise ValueError("n out-of-bound")
        col = self[column].reset_index(drop=True)
        # Operate
        sorted_series = getattr(col, method)(n=n, keep=keep)
        df = DataFrame()
        new_positions = sorted_series.index.gpu_values
        for k in self.columns:
            if k == column:
                df[k] = sorted_series
            else:
                df[k] = self[k].reset_index(drop=True).take(new_positions)
        return df.set_index(self.index.take(new_positions))

    def transpose(self):
        """Transpose index and columns.

        Returns
        -------
        a new (ncol x nrow) dataframe. self is (nrow x ncol)

        Notes
        -----
        Difference from pandas:
        Not supporting *copy* because default and only behaviour is copy=True
        """
        # Never transpose a MultiIndex - remove the existing columns and
        # replace with a RangeIndex. Afterward, reassign.
        inp = self.copy(deep=False)
        temp_columns = inp.columns.copy(deep=False)
        temp_index = inp.index.copy(deep=False)
        if len(self._data) == 0:
            return DataFrame(index=temp_columns, columns=temp_index)
        inp.columns = pd.RangeIndex(start=0, stop=len(self.columns))
        inp.index = RangeIndex(start=0, stop=len(self))
        result = libcudf.transpose.transpose(inp)
        result._index = as_index(temp_columns)
        if not isinstance(temp_index, cudf.MultiIndex):
            temp_index = temp_index.to_pandas()
        result.columns = temp_index
        return result

    @property
    def T(self):
        return self.transpose()

    def melt(self, **kwargs):
        """Unpivots a DataFrame from wide format to long format,
        optionally leaving identifier variables set.

        Parameters
        ----------
        frame : DataFrame
        id_vars : tuple, list, or ndarray, optional
            Column(s) to use as identifier variables.
            default: None
        value_vars : tuple, list, or ndarray, optional
            Column(s) to unpivot.
            default: all columns that are not set as `id_vars`.
        var_name : scalar
            Name to use for the `variable` column.
            default: frame.columns.name or 'variable'
        value_name : str
            Name to use for the `value` column.
            default: 'value'

        Returns
        -------
        out : DataFrame
            Melted result
        """
        from cudf.core.reshape import melt

        return melt(self, **kwargs)

    def _typecast_before_merge(self, lhs, rhs, left_on, right_on, how):
        def casting_rules(lhs, rhs, dtype_l, dtype_r, how):
            cast_warn = "can't safely cast column {} from {} with type \
                         {} to {}, upcasting to {}"
            ctgry_err = "can't implicitly cast column {0} to categories \
                         from {1} during {1} join"

            rtn = None
            if pd.api.types.is_dtype_equal(dtype_l, dtype_r):
                rtn = dtype_l
            elif is_categorical_dtype(dtype_l) and is_categorical_dtype(
                dtype_r
            ):
                raise TypeError("Left and right categories must be the same.")
            elif how == "left":

                check_col = rhs._data[rcol].fillna(0)
                if not check_col.can_cast_safely(dtype_l):
                    rtn = casting_rules(lhs, rhs, dtype_l, dtype_r, "inner")
                    warnings.warn(
                        cast_warn.format(rcol, "right", dtype_r, dtype_l, rtn)
                    )
                else:
                    rtn = dtype_l
            elif how == "right":
                check_col = lhs._data[lcol].fillna(0)
                if not check_col.can_cast_safely(dtype_r):
                    rtn = casting_rules(lhs, rhs, dtype_l, dtype_r, "inner")
                    warnings.warn(
                        cast_warn.format(lcol, "left", dtype_l, dtype_r, rtn)
                    )
                else:
                    rtn = dtype_r

            elif is_categorical_dtype(dtype_l):
                if how == "right":
                    raise ValueError(ctgry_err.format(rcol, "right"))

                rtn = lhs[lcol].cat.categories.dtype
                to_categorical.append(lcol)
                lhs[lcol + "_codes"] = lhs[lcol].cat.codes
            elif is_categorical_dtype(dtype_r):
                if how == "left":
                    raise ValueError(ctgry_err.format(lcol, "left"))
                rtn = rhs[rcol].cat.categories.dtype
                to_categorical.append(rcol)
                rhs[rcol + "_codes"] = rhs[rcol].cat.codes
            elif how in ["inner", "outer"]:
                if (np.issubdtype(dtype_l, np.number)) and (
                    np.issubdtype(dtype_r, np.number)
                ):
                    if dtype_l.kind == dtype_r.kind:
                        # both ints or both floats
                        rtn = max(dtype_l, dtype_r)
                    else:
                        rtn = np.find_common_type([], [dtype_l, dtype_r])
                elif is_datetime_dtype(dtype_l) and is_datetime_dtype(dtype_r):
                    rtn = max(dtype_l, dtype_r)
            return rtn

        left_on = sorted(left_on)
        right_on = sorted(right_on)
        to_categorical = []
        for lcol, rcol in zip(left_on, right_on):
            if (lcol not in lhs._data) or (rcol not in rhs._data):
                # probably wrong columns specified, let libcudf error
                continue

            dtype_l = lhs._data[lcol].dtype
            dtype_r = rhs._data[rcol].dtype
            if pd.api.types.is_dtype_equal(dtype_l, dtype_r):
                continue

            to_dtype = casting_rules(lhs, rhs, dtype_l, dtype_r, how)

            if to_dtype is not None:
                lhs[lcol] = lhs[lcol].astype(to_dtype)
                rhs[rcol] = rhs[rcol].astype(to_dtype)

        return lhs, rhs, to_categorical

    def merge(
        self,
        right,
        on=None,
        how="inner",
        left_on=None,
        right_on=None,
        left_index=False,
        right_index=False,
        sort=False,
        lsuffix=None,
        rsuffix=None,
        type="",
        method="hash",
        indicator=False,
        suffixes=("_x", "_y"),
    ):
        """Merge GPU DataFrame objects by performing a database-style join
        operation by columns or indexes.

        Parameters
        ----------
        right : DataFrame
        on : label or list; defaults to None
            Column or index level names to join on. These must be found in
            both DataFrames.

            If on is None and not merging on indexes then
            this defaults to the intersection of the columns
            in both DataFrames.
        how : {‘left’, ‘outer’, ‘inner’}, default ‘inner’
            Type of merge to be performed.

            - left : use only keys from left frame, similar to a SQL left
              outer join; preserve key order.
            - right : not supported.
            - outer : use union of keys from both frames, similar to a SQL
              full outer join; sort keys lexicographically.
            - inner: use intersection of keys from both frames, similar to
              a SQL inner join; preserve the order of the left keys.
        left_on : label or list, or array-like
            Column or index level names to join on in the left DataFrame.
            Can also be an array or list of arrays of the length of the
            left DataFrame. These arrays are treated as if they are columns.
        right_on : label or list, or array-like
            Column or index level names to join on in the right DataFrame.
            Can also be an array or list of arrays of the length of the
            right DataFrame. These arrays are treated as if they are columns.
        left_index : bool, default False
            Use the index from the left DataFrame as the join key(s).
        right_index : bool, default False
            Use the index from the right DataFrame as the join key.
        sort : bool, default False
            Sort the join keys lexicographically in the result DataFrame.
            If False, the order of the join keys depends on the join type
            (see the `how` keyword).
        suffixes: Tuple[str, str], defaults to ('_x', '_y')
            Suffixes applied to overlapping column names on the left and right
            sides
        method : {‘hash’, ‘sort’}, default ‘hash’
            The implementation method to be used for the operation.

        Returns
        -------
        merged : DataFrame

        Examples
        --------
        >>> import cudf
        >>> df_a = cudf.DataFrame()
        >>> df_a['key'] = [0, 1, 2, 3, 4]
        >>> df_a['vals_a'] = [float(i + 10) for i in range(5)]
        >>> df_b = cudf.DataFrame()
        >>> df_b['key'] = [1, 2, 4]
        >>> df_b['vals_b'] = [float(i+10) for i in range(3)]
        >>> df_merged = df_a.merge(df_b, on=['key'], how='left')
        >>> df_merged.sort_values('key')  # doctest: +SKIP
           key  vals_a  vals_b
        3    0    10.0
        0    1    11.0    10.0
        1    2    12.0    11.0
        4    3    13.0
        2    4    14.0    12.0
        """
        libcudf.nvtx.nvtx_range_push("CUDF_JOIN", "blue")
        if indicator:
            raise NotImplementedError(
                "Only indicator=False is currently supported"
            )

        if lsuffix or rsuffix:
            raise ValueError(
                "The lsuffix and rsuffix keywords have been replaced with the "
                "``suffixes=`` keyword.  "
                "Please provide the following instead: \n\n"
                "    suffixes=('%s', '%s')"
                % (lsuffix or "_x", rsuffix or "_y")
            )
        else:
            lsuffix, rsuffix = suffixes

        if type != "":
            warnings.warn(
                'type="' + type + '" parameter is deprecated.'
                'Use method="' + type + '" instead.',
                DeprecationWarning,
            )
            method = type
        if how not in ["left", "inner", "outer"]:
            raise NotImplementedError(
                "{!r} merge not supported yet".format(how)
            )

        # Making sure that the "on" arguments are list of column names
        if on:
            on = [on] if isinstance(on, str) else list(on)
        if left_on:
            left_on = [left_on] if isinstance(left_on, str) else list(left_on)
        if right_on:
            right_on = (
                [right_on] if isinstance(right_on, str) else list(right_on)
            )

        lhs = self.copy(deep=False)
        rhs = right.copy(deep=False)

        same_named_columns = set(lhs.columns) & set(rhs.columns)

        # Since GDF doesn't take indexes, we insert indexes as regular columns.
        # In order to do that we need some unique column names
        result_index_name = _unique_name(
            itertools.chain(lhs.columns, rhs.columns), suffix="_result_index"
        )
        merge_index_name = _unique_name(
            itertools.chain(lhs.columns, rhs.columns), suffix="_merge_index"
        )

        # Let's find the columns to do the merge on.
        if left_index and right_index:
            lhs[merge_index_name] = lhs.index
            rhs[merge_index_name] = rhs.index
            left_on = right_on = [merge_index_name]
        elif on:
            if left_on or right_on:
                raise ValueError(
                    'Can only pass argument "on" OR "left_on" '
                    'and "right_on", not a combination of both.'
                )
            left_on = right_on = on
        elif left_index and right_on:
            if len(right_on) != 1:  # TODO: support multi-index
                raise ValueError("right_on should be a single column")
            lhs[merge_index_name] = lhs.index
            left_on = [merge_index_name]
            rhs[result_index_name] = rhs.index
        elif right_index and left_on:
            if len(left_on) != 1:  # TODO: support multi-index
                raise ValueError("left_on should be a single column")
            rhs[merge_index_name] = rhs.index
            right_on = [merge_index_name]
            lhs[result_index_name] = lhs.index
        elif not (left_on or right_on):
            left_on = right_on = list(same_named_columns)
            if len(left_on) == 0:
                raise ValueError("No common columns to perform merge on")
        else:
            if len(right_on) != len(left_on):
                raise ValueError(
                    "right_on and left_on must have same " "number of columns"
                )

        # Fix column names by appending `suffixes`
        for name in same_named_columns:
            if not (
                name in left_on
                and name in right_on
                and (left_on.index(name) == right_on.index(name))
            ):
                if not (lsuffix or rsuffix):
                    raise ValueError(
                        "there are overlapping columns but "
                        "lsuffix and rsuffix are not defined"
                    )
                else:
                    lhs.rename({name: "%s%s" % (name, lsuffix)}, inplace=True)
                    rhs.rename({name: "%s%s" % (name, rsuffix)}, inplace=True)
                    if name in left_on:
                        left_on[left_on.index(name)] = "%s%s" % (name, lsuffix)
                    if name in right_on:
                        right_on[right_on.index(name)] = "%s%s" % (
                            name,
                            rsuffix,
                        )

        # We save the original categories for the reconstruction of the
        # final data frame
        categorical_dtypes = {}
        for name, col in itertools.chain(lhs._data.items(), rhs._data.items()):
            if is_categorical_dtype(col):
                categorical_dtypes[name] = col.dtype

        # Save the order of the original column names for preservation later
        org_names = list(itertools.chain(lhs._data.keys(), rhs._data.keys()))

        # potentially do an implicit typecast
        (lhs, rhs, to_categorical) = self._typecast_before_merge(
            lhs, rhs, left_on, right_on, how
        )
        # Compute merge
        gdf_result = libcudf.join.join(
            lhs._data, rhs._data, left_on, right_on, how, method
        )

        # Let's sort the columns of the GDF result. NB: Pandas doc says
        # that it sorts when how='outer' but this is NOT the case.
        result = []
        cat_codes = []
        if sort:
            # Pandas lexicographically sort is NOT a sort of all columns.
            # Instead, it sorts columns in lhs, then in "on", and then rhs.
            left_of_on = []
            for name in lhs._data.keys():
                if name not in left_on:
                    for i in range(len(gdf_result)):
                        if gdf_result[i][1] == name:
                            left_of_on.append(gdf_result.pop(i))
                            break
            in_on = []
            for name in itertools.chain(lhs._data.keys(), rhs._data.keys()):
                if name in left_on or name in right_on:
                    for i in range(len(gdf_result)):
                        if gdf_result[i][1] == name:
                            in_on.append(gdf_result.pop(i))
                            break
            right_of_on = []
            for name in rhs._data.keys():
                if name not in right_on:
                    for i in range(len(gdf_result)):
                        if gdf_result[i][1] == name:
                            right_of_on.append(gdf_result.pop(i))
                            break
            result = (
                sorted(left_of_on, key=lambda x: str(x[1]))
                + sorted(in_on, key=lambda x: str(x[1]))
                + sorted(right_of_on, key=lambda x: str(x[1]))
            )
        else:
            for org_name in org_names:
                for i in range(len(gdf_result)):
                    if gdf_result[i][1] == org_name:
                        result.append(gdf_result.pop(i))
                        break
            for cat_name in to_categorical:
                for i in range(len(gdf_result)):
                    if gdf_result[i][1] == cat_name + "_codes":
                        cat_codes.append(gdf_result.pop(i))
            assert len(gdf_result) == 0

        cat_codes = {v: k for k, v in cat_codes}

        # Build a new data frame based on the merged columns from GDF

        df = DataFrame()
        for col, name in result:
            if is_string_dtype(col):
                df[name] = col
            elif is_categorical_dtype(categorical_dtypes.get(name, col.dtype)):

                dtype = categorical_dtypes.get(name, col.dtype)
                df[name] = column.build_categorical_column(
                    categories=dtype.categories,
                    codes=cat_codes.get(name + "_codes", col),
                    mask=col.mask,
                    ordered=dtype.ordered,
                )
            else:
                df[name] = column.build_column(
                    col.data,
                    dtype=categorical_dtypes.get(name, col.dtype),
                    mask=col.mask,
                )

        # Let's make the "index as column" back into an index
        if left_index and right_index:
            df.index = df[merge_index_name]
            df.index.name = lhs.index.name
        elif result_index_name in df.columns:
            df.index = df[result_index_name]
            if left_index:
                df.index.name = rhs.index.name
            elif right_index:
                df.index.name = lhs.index.name

        # Remove all of the "index as column" columns
        if merge_index_name in df.columns:
            df._drop_column(merge_index_name)
        if result_index_name in df.columns:
            df._drop_column(result_index_name)

        libcudf.nvtx.nvtx_range_pop()

        return df

    def join(
        self,
        other,
        on=None,
        how="left",
        lsuffix="",
        rsuffix="",
        sort=False,
        type="",
        method="hash",
    ):
        """Join columns with other DataFrame on index or on a key column.

        Parameters
        ----------
        other : DataFrame
        how : str
            Only accepts "left", "right", "inner", "outer"
        lsuffix, rsuffix : str
            The suffices to add to the left (*lsuffix*) and right (*rsuffix*)
            column names when avoiding conflicts.
        sort : bool
            Set to True to ensure sorted ordering.

        Returns
        -------
        joined : DataFrame

        Notes
        -----
        Difference from pandas:

        - *other* must be a single DataFrame for now.
        - *on* is not supported yet due to lack of multi-index support.
        """

        libcudf.nvtx.nvtx_range_push("CUDF_JOIN", "blue")

        # Outer joins still use the old implementation
        if type != "":
            warnings.warn(
                'type="' + type + '" parameter is deprecated.'
                'Use method="' + type + '" instead.',
                DeprecationWarning,
            )
            method = type

        if how not in ["left", "right", "inner", "outer"]:
            raise NotImplementedError("unsupported {!r} join".format(how))

        if how == "right":
            # libgdf doesn't support right join directly, we will swap the
            # dfs and use left join
            return other.join(
                self,
                other,
                how="left",
                lsuffix=rsuffix,
                rsuffix=lsuffix,
                sort=sort,
                method="hash",
            )

        same_names = set(self.columns) & set(other.columns)
        if same_names and not (lsuffix or rsuffix):
            raise ValueError(
                "there are overlapping columns but "
                "lsuffix and rsuffix are not defined"
            )

        lhs = DataFrame()
        rhs = DataFrame()

        idx_col_names = []
        if isinstance(self.index, cudf.core.multiindex.MultiIndex):
            if not isinstance(other.index, cudf.core.multiindex.MultiIndex):
                raise TypeError(
                    "Left index is MultiIndex, but right index is "
                    + type(other.index)
                )

            index_frame_l = self.index.copy().to_frame(index=False)
            index_frame_r = other.index.copy().to_frame(index=False)

            if (index_frame_l.columns != index_frame_r.columns).any():
                raise ValueError(
                    "Left and Right indice-column names must match."
                )

            for name in index_frame_l.columns:
                idx_col_name = str(uuid.uuid4())
                idx_col_names.append(idx_col_name)

                lhs[idx_col_name] = index_frame_l._data[name]
                rhs[idx_col_name] = index_frame_r._data[name]

        else:
            idx_col_names.append(str(uuid.uuid4()))
            lhs[idx_col_names[0]] = self.index._values
            rhs[idx_col_names[0]] = other.index._values

        for name, col in self._data.items():
            lhs[name] = col

        for name, col in other._data.items():
            rhs[name] = col

        lhs = lhs.reset_index(drop=True)
        rhs = rhs.reset_index(drop=True)

        cat_join = []
        for name in idx_col_names:
            if is_categorical_dtype(lhs[name]):

                lcats = lhs[name].cat.categories
                rcats = rhs[name].cat.categories

                def _set_categories(col, cats):
                    return col.cat._set_categories(
                        cats, is_unique=True
                    ).fillna(-1)

                if how == "left":
                    cats = lcats
                    rhs[name] = _set_categories(rhs[name], cats)
                elif how == "right":
                    cats = rcats
                    lhs[name] = _set_categories(lhs[name], cats)
                elif how in ["inner", "outer"]:
                    cats = column.as_column(lcats).append(rcats)
                    cats = Series(cats).drop_duplicates()._column

                    lhs[name] = _set_categories(lhs[name], cats)
                    lhs[name] = lhs[name]._column.as_numerical

                    rhs[name] = _set_categories(rhs[name], cats)
                    rhs[name] = rhs[name]._column.as_numerical

                cat_join.append((name, cats))

        if lsuffix == "":
            lsuffix = "l"
        if rsuffix == "":
            rsuffix = "r"

        df = lhs.merge(
            rhs,
            on=idx_col_names,
            how=how,
            suffixes=(lsuffix, rsuffix),
            method=method,
        )

        for name, cats in cat_join:

            if is_categorical_dtype(df[name]):
                codes = df[name]._column.codes
            else:
                codes = df[name]._column
            df[name] = column.build_categorical_column(
                categories=cats, codes=codes, ordered=False
            )

        if sort and len(df):
            df = df.sort_values(idx_col_names)

        df = df.set_index(idx_col_names)
        # change index to None to better reflect pandas behavior
        df.index.name = None

        if len(idx_col_names) > 1:
            df.index._source_data.columns = index_frame_l.columns
            df.index.names = index_frame_l.columns

        return df

    def groupby(
        self,
        by=None,
        sort=True,
        as_index=True,
        method="hash",
        level=None,
        group_keys=True,
        dropna=True,
    ):
        """Groupby

        Parameters
        ----------
        by : list-of-str or str
            Column name(s) to form that groups by.
        sort : bool, default True
            Force sorting group keys.
        as_index : bool, default True
            Indicates whether the grouped by columns become the index
            of the returned DataFrame
        method : str, optional
            A string indicating the method to use to perform the group by.
            Valid values are "hash" or "cudf".
            "cudf" method may be deprecated in the future, but is currently
            the only method supporting group UDFs via the `apply` function.
        dropna : bool, optional
            If True (default), drop null keys.
            If False, perform grouping by keys containing null(s).

        Returns
        -------
        The groupby object

        Notes
        -----
        No empty rows are returned.  (For categorical keys, pandas returns
        rows for all categories even if they are no corresponding values.)
        """
        if group_keys is not True:
            raise NotImplementedError(
                "The group_keys keyword is not yet implemented"
            )
        if by is None and level is None:
            raise TypeError(
                "groupby() requires either by or level to be" "specified."
            )
        if method == "cudf":
            from cudf.core.groupby.legacy_groupby import Groupby

            if as_index:
                warnings.warn(
                    "as_index==True not supported due to the lack of "
                    "multi-index with legacy groupby function. Use hash "
                    "method for multi-index"
                )
            result = Groupby(self, by=by)
            return result
        else:
            from cudf.core.groupby.groupby import DataFrameGroupBy

            # The corresponding pop() is in
            # DataFrameGroupBy._apply_aggregation()
            libcudf.nvtx.nvtx_range_push("CUDF_GROUPBY", "purple")

            result = DataFrameGroupBy(
                self,
                by=by,
                method=method,
                as_index=as_index,
                sort=sort,
                level=level,
                dropna=dropna,
            )
            return result

    @copy_docstring(Rolling)
    def rolling(
        self, window, min_periods=None, center=False, axis=0, win_type=None
    ):
        return Rolling(
            self,
            window,
            min_periods=min_periods,
            center=center,
            axis=axis,
            win_type=win_type,
        )

    def query(self, expr, local_dict={}):
        """
        Query with a boolean expression using Numba to compile a GPU kernel.

        See pandas.DataFrame.query.

        Parameters
        ----------

        expr : str
            A boolean expression. Names in expression refer to columns.

            Names starting with `@` refer to Python variables.

            An output value will be `null` if any of the input values are
            `null` regardless of expression.

        local_dict : dict
            Containing the local variable to be used in query.

        Returns
        -------

        filtered :  DataFrame

        Examples
        --------
        >>> import cudf
        >>> a = ('a', [1, 2, 2])
        >>> b = ('b', [3, 4, 5])
        >>> df = cudf.DataFrame([a, b])
        >>> expr = "(a == 2 and b == 4) or (b == 3)"
        >>> print(df.query(expr))
           a  b
        0  1  3
        1  2  4

        DateTime conditionals:

        >>> import numpy as np
        >>> import datetime
        >>> df = cudf.DataFrame()
        >>> data = np.array(['2018-10-07', '2018-10-08'], dtype='datetime64')
        >>> df['datetimes'] = data
        >>> search_date = datetime.datetime.strptime('2018-10-08', '%Y-%m-%d')
        >>> print(df.query('datetimes==@search_date'))
                        datetimes
        1 2018-10-08T00:00:00.000

        Using local_dict:

        >>> import numpy as np
        >>> import datetime
        >>> df = cudf.DataFrame()
        >>> data = np.array(['2018-10-07', '2018-10-08'], dtype='datetime64')
        >>> df['datetimes'] = data
        >>> search_date2 = datetime.datetime.strptime('2018-10-08', '%Y-%m-%d')
        >>> print(df.query('datetimes==@search_date',
        >>>         local_dict={'search_date':search_date2}))
                        datetimes
        1 2018-10-08T00:00:00.000
        """
        if self.empty:
            return self.copy()

        if not isinstance(local_dict, dict):
            raise TypeError(
                "local_dict type: expected dict but found {!r}".format(
                    type(local_dict)
                )
            )

        libcudf.nvtx.nvtx_range_push("CUDF_QUERY", "purple")
        # Get calling environment
        callframe = inspect.currentframe().f_back
        callenv = {
            "locals": callframe.f_locals,
            "globals": callframe.f_globals,
            "local_dict": local_dict,
        }
        # Run query
        boolmask = queryutils.query_execute(self, expr, callenv)

        selected = Series(boolmask)
        newdf = DataFrame()
        for col in self.columns:
            newseries = self[col][selected]
            newdf[col] = newseries
        result = newdf
        libcudf.nvtx.nvtx_range_pop()
        return result

    @applyutils.doc_apply()
    def apply_rows(
        self,
        func,
        incols,
        outcols,
        kwargs,
        pessimistic_nulls=True,
        cache_key=None,
    ):
        """
        Apply a row-wise user defined function.

        Parameters
        ----------
        {params}

        Examples
        --------
        The user function should loop over the columns and set the output for
        each row. Loop execution order is arbitrary, so each iteration of
        the loop **MUST** be independent of each other.

        When ``func`` is invoked, the array args corresponding to the
        input/output are strided so as to improve GPU parallelism.
        The loop in the function resembles serial code, but executes
        concurrently in multiple threads.

        >>> import cudf
        >>> import numpy as np
        >>> df = cudf.DataFrame()
        >>> nelem = 3
        >>> df['in1'] = np.arange(nelem)
        >>> df['in2'] = np.arange(nelem)
        >>> df['in3'] = np.arange(nelem)

        Define input columns for the kernel

        >>> in1 = df['in1']
        >>> in2 = df['in2']
        >>> in3 = df['in3']
        >>> def kernel(in1, in2, in3, out1, out2, kwarg1, kwarg2):
        ...     for i, (x, y, z) in enumerate(zip(in1, in2, in3)):
        ...         out1[i] = kwarg2 * x - kwarg1 * y
        ...         out2[i] = y - kwarg1 * z

        Call ``.apply_rows`` with the name of the input columns, the name and
        dtype of the output columns, and, optionally, a dict of extra
        arguments.

        >>> df.apply_rows(kernel,
        ...               incols=['in1', 'in2', 'in3'],
        ...               outcols=dict(out1=np.float64, out2=np.float64),
        ...               kwargs=dict(kwarg1=3, kwarg2=4))
           in1  in2  in3 out1 out2
        0    0    0    0  0.0  0.0
        1    1    1    1  1.0 -2.0
        2    2    2    2  2.0 -4.0
        """
        return applyutils.apply_rows(
            self,
            func,
            incols,
            outcols,
            kwargs,
            pessimistic_nulls,
            cache_key=cache_key,
        )

    @applyutils.doc_applychunks()
    def apply_chunks(
        self,
        func,
        incols,
        outcols,
        kwargs={},
        pessimistic_nulls=True,
        chunks=None,
        blkct=None,
        tpb=None,
    ):
        """
        Transform user-specified chunks using the user-provided function.

        Parameters
        ----------
        {params}
        {params_chunks}

        Examples
        --------

        For ``tpb > 1``, ``func`` is executed by ``tpb`` number of threads
        concurrently.  To access the thread id and count,
        use ``numba.cuda.threadIdx.x`` and ``numba.cuda.blockDim.x``,
        respectively (See `numba CUDA kernel documentation`_).

        .. _numba CUDA kernel documentation:\
        http://numba.pydata.org/numba-doc/latest/cuda/kernels.html

        In the example below, the *kernel* is invoked concurrently on each
        specified chunk. The *kernel* computes the corresponding output
        for the chunk.

        By looping over the range
        ``range(cuda.threadIdx.x, in1.size, cuda.blockDim.x)``, the *kernel*
        function can be used with any *tpb* in a efficient manner.

        >>> from numba import cuda
        >>> @cuda.jit
        ... def kernel(in1, in2, in3, out1):
        ...      for i in range(cuda.threadIdx.x, in1.size, cuda.blockDim.x):
        ...          x = in1[i]
        ...          y = in2[i]
        ...          z = in3[i]
        ...          out1[i] = x * y + z

        See also
        --------
        DataFrame.apply_rows
        """
        if chunks is None:
            raise ValueError("*chunks* must be defined")
        return applyutils.apply_chunks(
            self,
            func,
            incols,
            outcols,
            kwargs,
            pessimistic_nulls,
            chunks,
            tpb=tpb,
        )

    def hash_columns(self, columns=None):
        """Hash the given *columns* and return a new device array

        Parameters
        ----------
        column : sequence of str; optional
            Sequence of column names. If columns is *None* (unspecified),
            all columns in the frame are used.
        """
        from cudf.core.column import numerical

        if columns is None:
            columns = self.columns

        cols = [self[k]._column for k in columns]
        return Series(numerical.column_hash_values(*cols)).values

    def partition_by_hash(self, columns, nparts):
        """Partition the dataframe by the hashed value of data in *columns*.

        Parameters
        ----------
        columns : sequence of str
            The names of the columns to be hashed.
            Must have at least one name.
        nparts : int
            Number of output partitions

        Returns
        -------
        partitioned: list of DataFrame
        """
        cols = list(self._data.values())
        names = list(self._data.keys())
        key_indices = [names.index(k) for k in columns]
        # Allocate output buffers
        outputs = [col.copy() for col in cols]
        # Call hash_partition
        offsets = libcudf.hash.hash_partition(
            cols, key_indices, nparts, outputs
        )
        # Re-construct output partitions
        outdf = DataFrame()
        for k, col in zip(self._data, outputs):
            outdf[k] = col
        # Slice into partition
        return [outdf[s:e] for s, e in zip(offsets, offsets[1:] + [None])]

    def replace(self, to_replace, replacement):
        """
        Replace values given in *to_replace* with *replacement*.

        Parameters
        ----------
        to_replace : numeric, str, list-like or dict
            Value(s) to replace.

            * numeric or str:

                - values equal to *to_replace* will be replaced
                  with *replacement*

            * list of numeric or str:

                - If *replacement* is also list-like,
                  *to_replace* and *replacement* must be of same length.

            * dict:

                - Dicts can be used to replace different values in different
                  columns. For example, `{'a': 1, 'z': 2}` specifies that the
                  value 1 in column `a` and the value 2 in column `z` should be
                  replaced with replacement*.
        replacement : numeric, str, list-like, or dict
            Value(s) to replace `to_replace` with. If a dict is provided, then
            its keys must match the keys in *to_replace*, and correponding
            values must be compatible (e.g., if they are lists, then they must
            match in length).

        Returns
        -------
        result : DataFrame
            DataFrame after replacement.
        """
        outdf = self.copy()

        if not is_dict_like(to_replace):
            to_replace = dict.fromkeys(self.columns, to_replace)
        if not is_dict_like(replacement):
            replacement = dict.fromkeys(self.columns, replacement)

        for k in to_replace:
            outdf[k] = self[k].replace(to_replace[k], replacement[k])

        return outdf

    def fillna(self, value, method=None, axis=None, inplace=False, limit=None):
        """Fill null values with ``value``.

        Parameters
        ----------
        value : scalar, Series-like or dict
            Value to use to fill nulls. If Series-like, null values
            are filled with values in corresponding indices.
            A dict can be used to provide different values to fill nulls
            in different columns.

        Returns
        -------
        result : DataFrame
            Copy with nulls filled.

        Examples
        --------
        >>> import cudf
        >>> gdf = cudf.DataFrame({'a': [1, 2, None], 'b': [3, None, 5]})
        >>> gdf.fillna(4).to_pandas()
        a  b
        0  1  3
        1  2  4
        2  4  5
        >>> gdf.fillna({'a': 3, 'b': 4}).to_pandas()
        a  b
        0  1  3
        1  2  4
        2  3  5
        """
        if inplace:
            outdf = {}  # this dict will just hold Nones
        else:
            outdf = self.copy()

        if not is_dict_like(value):
            value = dict.fromkeys(self.columns, value)

        for k in value:
            outdf[k] = self[k].fillna(
                value[k],
                method=method,
                axis=axis,
                inplace=inplace,
                limit=limit,
            )

        if not inplace:
            return outdf

    def describe(self, percentiles=None, include=None, exclude=None):
        """Compute summary statistics of a DataFrame's columns. For numeric
        data, the output includes the minimum, maximum, mean, median,
        standard deviation, and various quantiles. For object data, the output
        includes the count, number of unique values, the most common value, and
        the number of occurrences of the most common value.

        Parameters
        ----------
        percentiles : list-like, optional
            The percentiles used to generate the output summary statistics.
            If None, the default percentiles used are the 25th, 50th and 75th.
            Values should be within the interval [0, 1].

        include: str, list-like, optional
            The dtypes to be included in the output summary statistics. Columns
            of dtypes not included in this list will not be part of the output.
            If include='all', all dtypes are included. Default of None includes
            all numeric columns.

        exclude: str, list-like, optional
            The dtypes to be excluded from the output summary statistics.
            Columns of dtypes included in this list will not be part of the
            output. Default of None excludes no columns.

        Returns
        -------
        output_frame : DataFrame
            Summary statistics of relevant columns in the original dataframe.

        Examples
        --------
        Describing a ``Series`` containing numeric values.

        >>> import cudf
        >>> s = cudf.Series([1, 2, 3, 4, 5, 6, 7, 8, 9, 10])
        >>> print(s.describe())
           stats   values
        0  count     10.0
        1   mean      5.5
        2    std  3.02765
        3    min      1.0
        4    25%      2.5
        5    50%      5.5
        6    75%      7.5
        7    max     10.0

        Describing a ``DataFrame``. By default all numeric fields
        are returned.

        >>> gdf = cudf.DataFrame()
        >>> gdf['a'] = [1,2,3]
        >>> gdf['b'] = [1.0, 2.0, 3.0]
        >>> gdf['c'] = ['x', 'y', 'z']
        >>> gdf['d'] = [1.0, 2.0, 3.0]
        >>> gdf['d'] = gdf['d'].astype('float32')
        >>> print(gdf.describe())
           stats    a    b    d
        0  count  3.0  3.0  3.0
        1   mean  2.0  2.0  2.0
        2    std  1.0  1.0  1.0
        3    min  1.0  1.0  1.0
        4    25%  1.5  1.5  1.5
        5    50%  1.5  1.5  1.5
        6    75%  2.5  2.5  2.5
        7    max  3.0  3.0  3.0

        Using the ``include`` keyword to describe only specific dtypes.

        >>> gdf = cudf.DataFrame()
        >>> gdf['a'] = [1,2,3]
        >>> gdf['b'] = [1.0, 2.0, 3.0]
        >>> gdf['c'] = ['x', 'y', 'z']
        >>> print(gdf.describe(include='int'))
           stats    a
        0  count  3.0
        1   mean  2.0
        2    std  1.0
        3    min  1.0
        4    25%  1.5
        5    50%  1.5
        6    75%  2.5
        7    max  3.0
        """

        def _create_output_frame(data, percentiles=None):
            # hack because we don't support strings in indexes
            return DataFrame(
                {
                    col: data[col].describe(percentiles=percentiles)
                    for col in data.columns
                },
                index=Series(column.column_empty(0, dtype="int32"))
                .describe(percentiles=percentiles)
                .index,
            )

        if not include and not exclude:
            numeric_data = self.select_dtypes(np.number)
            output_frame = _create_output_frame(numeric_data, percentiles)

        elif include == "all":
            if exclude:
                raise ValueError("Cannot exclude when include='all'.")

            included_data = self.select_dtypes(np.number)
            output_frame = _create_output_frame(included_data, percentiles)
            logging.warning(
                "Describe does not yet include StringColumns or "
                "DatetimeColumns."
            )

        else:
            if not include:
                include = np.number

            included_data = self.select_dtypes(
                include=include, exclude=exclude
            )
            if included_data.empty:
                raise ValueError("No data of included types.")
            output_frame = _create_output_frame(included_data, percentiles)

        return output_frame

    def isnull(self):
        """Identify missing values in a DataFrame.
        """
        return self._apply_support_method("isnull")

    def isna(self):
        """Identify missing values in a DataFrame. Alias for isnull.
        """
        return self.isnull()

    def notna(self):
        """Identify non-missing values in a DataFrame.
        """
        return self._apply_support_method("notna")

    def notnull(self):
        """Identify non-missing values in a DataFrame. Alias for notna.
        """
        return self.notna()

    def to_pandas(self):
        """
        Convert to a Pandas DataFrame.

        Examples
        --------
        >>> import cudf
        >>> a = ('a', [0, 1, 2])
        >>> b = ('b', [-3, 2, 0])
        >>> df = cudf.DataFrame([a, b])
        >>> type(df.to_pandas())
        <class 'pandas.core.frame.DataFrame'>
        """
        out_data = {}
        out_index = self.index.to_pandas()

        if not isinstance(self.columns, pd.Index):
            out_columns = self.columns.to_pandas()
        else:
            out_columns = self.columns

        for i, col_key in enumerate(self._data):
            out_data[i] = self._data[col_key].to_pandas(index=out_index)

        if isinstance(self.columns, Index):
            out_columns = self.columns.to_pandas()
            if isinstance(self.columns, cudf.core.multiindex.MultiIndex):
                if self.columns.names is not None:
                    out_columns.names = self.columns.names
            else:
                out_columns.name = self.columns.name

        out_df = pd.DataFrame(out_data, index=out_index)
        out_df.columns = out_columns
        return out_df

    @classmethod
    def from_pandas(cls, dataframe, nan_as_null=True):
        """
        Convert from a Pandas DataFrame.

        Raises
        ------
        TypeError for invalid input type.

        Examples
        --------
        >>> import cudf
        >>> import pandas as pd
        >>> data = [[0,1], [1,2], [3,4]]
        >>> pdf = pd.DataFrame(data, columns=['a', 'b'], dtype=int)
        >>> cudf.from_pandas(pdf)
        <cudf.DataFrame ncols=2 nrows=3 >
        """
        if not isinstance(dataframe, pd.DataFrame):
            raise TypeError("not a pandas.DataFrame")

        df = cls()
        # Set columns
        for i, colk in enumerate(dataframe.columns):
            vals = dataframe[colk].values
            # necessary because multi-index can return multiple
            # columns for a single key
            if len(vals.shape) == 1:
                df[i] = Series(vals, nan_as_null=nan_as_null)
            else:
                vals = vals.T
                if vals.shape[0] == 1:
                    df[i] = Series(vals.flatten(), nan_as_null=nan_as_null)
                else:
                    if isinstance(colk, tuple):
                        colk = str(colk)
                    for idx in range(len(vals.shape)):
                        df[i] = Series(vals[idx], nan_as_null=nan_as_null)

        # Set columns
        if isinstance(dataframe.columns, pd.MultiIndex):
            df.columns = cudf.MultiIndex.from_pandas(dataframe.columns)
        else:
            df.columns = dataframe.columns

        # Set index
        if isinstance(dataframe.index, pd.MultiIndex):
            index = cudf.from_pandas(dataframe.index)
        else:
            index = dataframe.index
        result = df.set_index(index)

        return result

    def to_arrow(self, preserve_index=True):
        """
        Convert to a PyArrow Table.

        Examples
        --------
        >>> import cudf
        >>> a = ('a', [0, 1, 2])
        >>> b = ('b', [-3, 2, 0])
        >>> df = cudf.DataFrame([a, b])
        >>> df.to_arrow()
        pyarrow.Table
        None: int64
        a: int64
        b: int64
        """
        arrays = []
        names = []
        types = []
        index_names = []
        index_columns = []
        index_descriptors = []

        for name, col in self._data.items():
            names.append(name)
            arrow_col = col.to_arrow()
            arrays.append(arrow_col)
            types.append(arrow_col.type)

        index_name = pa.pandas_compat._index_level_name(self.index, 0, names)
        index_columns.append(self.index)

        # It would be better if we didn't convert this if we didn't have to,
        # but we first need better tooling for cudf --> pyarrow type
        # conversions
        if preserve_index:
            if isinstance(self.index, cudf.core.index.RangeIndex):
                descr = {
                    "kind": "range",
                    "name": self.index.name,
                    "start": self.index._start,
                    "stop": self.index._stop,
                    "step": 1,
                }
            else:
                index_arrow = self.index.to_arrow()
                descr = index_name
                types.append(index_arrow.type)
                arrays.append(index_arrow)
                names.append(index_name)
                index_names.append(index_name)
            index_descriptors.append(descr)

        # We may want to add additional metadata to this in the future, but
        # for now lets just piggyback off of what's done for Pandas
        metadata = pa.pandas_compat.construct_metadata(
            self,
            names,
            index_columns,
            index_descriptors,
            preserve_index,
            types,
        )

        return pa.Table.from_arrays(arrays, names=names, metadata=metadata)

    @classmethod
    def from_arrow(cls, table):
        """Convert from a PyArrow Table.

        Raises
        ------
        TypeError for invalid input type.

        **Notes**

        Does not support automatically setting index column(s) similar to how
        ``to_pandas`` works for PyArrow Tables.

        Examples
        --------
        >>> import pyarrow as pa
        >>> import cudf
        >>> data = [pa.array([1, 2, 3]), pa.array([4, 5, 6])]
        >>> batch = pa.RecordBatch.from_arrays(data, ['f0', 'f1'])
        >>> table = pa.Table.from_batches([batch])
        >>> cudf.DataFrame.from_arrow(table)
        <cudf.DataFrame ncols=2 nrows=3 >
        """

        if not isinstance(table, pa.Table):
            raise TypeError("not a pyarrow.Table")

        index_col = None
        dtypes = None
        if isinstance(table.schema.pandas_metadata, dict):
            metadata = table.schema.pandas_metadata
            index_col = metadata["index_columns"]
            dtypes = {
                col["field_name"]: col["pandas_type"]
                for col in metadata["columns"]
                if "field_name" in col
            }

        df = cls()
        for name, col in zip(table.schema.names, table.columns):
            if dtypes:
                dtype = dtypes[name]
                if dtype == "categorical":
                    dtype = "category"
                elif dtype == "date":
                    dtype = "datetime64[ms]"
            else:
                dtype = None

            df[name] = column.as_column(col, dtype=dtype)
        if index_col:
            if isinstance(index_col[0], dict):
                assert index_col[0]["kind"] == "range"
                df = df.set_index(
                    RangeIndex(
                        index_col[0]["start"],
                        index_col[0]["stop"],
                        name=index_col[0]["name"],
                    )
                )
            else:
                df = df.set_index(index_col[0])
                new_index_name = pa.pandas_compat._backwards_compatible_index_name(  # noqa: E501
                    df.index.name, df.index.name
                )
                df.index.name = new_index_name
        return df

    def to_records(self, index=True):
        """Convert to a numpy recarray

        Parameters
        ----------
        index : bool
            Whether to include the index in the output.

        Returns
        -------
        numpy recarray
        """
        members = [("index", self.index.dtype)] if index else []
        members += [(col, self[col].dtype) for col in self.columns]
        dtype = np.dtype(members)
        ret = np.recarray(len(self), dtype=dtype)
        if index:
            ret["index"] = self.index.values
        for col in self.columns:
            ret[col] = self[col].to_array()
        return ret

    @classmethod
    def from_records(self, data, index=None, columns=None, nan_as_null=False):
        """Convert from a numpy recarray or structured array.

        Parameters
        ----------
        data : numpy structured dtype or recarray of ndim=2
        index : str
            The name of the index column in *data*.
            If None, the default index is used.
        columns : list of str
            List of column names to include.

        Returns
        -------
        DataFrame
        """
        if data.ndim != 1 and data.ndim != 2:
            raise ValueError(
                "records dimension expected 1 or 2 but found {!r}".format(
                    data.ndim
                )
            )

        num_cols = len(data[0])
        if columns is None and data.dtype.names is None:
            names = [i for i in range(num_cols)]

        elif data.dtype.names is not None:
            names = data.dtype.names

        else:
            if len(columns) != num_cols:
                msg = "columns length expected {!r} but found {!r}"
                raise ValueError(msg.format(num_cols, len(columns)))
            names = columns

        df = DataFrame()
        if data.ndim == 2:
            for i, k in enumerate(names):
                df[k] = Series(data[:, i], nan_as_null=nan_as_null)
        elif data.ndim == 1:
            for k in names:
                df[k] = Series(data[k], nan_as_null=nan_as_null)

        if index is not None:
            indices = data[index]
            return df.set_index(indices.astype(np.int64))
        return df

    @classmethod
    def from_gpu_matrix(
        self, data, index=None, columns=None, nan_as_null=False
    ):
        """Convert from a numba gpu ndarray.

        Parameters
        ----------
        data : numba gpu ndarray
        index : str
            The name of the index column in *data*.
            If None, the default index is used.
        columns : list of str
            List of column names to include.

        Returns
        -------
        DataFrame
        """
        if data.ndim != 2:
            raise ValueError(
                "matrix dimension expected 2 but found {!r}".format(data.ndim)
            )

        if columns is None:
            names = [i for i in range(data.shape[1])]
        else:
            if len(columns) != data.shape[1]:
                msg = "columns length expected {!r} but found {!r}"
                raise ValueError(msg.format(data.shape[1], len(columns)))
            names = columns

        if index is not None and len(index) != data.shape[0]:
            msg = "index length expected {!r} but found {!r}"
            raise ValueError(msg.format(data.shape[0], len(index)))

        df = DataFrame()
        data = cupy.asfortranarray(cupy.asarray(data))
        for i, k in enumerate(names):
            df[k] = Series(data[:, i], nan_as_null=nan_as_null)

        if index is not None:
            indices = data[index]
            return df.set_index(indices.astype(np.int64))

        return df

    def to_gpu_matrix(self):
        """Convert to a numba gpu ndarray



        Returns
        -------
        numba gpu ndarray
        """
        warnings.warn(
            "The to_gpu_matrix method will be deprecated"
            "in the future. use as_gpu_matrix instead.",
            DeprecationWarning,
        )
        return self.as_gpu_matrix()

    def _from_columns(cols, index=None, columns=None):
        """
        Construct a DataFrame from a list of Columns
        """
        df = cudf.DataFrame(dict(zip(range(len(cols)), cols)), index=index)
        if columns is not None:
            df.columns = columns
        return df

    def quantile(
        self,
        q=0.5,
        axis=0,
        numeric_only=True,
        interpolation="linear",
        columns=None,
        exact=True,
    ):
        """
        Return values at the given quantile.

        Parameters
        ----------

        q : float or array-like
            0 <= q <= 1, the quantile(s) to compute
        axis : int
            axis is a NON-FUNCTIONAL parameter
        numeric_only : boolean
            numeric_only is a NON-FUNCTIONAL parameter
        interpolation : {`linear`, `lower`, `higher`, `midpoint`, `nearest`}
            This  parameter specifies the interpolation method to use,
            when the desired quantile lies between two data points i and j.
            Default 'linear'.
        columns : list of str
            List of column names to include.
        exact : boolean
            Whether to use approximate or exact quantile algorithm.

        Returns
        -------

        DataFrame

        """
        if axis not in (0, None):
            raise NotImplementedError("axis is not implemented yet")

        if not numeric_only:
            raise NotImplementedError("numeric_only is not implemented yet")
        if columns is None:
            columns = self.columns

        result = DataFrame()

        for k in self.columns:

            if k in columns:
                res = self[k].quantile(
                    q,
                    interpolation=interpolation,
                    exact=exact,
                    quant_index=False,
                )
                if not isinstance(res, numbers.Number) and len(res) == 0:
                    res = column.column_empty_like(
                        q, dtype="float64", masked=True, newsize=len(q)
                    )
                result[k] = column.as_column(res)

        if isinstance(q, numbers.Number):
            result = result.fillna(np.nan)
            result = result.iloc[0]
            result.index = as_index(self.columns)
            result.name = q
            return result
        else:
            q = list(map(float, q))
            result.index = q
            return result

    #
    # Stats
    #
    def _prepare_for_rowwise_op(self):
        """Prepare a DataFrame for CuPy-based row-wise operations.
        """
        warnings.warn(
            "Row-wise operations currently only support int, float, "
            "and bool dtypes."
        )

        if any([col.nullable for col in self._columns]):
            msg = (
                "Row-wise operations do not currently support columns with "
                "null values. Consider removing them with .dropna() "
                "or using .fillna()."
            )
            raise ValueError(msg)

        filtered = self.select_dtypes(include=[np.number, np.bool])
        common_dtype = np.find_common_type(filtered.dtypes, [])
        coerced = filtered.astype(common_dtype)
        return coerced

    def count(self, **kwargs):
        return self._apply_support_method("count", **kwargs)

    def min(self, axis=0, **kwargs):
        return self._apply_support_method("min", axis=axis, **kwargs)

    def max(self, axis=0, **kwargs):
        return self._apply_support_method("max", axis=axis, **kwargs)

    def sum(self, axis=0, **kwargs):
        return self._apply_support_method("sum", axis=axis, **kwargs)

    def product(self, axis=0, **kwargs):
        return self._apply_support_method("prod", axis=axis, **kwargs)

    def prod(self, axis=0, **kwargs):
        """Alias for product.
        """
        return self.product(axis=axis, **kwargs)

    def cummin(self, **kwargs):
        return self._apply_support_method("cummin", **kwargs)

    def cummax(self, **kwargs):
        return self._apply_support_method("cummax", **kwargs)

    def cumsum(self, **kwargs):
        return self._apply_support_method("cumsum", **kwargs)

    def cumprod(self, **kwargs):
        return self._apply_support_method("cumprod", **kwargs)

    def mean(self, axis=0, numeric_only=None, **kwargs):
        """Return the mean of the values for the requested axis.
        Parameters
        ----------
        axis : {index (0), columns (1)}
            Axis for the function to be applied on.
        skipna : bool, default True
            Exclude NA/null values when computing the result.
        level : int or level name, default None
            If the axis is a MultiIndex (hierarchical), count along a
            particular level, collapsing into a Series.
        numeric_only : bool, default None
            Include only float, int, boolean columns. If None, will attempt to
            use everything, then use only numeric data. Not implemented for
            Series.
        **kwargs
            Additional keyword arguments to be passed to the function.
        Returns
        -------
        mean : Series or DataFrame (if level specified)
        """
        return self._apply_support_method("mean", axis=axis, **kwargs)

    def std(self, axis=0, ddof=1, **kwargs):
        return self._apply_support_method(
            "std", axis=axis, ddof=ddof, **kwargs
        )

    def var(self, axis=0, ddof=1, **kwargs):
        return self._apply_support_method(
            "var", axis=axis, ddof=ddof, **kwargs
        )

    def kurtosis(self, axis=None, skipna=None, level=None, numeric_only=None):
        if numeric_only not in (None, True):
            msg = "Kurtosis only supports int, float, and bool dtypes."
            raise TypeError(msg)

        self = self.select_dtypes(include=[np.number, np.bool])
        return self._apply_support_method(
            "kurtosis",
            axis=axis,
            skipna=skipna,
            level=level,
            numeric_only=numeric_only,
        )

    def skew(self, axis=None, skipna=None, level=None, numeric_only=None):
        if numeric_only not in (None, True):
            msg = "Skew only supports int, float, and bool dtypes."
            raise TypeError(msg)

        self = self.select_dtypes(include=[np.number, np.bool])
        return self._apply_support_method(
            "skew",
            axis=axis,
            skipna=skipna,
            level=level,
            numeric_only=numeric_only,
        )

    def all(self, bool_only=None, **kwargs):
        if bool_only:
            return self.select_dtypes(include="bool")._apply_support_method(
                "all", **kwargs
            )
        return self._apply_support_method("all", **kwargs)

    def any(self, bool_only=None, **kwargs):
        if bool_only:
            return self.select_dtypes(include="bool")._apply_support_method(
                "any", **kwargs
            )
        return self._apply_support_method("any", **kwargs)

    def _apply_support_method(self, method, axis=0, *args, **kwargs):
        assert axis in (None, 0, 1)

        if axis in (None, 0):
            result = [
                getattr(self[col], method)(*args, **kwargs)
                for col in self._data.keys()
            ]

            if isinstance(result[0], Series):
                support_result = result
                result = DataFrame(index=support_result[0].index)
                for idx, col in enumerate(self._data.keys()):
                    result[col] = support_result[idx]
            else:
                result = Series(result)
                result = result.set_index(self._data.keys())
            return result

        elif axis == 1:
            # for dask metadata compatibility
            skipna = kwargs.pop("skipna", None)
            if skipna not in (None, True, 1):
                msg = (
                    "Row-wise operations do not current support skipna=False."
                )
                raise ValueError(msg)

            prepared = self._prepare_for_rowwise_op()
            arr = cupy.asarray(prepared.as_gpu_matrix())
            result = getattr(arr, method)(axis=1, **kwargs)

            if len(result.shape) == 1:
                return Series(result, index=self.index)
            else:
                result_df = DataFrame.from_gpu_matrix(result).set_index(
                    self.index
                )
                result_df.columns = prepared.columns
                return result_df

    def _columns_view(self, columns):
        """
        Return a subset of the DataFrame's columns as a view.
        """
        result_columns = OrderedDict({})
        for col in columns:
            result_columns[col] = self._data[col]
        return DataFrame(result_columns, index=self.index)

    def select_dtypes(self, include=None, exclude=None):
        """Return a subset of the DataFrame’s columns based on the column dtypes.

        Parameters
        ----------
        include : str or list
            which columns to include based on dtypes
        exclude : str or list
            which columns to exclude based on dtypes

        """

        # code modified from:
        # https://github.com/pandas-dev/pandas/blob/master/pandas/core/frame.py#L3196

        if not isinstance(include, (list, tuple)):
            include = (include,) if include is not None else ()
        if not isinstance(exclude, (list, tuple)):
            exclude = (exclude,) if exclude is not None else ()

        df = DataFrame(index=self.index)

        # cudf_dtype_from_pydata_dtype can distinguish between
        # np.float and np.number
        selection = tuple(map(frozenset, (include, exclude)))

        if not any(selection):
            raise ValueError(
                "at least one of include or exclude must be \
                             nonempty"
            )

        include, exclude = map(
            lambda x: frozenset(map(cudf_dtype_from_pydata_dtype, x)),
            selection,
        )

        # can't both include AND exclude!
        if not include.isdisjoint(exclude):
            raise ValueError(
                "include and exclude overlap on {inc_ex}".format(
                    inc_ex=(include & exclude)
                )
            )

        # include all subtypes
        include_subtypes = set()
        for dtype in self.dtypes:
            for i_dtype in include:
                # category handling
                if is_categorical_dtype(i_dtype):
                    include_subtypes.add(i_dtype)
                elif issubclass(dtype.type, i_dtype):
                    include_subtypes.add(dtype.type)

        # exclude all subtypes
        exclude_subtypes = set()
        for dtype in self.dtypes:
            for e_dtype in exclude:
                # category handling
                if is_categorical_dtype(e_dtype):
                    exclude_subtypes.add(e_dtype)
                elif issubclass(dtype.type, e_dtype):
                    exclude_subtypes.add(dtype.type)

        include_all = set(
            [cudf_dtype_from_pydata_dtype(d) for d in self.dtypes]
        )

        if include:
            inclusion = include_all & include_subtypes
        elif exclude:
            inclusion = include_all
        else:
            inclusion = set()
        # remove all exclude types
        inclusion = inclusion - exclude_subtypes

        for k, col in self._data.items():
            infered_type = cudf_dtype_from_pydata_dtype(col.dtype)
            if infered_type in inclusion:
                df.insert(len(df._data), k, col)

        return df

    @ioutils.doc_to_parquet()
    def to_parquet(self, path, *args, **kwargs):
        """{docstring}"""
        import cudf.io.parquet as pq

        pq.to_parquet(self, path, *args, **kwargs)

    @ioutils.doc_to_feather()
    def to_feather(self, path, *args, **kwargs):
        """{docstring}"""
        import cudf.io.feather as feather

        feather.to_feather(self, path, *args, **kwargs)

    @ioutils.doc_to_json()
    def to_json(self, path_or_buf=None, *args, **kwargs):
        """{docstring}"""
        import cudf.io.json as json

        json.to_json(self, path_or_buf=path_or_buf, *args, **kwargs)

    @ioutils.doc_to_hdf()
    def to_hdf(self, path_or_buf, key, *args, **kwargs):
        """{docstring}"""
        import cudf.io.hdf as hdf

        hdf.to_hdf(path_or_buf, key, self, *args, **kwargs)

    @ioutils.doc_to_dlpack()
    def to_dlpack(self):
        """{docstring}"""
        import cudf.io.dlpack as dlpack

        return dlpack.to_dlpack(self)

    @ioutils.doc_to_csv()
    def to_csv(
        self,
        path=None,
        sep=",",
        na_rep="",
        columns=None,
        header=True,
        index=True,
        line_terminator="\n",
        chunksize=None,
    ):
        """{docstring}"""
        import cudf.io.csv as csv

        return csv.to_csv(
            self,
            path,
            sep,
            na_rep,
            columns,
            header,
            index,
            line_terminator,
            chunksize,
        )

    @ioutils.doc_to_orc()
    def to_orc(self, fname, compression=None, *args, **kwargs):
        """{docstring}"""
        import cudf.io.orc as orc

        orc.to_orc(self, fname, compression, *args, **kwargs)

    def scatter_by_map(self, map_index, map_size=None, keep_index=True):
        """Scatter to a list of dataframes.

        Uses map_index to determine the destination
        of each row of the original DataFrame.

        Parameters
        ----------
        map_index : Series, str or list-like
            Scatter assignment for each row
        map_size : int
            Length of output list. Must be >= uniques in map_index
        keep_index : bool
            Conserve original index values for each row

        Returns
        -------
        A list of cudf.DataFrame objects.
        """

        # map_index might be a column name or array,
        # make it a Series
        if isinstance(map_index, str):
            map_index = self[map_index]
        else:
            map_index = Series(map_index)

        # Convert float to integer
        if map_index.dtype == np.float:
            map_index = map_index.astype(np.int32)

        # Convert string or categorical to integer
        if isinstance(map_index._column, StringColumn):
            map_index = Series(
                map_index._column.as_categorical_column(np.int32).as_numerical
            )
            warnings.warn(
                "Using StringColumn for map_index in scatter_by_map. "
                "Use an integer array/column for better performance."
            )
        elif isinstance(map_index._column, CategoricalColumn):
            map_index = Series(map_index._column.as_numerical)
            warnings.warn(
                "Using CategoricalColumn for map_index in scatter_by_map. "
                "Use an integer array/column for better performance."
            )

        if keep_index:
            if isinstance(self.index, cudf.MultiIndex):
                index = self.index.to_frame()._columns
                index_names = self.index.to_frame().columns.to_list()
            else:
                index = [self.index._values]
                index_names = [self.index.name]
        else:
            index = None
            index_names = []

        tables = libcudf.copying.scatter_to_frames(
            self._columns,
            map_index._column,
            index,
            names=self.columns.to_list(),
            index_names=index_names,
        )

        if map_size:
            # Make sure map_size is >= the number of uniques in map_index
            if len(tables) > map_size:
                raise ValueError(
                    "ERROR: map_size must be >= %d (got %d)."
                    % (len(tables), map_size)
                )

            # Append empty dataframes if map_size > len(tables)
            for i in range(map_size - len(tables)):
                tables.append(self.take([]))
        return tables

    def repeat(self, repeats, axis=None):
        assert axis in (None, 0)
        new_index = self.index.repeat(repeats)
        cols = libcudf.filling.repeat(self._columns, repeats)
        # to preserve col names, need to get it from old _cols dict
        column_names = self._data.keys()
        result = DataFrame(data=dict(zip(column_names, cols)))
        return result.set_index(new_index)

    def tile(self, reps):
        """Construct a DataFrame by repeating this DataFrame the number of
        times given by reps

        Parameters
        ----------
        reps : non-negative integer
            The number of repetitions of this DataFrame along axis 0

        Returns
        -------
        The tiled output cudf.DataFrame
        """
        cols = libcudf.filling.tile(self._columns, reps)
        column_names = self._data.keys()
        return DataFrame(data=dict(zip(column_names, cols)))

    def stack(self, level=-1, dropna=True):
        """Stack the prescribed level(s) from columns to index

        Return a reshaped Series

        Parameters
        ----------
        dropna : bool, default True
            Whether to drop rows in the resulting Series with missing values.

        Returns
        -------
        The stacked cudf.Series

        Examples
        --------
        >>> import cudf
        >>> df = cudf.DataFrame({'a':[0,1,3], 'b':[1,2,4]})
        >>> df.stack()
        0  a    0
           b    1
        1  a    1
           b    2
        2  a    3
           b    4
        dtype: int64
        """
        assert level in (None, -1)
        index_as_cols = self.index.to_frame(index=False)._columns
        new_index_cols = libcudf.filling.repeat(index_as_cols, self.shape[1])
        [last_index] = libcudf.filling.tile(
            [column.as_column(self.columns)], self.shape[0]
        )
        new_index_cols.append(last_index)
        index_df = DataFrame(
            dict(zip(range(0, len(new_index_cols)), new_index_cols))
        )
        new_index = cudf.core.multiindex.MultiIndex.from_frame(index_df)

        # Collect datatypes and cast columns as that type
        common_type = np.result_type(*self.dtypes)
        homogenized_cols = [
            c.astype(common_type)
            if not np.issubdtype(c.dtype, common_type)
            else c
            for c in self._columns
        ]
        data_col = libcudf.reshape.stack(homogenized_cols)
        result = Series(data=data_col, index=new_index)
        if dropna:
            return result.dropna()
        else:
            return result

    def cov(self, **kwargs):
        """Compute the covariance matrix of a DataFrame.
        Parameters
        ----------
        **kwargs
            Keyword arguments to be passed to cupy.cov
        Returns
        -------
        cov : DataFrame
        """
        cov = cupy.cov(self.values, rowvar=False)
        df = DataFrame.from_gpu_matrix(cupy.asfortranarray(cov)).set_index(
            self.columns
        )
        df.columns = self.columns
        return df


def from_pandas(obj):
    """
    Convert certain Pandas objects into the cudf equivalent.

    Supports DataFrame, Series, Index, or MultiIndex.

    Raises
    ------
    TypeError for invalid input type.

    Examples
    --------
    >>> import cudf
    >>> import pandas as pd
    >>> data = [[0, 1], [1, 2], [3, 4]]
    >>> pdf = pd.DataFrame(data, columns=['a', 'b'], dtype=int)
    >>> cudf.from_pandas(pdf)
    <cudf.DataFrame ncols=2 nrows=3 >
    """
    if isinstance(obj, pd.DataFrame):
        return DataFrame.from_pandas(obj)
    elif isinstance(obj, pd.Series):
        return Series.from_pandas(obj)
    elif isinstance(obj, pd.MultiIndex):
        return cudf.MultiIndex.from_pandas(obj)
    elif isinstance(obj, pd.RangeIndex):
        if obj._step and obj._step != 1:
            raise ValueError("cudf RangeIndex requires step == 1")
        return cudf.core.index.RangeIndex(
            obj._start, stop=obj._stop, name=obj.name
        )
    elif isinstance(obj, pd.Index):
        return cudf.Index.from_pandas(obj)
    else:
        raise TypeError(
            "from_pandas only accepts Pandas Dataframes, Series, "
            "Index, RangeIndex and MultiIndex objects. "
            "Got %s" % type(obj)
        )


def merge(left, right, *args, **kwargs):
    return left.merge(right, *args, **kwargs)


# a bit of fanciness to inject doctstring with left parameter
merge_doc = DataFrame.merge.__doc__
idx = merge_doc.find("right")
merge.__doc__ = "".join(
    [merge_doc[:idx], "\n\tleft : DataFrame\n\t", merge_doc[idx:]]
)


def _align_indices(lhs, rhs):
    """
    Internal util to align the indices of two DataFrames. Returns a tuple of
    the aligned dataframes, or the original arguments if the indices are the
    same, or if rhs isn't a DataFrame.
    """
    lhs_out, rhs_out = lhs, rhs
    if isinstance(rhs, DataFrame) and not lhs.index.equals(rhs.index):
        df = lhs.merge(
            rhs,
            sort=True,
            how="outer",
            left_index=True,
            right_index=True,
            suffixes=("_x", "_y"),
        )
        df = df.sort_index()
        lhs_out = DataFrame(index=df.index)
        rhs_out = DataFrame(index=df.index)
        common = set(lhs.columns) & set(rhs.columns)
        common_x = set(["{}_x".format(x) for x in common])
        common_y = set(["{}_y".format(x) for x in common])
        for col in df.columns:
            if col in common_x:
                lhs_out[col[:-2]] = df[col]
            elif col in common_y:
                rhs_out[col[:-2]] = df[col]
            elif col in lhs:
                lhs_out[col] = df[col]
            elif col in rhs:
                rhs_out[col] = df[col]

    return lhs_out, rhs_out


def _setitem_with_dataframe(input_df, replace_df, input_cols=None, mask=None):
    """
        This function sets item dataframes relevant columns with replacement df
        :param input_df: Dataframe to be modified inplace
        :param replace_df: Replacement DataFrame to replace values with
        :param input_cols: columns to replace in the input dataframe
        :param mask: boolean mask in case of masked replacing
    """

    if input_cols is None:
        input_cols = input_df.columns

    if len(input_cols) != len(replace_df.columns):
        raise ValueError(
            "Number of Input Columns must be same replacement Dataframe"
        )

    for col_1, col_2 in zip(input_cols, replace_df.columns):
        if col_1 in input_df.columns:
            if mask is not None:
                input_df._data[col_1][mask] = column.as_column(
                    replace_df[col_2]
                )
            else:
                input_df._data[col_1] = column.as_column(replace_df[col_2])
        else:
            if mask is not None:
                raise ValueError("Can not insert new column with a bool mask")
            else:
                # handle append case
                input_df.insert(len(input_df._data), col_1, replace_df[col_2])<|MERGE_RESOLUTION|>--- conflicted
+++ resolved
@@ -1563,16 +1563,9 @@
         """
         positions = as_column(positions)
         if pd.api.types.is_bool_dtype(positions):
-<<<<<<< HEAD
-            return self._apply_boolean_mask(positions)
-        out = self.gather(positions)
-        if isinstance(self.columns, cudf.MultiIndex):
-            out.columns = self.columns
-=======
             return self._apply_boolean_mask(positions,)
         out = self._gather(positions)
         out.columns = self.columns
->>>>>>> fc73d7be
         return out
 
     def _apply_boolean_mask(self, mask):
