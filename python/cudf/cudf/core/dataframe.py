--- conflicted
+++ resolved
@@ -2748,19 +2748,11 @@
     def rename(
         self,
         mapper=None,
-<<<<<<< HEAD
-        columns=None,
-        index=None,
-        copy=True,
-        inplace=False,
-        axis=0,
-=======
         index=None,
         columns=None,
         axis=0,
         copy=True,
         inplace=False,
->>>>>>> 25716245
     ):
         """Alter column and index labels.
 
@@ -2777,15 +2769,6 @@
 
         Parameters
         ----------
-<<<<<<< HEAD
-        mapper : dict-like or function, optional dict-like or functions
-            transformations to apply to the index/column values depending
-            on selected `axis`.
-        columns : dict-like or function, optional dict-like or functions
-            transformations to apply to the columns axis' values.
-        index : dict-like or function, optional dict-like or functions
-            transformations to apply to the index axis' values.
-=======
         mapper : dict-like or function, default None
             optional dict-like or functions transformations to apply to 
             the index/column values depending on selected `axis`.
@@ -2799,20 +2782,11 @@
             Axis to rename with mapper.
             0 or 'index' for index
             1  or 'columns' for columns
->>>>>>> 25716245
         copy : boolean, default True
             Also copy underlying data
         inplace: boolean, default False
             Return new DataFrame.  If True, assign columns without copy
-<<<<<<< HEAD
-        axis: int, default 0
-            Axis to rename with mapper.
-            0 or 'index' for index
-            1  or 'columns' for columns
-
-=======
         
->>>>>>> 25716245
         Returns
         -------
         DataFrame
@@ -2827,7 +2801,6 @@
         """
         if mapper is None and index is None and columns is None:
             return self.copy(deep=copy)
-<<<<<<< HEAD
 
         index = mapper if index is None and axis in (0, "index") else index
         columns = (
@@ -2836,36 +2809,13 @@
 
         if index:
             out = DataFrame(
-                index=[index.get(item, item) for item in self.index]
-=======
-
-        index = mapper if index is None and axis in (0, "index") else index
-        columns = (
-            mapper if columns is None and axis in (1, "columns") else columns
-        )
-
-        if index:
-            out = DataFrame(
                 index=list(map(lambda x: index.get(x, x), self.index))
->>>>>>> 25716245
             )
         else:
             out = DataFrame(index=self.index)
 
         if columns:
             postfix = 1
-<<<<<<< HEAD
-            # It is possible for DataFrames with a MultiIndex columns object
-            # to have columns with the same name. The following use of
-            # _cols.items and ("_1", "_2"... allows the use of
-            # rename in this case
-            for key, col in self._data.items():
-                if key in mapper:
-                    if mapper[key] in out.columns:
-                        out_column = mapper[key] + "_" + str(postfix)
-                        postfix += 1
-
-=======
             if isinstance(columns, Mapping):
                 # It is possible for DataFrames with a MultiIndex columns
                 # object to have columns with the same name. The followig
@@ -2879,18 +2829,13 @@
                         else:
                             out_column = columns[key]
                         out[out_column] = col
->>>>>>> 25716245
                     else:
                         out[key] = col
             elif callable(columns):
                 for key, col in self._data.items():
                     out[columns(key)] = col
         else:
-<<<<<<< HEAD
-            out._data = self._data
-=======
             out._data = self._data.copy(deep=copy)
->>>>>>> 25716245
 
         if inplace:
             self._data = out._data
