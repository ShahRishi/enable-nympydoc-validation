# Copyright (c) 2018-2020, NVIDIA CORPORATION.

import pickle
import warnings
from numbers import Number

import cupy
import numpy as np
import pandas as pd
import pyarrow as pa
from numba import cuda, njit

import nvstrings

import cudf
import cudf._lib as libcudf
from cudf._lib.column import Column
from cudf._lib.null_mask import (
    MaskState,
    bitmask_allocation_size_bytes,
    create_null_mask,
)
<<<<<<< HEAD
from cudf._lib.quantiles import quantile as cpp_quantile
from cudf._lib.scalar import Scalar
from cudf._lib.stream_compaction import unique_count as cpp_unique_count
from cudf._lib.transform import bools_to_mask
=======
from cudf._libxx.quantiles import quantile as cpp_quantile
from cudf._libxx.scalar import Scalar
from cudf._libxx.stream_compaction import unique_count as cpp_unique_count
from cudf._libxx.transform import bools_to_mask
>>>>>>> 0922456c
from cudf.core.buffer import Buffer
from cudf.core.dtypes import CategoricalDtype
from cudf.utils import cudautils, ioutils, utils
from cudf.utils.dtypes import (
    is_categorical_dtype,
    is_numerical_dtype,
    is_scalar,
    is_string_dtype,
    np_to_pa_dtype,
)
from cudf.utils.utils import buffers_from_pyarrow, mask_dtype


class ColumnBase(Column):
    def __init__(self, data, size, dtype, mask=None, offset=0, children=()):
        """
        Parameters
        ----------
        data : Buffer
        dtype
            The type associated with the data Buffer
        mask : Buffer, optional
        children : tuple, optional
        """
        super().__init__(
            data,
            size=size,
            dtype=dtype,
            mask=mask,
            offset=offset,
            children=children,
        )

    def __reduce__(self):
        return (
            build_column,
            (
                self.base_data,
                self.dtype,
                self.base_mask,
                self.size,
                self.offset,
                self.base_children,
            ),
        )

    def as_frame(self):
        from cudf.core.frame import Frame

        """
        Converts a Column to Frame
        """
        return Frame({None: self.copy(deep=False)})

    @property
    def data_array_view(self):
        """
        View the data as a device array object
        """
        if self.dtype == "object":
            raise ValueError("Cannot get an array view of a StringColumn")

        if is_categorical_dtype(self.dtype):
            return self.codes.data_array_view
        else:
            dtype = self.dtype

        result = cuda.as_cuda_array(self.data)
        # Workaround until `.view(...)` can change itemsize
        # xref: https://github.com/numba/numba/issues/4829
        result = cuda.devicearray.DeviceNDArray(
            shape=(result.nbytes // dtype.itemsize,),
            strides=(dtype.itemsize,),
            dtype=dtype,
            gpu_data=result.gpu_data,
        )
        return result

    @property
    def mask_array_view(self):
        """
        View the mask as a device array
        """
        result = cuda.as_cuda_array(self.mask)
        dtype = mask_dtype

        # Workaround until `.view(...)` can change itemsize
        # xref: https://github.com/numba/numba/issues/4829
        result = cuda.devicearray.DeviceNDArray(
            shape=(result.nbytes // dtype.itemsize,),
            strides=(dtype.itemsize,),
            dtype=dtype,
            gpu_data=result.gpu_data,
        )
        return result

    def __len__(self):
        return self.size

    def to_pandas(self):
        arr = self.data_array_view
        sr = pd.Series(arr.copy_to_host())

        if self.nullable:
            mask_bytes = (
                cudautils.expand_mask_bits(len(self), self.mask_array_view)
                .copy_to_host()
                .astype(bool)
            )
            sr[~mask_bytes] = None
        return sr

    def equals(self, other):
        if self is other:
            return True
        if other is None or len(self) != len(other):
            return False
        if len(self) == 1:
            val = self[0] == other[0]
            # when self is multiindex we need to checkall
            if isinstance(val, np.ndarray):
                return val.all()
            return bool(val)
        return self.binary_operator("eq", other).min()

    def all(self):
        if self.null_count != 0:
            return False
        return bool(libcudf.reduce.reduce("all", self, dtype=np.bool_))

    def any(self):
        if self.valid_count == 0:
            return False
        return bool(libcudf.reduce.reduce("any", self, dtype=np.bool_))

    def __sizeof__(self):
        n = self.data.size
        if self.nullable:
            n += self.mask.size
        return n

    @classmethod
    def _concat(cls, objs, dtype=None):

        if len(objs) == 0:
            dtype = pd.api.types.pandas_dtype(dtype)
            if is_categorical_dtype(dtype):
                dtype = CategoricalDtype()
            return column_empty(0, dtype=dtype, masked=True)

        # If all columns are `NumericalColumn` with different dtypes,
        # we cast them to a common dtype.
        # Notice, we can always cast pure null columns
        not_null_cols = list(filter(lambda o: o.valid_count > 0, objs))
        if len(not_null_cols) > 0 and (
            len(
                [
                    o
                    for o in not_null_cols
                    if not is_numerical_dtype(o.dtype)
                    or np.issubdtype(o.dtype, np.datetime64)
                ]
            )
            == 0
        ):
            col_dtypes = [o.dtype for o in not_null_cols]
            # Use NumPy to find a common dtype
            common_dtype = np.find_common_type(col_dtypes, [])
            # Cast all columns to the common dtype
            for i in range(len(objs)):
                objs[i] = objs[i].astype(common_dtype)

        # Find the first non-null column:
        head = objs[0]
        for i, obj in enumerate(objs):
            if obj.valid_count > 0:
                head = obj
                break

        for i, obj in enumerate(objs):
            # Check that all columns are the same type:
            if not pd.api.types.is_dtype_equal(obj.dtype, head.dtype):
                # if all null, cast to appropriate dtype
                if obj.valid_count == 0:
                    objs[i] = column_empty_like(
                        head, dtype=head.dtype, masked=True, newsize=len(obj)
                    )
                else:
                    raise ValueError("All columns must be the same type")

        cats = None
        is_categorical = all(is_categorical_dtype(o.dtype) for o in objs)

        # Combine CategoricalColumn categories
        if is_categorical:
            # Combine and de-dupe the categories
            cats = (
                cudf.concat([o.cat().categories for o in objs])
                .to_series()
                .drop_duplicates()
                ._column
            )
            objs = [
                o.cat()._set_categories(cats, is_unique=True) for o in objs
            ]
            # Map `objs` into a list of the codes until we port Categorical to
            # use the libcudf++ Category data type.
            objs = [o.cat().codes._column for o in objs]
            head = head.cat().codes._column

        newsize = sum(map(len, objs))
        if newsize > libcudf.MAX_COLUMN_SIZE:
            raise MemoryError(
                "Result of concat cannot have "
                "size > {}".format(libcudf.MAX_COLUMN_SIZE_STR)
            )

        # Filter out inputs that have 0 length
        objs = [o for o in objs if len(o) > 0]

        # Perform the actual concatenation
        if newsize > 0:
            col = libcudf.concat.concat_columns(objs)
        else:
            col = column_empty(0, head.dtype, masked=True)

        if is_categorical:
            col = build_categorical_column(
                categories=cats,
                codes=as_column(col.base_data, dtype=col.dtype),
                mask=col.base_mask,
                size=col.size,
                offset=col.offset,
            )

        return col

    def dropna(self):
        dropped_col = self.as_frame().dropna()._as_column()
        return dropped_col

    def _get_mask_as_column(self):
        data = Buffer(cupy.ones(len(self), dtype=np.bool_))
        mask = as_column(data=data)
        if self.nullable:
            mask = mask.set_mask(self._mask).fillna(False)
        return mask

    def _memory_usage(self, **kwargs):
        return self.__sizeof__()

    def to_gpu_array(self, fillna=None):
        """Get a dense numba device array for the data.

        Parameters
        ----------
        fillna : scalar, 'pandas', or None
            See *fillna* in ``.to_array``.

        Notes
        -----

        if ``fillna`` is ``None``, null values are skipped.  Therefore, the
        output size could be smaller.
        """
        if fillna:
            return self.fillna(self.default_na_value()).data_array_view
        else:
            return self.dropna().data_array_view

    def to_array(self, fillna=None):
        """Get a dense numpy array for the data.

        Parameters
        ----------
        fillna : scalar, 'pandas', or None
            Defaults to None, which will skip null values.
            If it equals "pandas", null values are filled with NaNs.
            Non integral dtype is promoted to np.float64.

        Notes
        -----

        if ``fillna`` is ``None``, null values are skipped.  Therefore, the
        output size could be smaller.
        """
        return self.to_gpu_array(fillna=fillna).copy_to_host()

    def _fill(self, fill_value, begin=0, end=-1, inplace=False):
        if end <= begin or begin >= self.size:
            return self if inplace else self.copy()

        if is_categorical_dtype(self.dtype):
            return self._fill_categorical(fill_value, begin, end, inplace)

        fill_scalar = Scalar(fill_value, self.dtype)

        if not inplace:
            return libcudf.filling.fill(self, begin, end, fill_scalar)

        if is_string_dtype(self.dtype):
            return self._mimic_inplace(
                libcudf.filling.fill(self, begin, end, fill_scalar),
                inplace=True,
            )

        if fill_value is None and not self.nullable:
            mask = create_null_mask(self.size, state=MaskState.ALL_VALID)
            self.set_base_mask(mask)

        libcudf.filling.fill_in_place(self, begin, end, fill_scalar)

        return self

    def _fill_categorical(self, fill_value, begin, end, inplace):
        fill_code = self._encode(fill_value)
        fill_scalar = Scalar(fill_code, self.codes.dtype)

        result = self if inplace else self.copy()

        libcudf.filling.fill_in_place(result.codes, begin, end, fill_scalar)
        return result

    def shift(self, offset, fill_value):
        return libcudf.copying.shift(self, offset, fill_value)

    @property
    def valid_count(self):
        """Number of non-null values"""
        return len(self) - self.null_count

    @property
    def nullmask(self):
        """The gpu buffer for the null-mask
        """
        if self.nullable:
            return self.mask_array_view
        else:
            raise ValueError("Column has no null mask")

    def copy(self, deep=True):
        """Columns are immutable, so a deep copy produces a copy of the
        underlying data and mask and a shallow copy creates a new column and
        copies the references of the data and mask.
        """
        if deep:
            return libcudf.copying.copy_column(self)
        else:
            return build_column(
                self.base_data,
                self.dtype,
                mask=self.base_mask,
                size=self.size,
                offset=self.offset,
                children=self.base_children,
            )

    def view(self, newcls, **kwargs):
        """View the underlying column data differently using a subclass of
        ColumnBase

        Parameters
        ----------
        newcls : ColumnBase
            The logical view to be used
        **kwargs :
            Additional paramters for instantiating instance of *newcls*.
            Valid keywords are valid parameters for ``newcls.__init__``.
            Any omitted keywords will be defaulted to the corresponding
            attributes in ``self``.
        """
        params = Column._replace_defaults(self)
        params.update(kwargs)
        if "mask" in kwargs and "null_count" not in kwargs:
            del params["null_count"]
        return newcls(**params)

    def element_indexing(self, index):
        """Default implementation for indexing to an element

        Raises
        ------
        ``IndexError`` if out-of-bound
        """
        index = np.int32(index)
        if index < 0:
            index = len(self) + index
        if index > len(self) - 1:
            raise IndexError

        val = self[index : (index + 1)]
        if val.null_count == 1:
            val = None
        else:
            val = val.to_array()[0]

        valid = (
            cudautils.mask_get.py_func(self.mask_array_view, index)
            if self.mask
            else True
        )
        return val if valid else None

    def __getitem__(self, arg):
        from cudf.core.column import column

        if isinstance(arg, Number):
            arg = int(arg)
            return self.element_indexing(arg)
        elif isinstance(arg, slice):

            if is_categorical_dtype(self):
                codes = self.codes[arg]
                return build_categorical_column(
                    categories=self.categories,
                    codes=as_column(codes.base_data, dtype=codes.dtype),
                    mask=codes.base_mask,
                    ordered=self.ordered,
                    size=codes.size,
                    offset=codes.offset,
                )

            start, stop, stride = arg.indices(len(self))

            if start < 0:
                start = start + len(self)
            if stop < 0:
                stop = stop + len(self)

            if start >= stop:
                return column_empty(0, self.dtype, masked=True)
            # compute mask slice
            if stride == 1 or stride is None:

                return libcudf.copying.column_slice(self, [start, stop])[0]
            else:
                # Need to create a gather map for given slice with stride
                gather_map = as_column(
                    cupy.arange(
                        start=start,
                        stop=stop,
                        step=stride,
                        dtype=np.dtype(np.int32),
                    )
                )
                return self.take(gather_map)
        else:
            arg = column.as_column(arg)
            if len(arg) == 0:
                arg = column.as_column([], dtype="int32")
            if pd.api.types.is_integer_dtype(arg.dtype):
                return self.take(arg)
            if pd.api.types.is_bool_dtype(arg.dtype):
                return self.apply_boolean_mask(arg)
            raise NotImplementedError(type(arg))

    def __setitem__(self, key, value):
        """
        Set the value of self[key] to value.

        If value and self are of different types,
        value is coerced to self.dtype
        """
        from cudf.core import column

        if isinstance(key, slice):
            key_start, key_stop, key_stride = key.indices(len(self))
            if key_start < 0:
                key_start = key_start + len(self)
            if key_stop < 0:
                key_stop = key_stop + len(self)
            if key_start >= key_stop:
                return self.copy()
            if (key_stride is None or key_stride == 1) and is_scalar(value):
                return self._fill(value, key_start, key_stop, inplace=True)
            if key_stride != 1 or key_stride is not None or is_scalar(value):
                key = as_column(
                    cupy.arange(
                        start=key_start,
                        stop=key_stop,
                        step=key_stride,
                        dtype=np.dtype(np.int32),
                    )
                )
                nelem = len(key)
            else:
                nelem = abs(key_stop - key_start)
        else:
            key = column.as_column(key)
            if pd.api.types.is_bool_dtype(key.dtype):
                if not len(key) == len(self):
                    raise ValueError(
                        "Boolean mask must be of same length as column"
                    )
                key = column.as_column(cupy.arange(len(self)))[key]
            nelem = len(key)

        if is_scalar(value):
            if is_categorical_dtype(self.dtype):
                value = self._encode(value)
            else:
                value = self.dtype.type(value) if value is not None else value
        else:
            if len(value) != nelem:
                msg = (
                    f"Size mismatch: cannot set value "
                    f"of size {len(value)} to indexing result of size "
                    f"{nelem}"
                )
                raise ValueError(msg)
            value = column.as_column(value).astype(self.dtype)
            if is_categorical_dtype(value.dtype):
                value = value.cat().set_categories(self.categories)
                assert self.dtype == value.dtype

        if (
            isinstance(key, slice)
            and (key_stride == 1 or key_stride is None)
            and not is_scalar(value)
        ):

            out = libcudf.copying.copy_range(
                value, self, 0, nelem, key_start, key_stop, False
            )
            if is_categorical_dtype(value.dtype):
                out = build_categorical_column(
                    categories=value.categories,
                    codes=as_column(out.base_data, dtype=out.dtype),
                    mask=out.base_mask,
                    size=out.size,
                    offset=out.offset,
                    ordered=value.ordered,
                )
        else:
            try:
                if is_scalar(value):
                    input = self
                    if is_categorical_dtype(self.dtype):
                        input = self.codes

                    out = input.as_frame()._scatter(key, [value])._as_column()

                    if is_categorical_dtype(self.dtype):
                        out = build_categorical_column(
                            categories=self.categories,
                            codes=as_column(out.base_data, dtype=out.dtype),
                            mask=out.base_mask,
                            size=out.size,
                            offset=out.offset,
                            ordered=self.ordered,
                        )

                else:
                    if not isinstance(value, Column):
                        value = as_column(value)
                    out = (
                        self.as_frame()
                        ._scatter(key, value.as_frame())
                        ._as_column()
                    )
            except RuntimeError as e:
                if "out of bounds" in str(e):
                    raise IndexError(
                        f"index out of bounds for column of size {len(self)}"
                    ) from e
                raise

        self._mimic_inplace(out, inplace=True)

    def fillna(self, value):
        """Fill null values with ``value``.

        Returns a copy with null filled.
        """
        raise NotImplementedError

    def isnull(self):
        """Identify missing values in a Column.
        """
        return libcudf.unary.is_null(self)

    def isna(self):
        """Identify missing values in a Column. Alias for isnull.
        """
        return self.isnull()

    def notnull(self):
        """Identify non-missing values in a Column.
        """
        return libcudf.unary.is_valid(self)

    def notna(self):
        """Identify non-missing values in a Column. Alias for notnull.
        """
        return self.notnull()

    def find_first_value(self, value):
        """
        Returns offset of first value that matches
        """
        # FIXME: Inefficient find in CPU code
        arr = self.to_array()
        indices = np.argwhere(arr == value)
        if not len(indices):
            raise ValueError("value not found")
        return indices[-1, 0]

    def find_last_value(self, value):
        """
        Returns offset of last value that matches
        """
        arr = self.to_array()
        indices = np.argwhere(arr == value)
        if not len(indices):
            raise ValueError("value not found")
        return indices[-1, 0]

    def append(self, other):
        from cudf.core.column import as_column

        return ColumnBase._concat([self, as_column(other)])

    def quantile(self, q, interpolation, exact):

        is_number = isinstance(q, Number)

        if is_number:
            quant = [float(q)]
        elif isinstance(q, list) or isinstance(q, np.ndarray):
            quant = q
        else:
            msg = "`q` must be either a single element, list or numpy array"
            raise TypeError(msg)

        # get sorted indicies and exclude nulls
<<<<<<< HEAD
        sorted_indices = self.as_frame().get_sorted_inds(True, "after")
=======
        sorted_indices = self.as_frame()._get_sorted_inds(True, "after")
>>>>>>> 0922456c
        sorted_indices = sorted_indices[self.null_count :]

        return cpp_quantile(self, quant, interpolation, sorted_indices, exact)

    def take(self, indices):
        """Return Column by taking values from the corresponding *indices*.
        """
        # Handle zero size
        if indices.size == 0:
            return column_empty_like(self, newsize=0)
        try:
            return self.as_frame()._gather(indices)._as_column()
        except RuntimeError as e:
            if "out of bounds" in str(e):
                raise IndexError(
                    f"index out of bounds for column of size {len(self)}"
                ) from e
            raise

    def as_mask(self):
        """Convert booleans to bitmask

        Returns
        -------
        Buffer
        """

        if self.has_nulls:
            raise ValueError("Column must have no nulls.")

        return bools_to_mask(self)

    @ioutils.doc_to_dlpack()
    def to_dlpack(self):
        """{docstring}"""
        import cudf.io.dlpack as dlpack

        return dlpack.to_dlpack(self)

    @property
    def is_unique(self):
        return self.unique_count() == len(self)

    @property
    def is_monotonic(self):
        return self.is_monotonic_increasing

    @property
    def is_monotonic_increasing(self):
        if not hasattr(self, "_is_monotonic_increasing"):
            if self.has_nulls:
                self._is_monotonic_increasing = False
            else:
                self._is_monotonic_increasing = self.as_frame()._is_sorted(
                    ascending=None, null_position=None
                )
        return self._is_monotonic_increasing

    @property
    def is_monotonic_decreasing(self):
        if not hasattr(self, "_is_monotonic_decreasing"):
            if self.has_nulls:
                self._is_monotonic_decreasing = False
            else:
                self._is_monotonic_decreasing = self.as_frame()._is_sorted(
                    ascending=[False], null_position=None
                )
        return self._is_monotonic_decreasing

    def get_slice_bound(self, label, side, kind):
        """
        Calculate slice bound that corresponds to given label.
        Returns leftmost (one-past-the-rightmost if ``side=='right'``) position
        of given label.
        Parameters
        ----------
        label : object
        side : {'left', 'right'}
        kind : {'ix', 'loc', 'getitem'}
        """
        assert kind in ["ix", "loc", "getitem", None]
        if side not in ("left", "right"):
            raise ValueError(
                "Invalid value for side kwarg,"
                " must be either 'left' or 'right': %s" % (side,)
            )

        # TODO: Handle errors/missing keys correctly
        #       Not currently using `kind` argument.
        if side == "left":
            return self.find_first_value(label, closest=True)
        if side == "right":
            return self.find_last_value(label, closest=True) + 1

    def sort_by_values(self, ascending=True, na_position="last"):
<<<<<<< HEAD
        col_inds = self.as_frame().get_sorted_inds(ascending, na_position)
=======
        col_inds = self.as_frame()._get_sorted_inds(ascending, na_position)
>>>>>>> 0922456c
        col_keys = self[col_inds]
        return col_keys, col_inds

    def unique_count(self, method="sort", dropna=True):
        if method != "sort":
            msg = "non sort based unique_count() not implemented yet"
            raise NotImplementedError(msg)
        return cpp_unique_count(self, ignore_nulls=dropna)

    def astype(self, dtype, **kwargs):
        if is_categorical_dtype(dtype):
            return self.as_categorical_column(dtype, **kwargs)
        elif pd.api.types.pandas_dtype(dtype).type in (np.str_, np.object_):
            return self.as_string_column(dtype, **kwargs)

        elif np.issubdtype(dtype, np.datetime64):
            return self.as_datetime_column(dtype, **kwargs)

        else:
            return self.as_numerical_column(dtype, **kwargs)

    def as_categorical_column(self, dtype, **kwargs):
        if "ordered" in kwargs:
            ordered = kwargs["ordered"]
        else:
            ordered = False

        sr = cudf.Series(self)
        labels, cats = sr.factorize()

        # columns include null index in factorization; remove:
        if self.has_nulls:
            cats = cats.dropna()
            labels = labels - 1

        return build_categorical_column(
            categories=cats._column,
            codes=labels._column,
            mask=self.mask,
            ordered=ordered,
        )

    def as_numerical_column(self, dtype, **kwargs):
        raise NotImplementedError

    def as_datetime_column(self, dtype, **kwargs):
        raise NotImplementedError

    def as_string_column(self, dtype, **kwargs):
        raise NotImplementedError

    def apply_boolean_mask(self, mask):
        mask = as_column(mask, dtype="bool")
        result = (
            self.as_frame()._apply_boolean_mask(boolean_mask=mask)._as_column()
        )
        return result

    def argsort(self, ascending):
        _, inds = self.sort_by_values(ascending=ascending)
        return inds

    @property
    def __cuda_array_interface__(self):
        output = {
            "shape": (len(self),),
            "strides": (self.dtype.itemsize,),
            "typestr": self.dtype.str,
            "data": (self.data_ptr, True),
            "version": 1,
        }

        if self.nullable and self.has_nulls:
            from types import SimpleNamespace

            # Create a simple Python object that exposes the
            # `__cuda_array_interface__` attribute here since we need to modify
            # some of the attributes from the numba device array
            mask = SimpleNamespace(
                __cuda_array_interface__={
                    "shape": (len(self),),
                    "typestr": "<t1",
                    "data": (self.mask_ptr, True),
                    "version": 1,
                }
            )
            output["mask"] = mask

        return output

    def searchsorted(
        self, value, side="left", ascending=True, na_position="last"
    ):
        values = as_column(value).as_frame()
        return self.as_frame().searchsorted(
            values, side, ascending=ascending, na_position=na_position
        )

    def unique(self):
        """
        Get unique values in the data
        """
        return self.as_frame().drop_duplicates(keep="first")._as_column()

    def serialize(self):
        header = {}
        frames = []
        header["type-serialized"] = pickle.dumps(type(self))
        header["dtype"] = self.dtype.str

        data_header, data_frames = self.data.serialize()
        header["data"] = data_header
        frames.extend(data_frames)

        if self.nullable:
            mask_header, mask_frames = self.mask.serialize()
            header["mask"] = mask_header
            frames.extend(mask_frames)

        header["frame_count"] = len(frames)
        return header, frames

    @classmethod
    def deserialize(cls, header, frames):
        dtype = header["dtype"]
        data = Buffer.deserialize(header["data"], [frames[0]])
        mask = None
        if "mask" in header:
            mask = Buffer.deserialize(header["mask"], [frames[1]])
        return build_column(data=data, dtype=dtype, mask=mask)


def column_empty_like(column, dtype=None, masked=False, newsize=None):
    """Allocate a new column like the given *column*
    """
    if dtype is None:
        dtype = column.dtype
    row_count = len(column) if newsize is None else newsize

    if (
        hasattr(column, "dtype")
        and is_categorical_dtype(column.dtype)
        and dtype == column.dtype
    ):
        codes = column_empty_like(column.codes, masked=masked, newsize=newsize)
        return build_column(
            data=None,
            dtype=dtype,
            mask=codes.base_mask,
            children=(as_column(codes.base_data, dtype=codes.dtype),),
            size=codes.size,
        )

    return column_empty(row_count, dtype, masked)


def column_empty_like_same_mask(column, dtype):
    """Create a new empty Column with the same length and the same mask.

    Parameters
    ----------
    dtype : np.dtype like
        The dtype of the data buffer.
    """
    result = column_empty_like(column, dtype)
    if column.nullable:
        result = result.set_mask(column.mask)
    return result


def column_empty(row_count, dtype="object", masked=False):
    """Allocate a new column like the given row_count and dtype.
    """
    dtype = pd.api.types.pandas_dtype(dtype)
    children = ()

    if is_categorical_dtype(dtype):
        data = None
        children = (
            build_column(
                data=Buffer.empty(row_count * np.dtype("int32").itemsize),
                dtype="int32",
            ),
        )
    elif dtype.kind in "OU":
        data = None
        children = (
            build_column(
                data=Buffer(cupy.zeros(row_count + 1, dtype="int32")),
                dtype="int32",
            ),
            build_column(
                data=Buffer.empty(row_count * np.dtype("int8").itemsize),
                dtype="int8",
            ),
        )
    else:
        data = Buffer.empty(row_count * dtype.itemsize)

    if masked:
        mask = create_null_mask(row_count, state=MaskState.ALL_NULL)
    else:
        mask = None

    return build_column(data, dtype, mask=mask, children=children)


def build_column(data, dtype, mask=None, size=None, offset=0, children=()):
    """
    Build a Column of the appropriate type from the given parameters

    Parameters
    ----------
    data : Buffer
        The data buffer (can be None if constructin certain Column
        types like StringColumn or CategoricalColumn)
    dtype
        The dtype associated with the Column to construct
    mask : Buffer, optionapl
        The mask buffer
    size : int, optional
    offset : int, optional
    children : tuple, optional
    """
    from cudf.core.column.numerical import NumericalColumn
    from cudf.core.column.datetime import DatetimeColumn
    from cudf.core.column.categorical import CategoricalColumn
    from cudf.core.column.string import StringColumn

    dtype = pd.api.types.pandas_dtype(dtype)

    if is_categorical_dtype(dtype):
        if not len(children) == 1:
            raise ValueError(
                "Must specify exactly one child column for CategoricalColumn"
            )
        if not isinstance(children[0], ColumnBase):
            raise TypeError("children must be a tuple of Columns")
        return CategoricalColumn(
            dtype=dtype, mask=mask, size=size, offset=offset, children=children
        )
    elif dtype.type is np.datetime64:
        return DatetimeColumn(
            data=data, dtype=dtype, mask=mask, size=size, offset=offset
        )
    elif dtype.type in (np.object_, np.str_):
        return StringColumn(
            mask=mask, size=size, offset=offset, children=children
        )
    else:
        return NumericalColumn(
            data=data, dtype=dtype, mask=mask, size=size, offset=offset
        )


def build_categorical_column(
    categories, codes, mask=None, size=None, offset=0, ordered=None
):
    """
    Build a CategoricalColumn

    Parameters
    ----------
    categories : Column
        Column of categories
    codes : Column
        Column of codes, the size of the resulting Column will be
        the size of `codes`
    mask : Buffer
        Null mask
    size : int, optional
    offset : int, optional
    ordered : bool
        Indicates whether the categories are ordered
    """
    if len(categories) == 0 and len(codes):
        raise ValueError("Cannot have nonempty codes for empty categories")

    dtype = CategoricalDtype(categories=as_column(categories), ordered=ordered)

    return build_column(
        data=None,
        dtype=dtype,
        mask=mask,
        size=size,
        offset=offset,
        children=(as_column(codes),),
    )


def as_column(arbitrary, nan_as_null=None, dtype=None, length=None):
    """Create a Column from an arbitrary object

    Parameters
    ----------
    arbitrary : object
        Object to construct the Column from. See *Notes*.
    nan_as_null : bool, optional, default None
        If None (default), treats NaN values in arbitrary as null if there is
        no mask passed along with it. If True, combines the mask and NaNs to
        form a new validity mask. If False, leaves NaN values as is.
    dtype : optional
        Optionally typecast the construted Column to the given
        dtype.
    length : int, optional
        If `arbitrary` is a scalar, broadcast into a Column of
        the given length.

    Returns
    -------
    A Column of the appropriate type and size.

    Notes
    -----
    Currently support inputs are:

    * ``Column``
    * ``Series``
    * ``Index``
    * Scalars (can be broadcasted to a specified `length`)
    * Objects exposing ``__cuda_array_interface__`` (e.g., numba device arrays)
    * Objects exposing ``__array_interface__``(e.g., numpy arrays)
    * pyarrow array
    * pandas.Categorical objects
    """

    from cudf.core.column import numerical, categorical, datetime, string
    from cudf.core.series import Series
    from cudf.core.index import Index

    if isinstance(arbitrary, ColumnBase):
        if dtype is not None:
            return arbitrary.astype(dtype)
        else:
            return arbitrary

    elif isinstance(arbitrary, Series):
        data = arbitrary._column
        if dtype is not None:
            data = data.astype(dtype)
    elif isinstance(arbitrary, Index):
        data = arbitrary._values
        if dtype is not None:
            data = data.astype(dtype)
    # TODO: Remove nvstrings here when nvstrings is fully removed
    elif isinstance(arbitrary, nvstrings.nvstrings):
        byte_count = arbitrary.byte_count()
        if byte_count > libcudf.MAX_STRING_COLUMN_BYTES:
            raise MemoryError(
                "Cannot construct string columns "
                "containing > {} bytes. "
                "Consider using dask_cudf to partition "
                "your data.".format(libcudf.MAX_STRING_COLUMN_BYTES_STR)
            )
        sbuf = Buffer.empty(arbitrary.byte_count())
        obuf = Buffer.empty(
            (arbitrary.size() + 1) * np.dtype("int32").itemsize
        )

        nbuf = None
        if arbitrary.null_count() > 0:
            nbuf = create_null_mask(
                arbitrary.size(), state=MaskState.UNINITIALIZED
            )
            arbitrary.set_null_bitmask(nbuf.ptr, bdevmem=True)
        arbitrary.to_offsets(sbuf.ptr, obuf.ptr, None, bdevmem=True)
        children = (
            build_column(obuf, dtype="int32"),
            build_column(sbuf, dtype="int8"),
        )
        data = build_column(
            data=None, dtype="object", mask=nbuf, children=children
        )
        data._nvstrings = arbitrary

    elif isinstance(arbitrary, Buffer):
        if dtype is None:
            raise TypeError(f"dtype cannot be None if 'arbitrary' is a Buffer")
        data = build_column(arbitrary, dtype=dtype)

    elif hasattr(arbitrary, "__cuda_array_interface__"):
        desc = arbitrary.__cuda_array_interface__
        dtype = np.dtype(desc["typestr"])
        data = _data_from_cuda_array_interface_desc(arbitrary)
        mask = _mask_from_cuda_array_interface_desc(arbitrary)
        col = build_column(data, dtype=dtype, mask=mask)
        if np.issubdtype(col.dtype, np.floating):
            if nan_as_null or (mask is None and nan_as_null is None):
                mask = libcudf.transform.nans_to_nulls(col.fillna(np.nan))
                col = col.set_mask(mask)
        elif np.issubdtype(col.dtype, np.datetime64):
            if nan_as_null or (mask is None and nan_as_null is None):
                col = utils.time_col_replace_nulls(col)
        return col

    elif isinstance(arbitrary, pa.Array):
        if isinstance(arbitrary, pa.StringArray):
            pa_size, pa_offset, nbuf, obuf, sbuf = buffers_from_pyarrow(
                arbitrary
            )
            children = (
                build_column(data=obuf, dtype="int32"),
                build_column(data=sbuf, dtype="int8"),
            )

            data = string.StringColumn(
                mask=nbuf, children=children, size=pa_size, offset=pa_offset
            )

        elif isinstance(arbitrary, pa.NullArray):
            new_dtype = pd.api.types.pandas_dtype(dtype)
            if (type(dtype) == str and dtype == "empty") or dtype is None:
                new_dtype = pd.api.types.pandas_dtype(
                    arbitrary.type.to_pandas_dtype()
                )

            if is_categorical_dtype(new_dtype):
                arbitrary = arbitrary.dictionary_encode()
            else:
                if nan_as_null:
                    arbitrary = arbitrary.cast(np_to_pa_dtype(new_dtype))
                else:
                    # casting a null array doesn't make nans valid
                    # so we create one with valid nans from scratch:
                    if new_dtype == np.dtype("object"):
                        arbitrary = utils.scalar_broadcast_to(
                            None, (len(arbitrary),), dtype=new_dtype
                        )
                    else:
                        arbitrary = utils.scalar_broadcast_to(
                            np.nan, (len(arbitrary),), dtype=new_dtype
                        )
            data = as_column(arbitrary, nan_as_null=nan_as_null)
        elif isinstance(arbitrary, pa.DictionaryArray):
            codes = as_column(arbitrary.indices)
            if isinstance(arbitrary.dictionary, pa.NullArray):
                categories = as_column([], dtype="object")
            else:
                categories = as_column(arbitrary.dictionary)
            dtype = CategoricalDtype(
                categories=categories, ordered=arbitrary.type.ordered
            )
            data = categorical.CategoricalColumn(
                dtype=dtype,
                mask=codes.base_mask,
                children=(codes,),
                size=codes.size,
                offset=codes.offset,
            )
        elif isinstance(arbitrary, pa.TimestampArray):
            dtype = np.dtype("M8[{}]".format(arbitrary.type.unit))
            pa_size, pa_offset, pamask, padata, _ = buffers_from_pyarrow(
                arbitrary, dtype=dtype
            )

            data = datetime.DatetimeColumn(
                data=padata,
                mask=pamask,
                dtype=dtype,
                size=pa_size,
                offset=pa_offset,
            )
        elif isinstance(arbitrary, pa.Date64Array):
            raise NotImplementedError
            pa_size, pa_offset, pamask, padata, _ = buffers_from_pyarrow(
                arbitrary, dtype="M8[ms]"
            )
            data = datetime.DatetimeColumn(
                data=padata,
                mask=pamask,
                dtype=np.dtype("M8[ms]"),
                size=pa_size,
                offset=pa_offset,
            )
        elif isinstance(arbitrary, pa.Date32Array):
            # No equivalent np dtype and not yet supported
            warnings.warn(
                "Date32 values are not yet supported so this will "
                "be typecast to a Date64 value",
                UserWarning,
            )
            data = as_column(arbitrary.cast(pa.int32())).astype("M8[ms]")
        elif isinstance(arbitrary, pa.BooleanArray):
            # Arrow uses 1 bit per value while we use int8
            dtype = np.dtype(np.bool)
            # Needed because of bug in PyArrow
            # https://issues.apache.org/jira/browse/ARROW-4766
            if len(arbitrary) > 0:
                arbitrary = arbitrary.cast(pa.int8())
            else:
                arbitrary = pa.array([], type=pa.int8())

            pa_size, pa_offset, pamask, padata, _ = buffers_from_pyarrow(
                arbitrary, dtype=dtype
            )
            data = numerical.NumericalColumn(
                data=padata,
                mask=pamask,
                dtype=dtype,
                size=pa_size,
                offset=pa_offset,
            )
        elif isinstance(arbitrary, pa.ListArray):
            raise NotImplementedError(
                "cudf doesn't support list like data types"
            )

        else:
            pa_size, pa_offset, pamask, padata, _ = buffers_from_pyarrow(
                arbitrary
            )
            data = numerical.NumericalColumn(
                data=padata,
                dtype=np.dtype(arbitrary.type.to_pandas_dtype()),
                mask=pamask,
                size=pa_size,
                offset=pa_offset,
            )

    elif isinstance(arbitrary, pa.ChunkedArray):
        gpu_cols = [
            as_column(chunk, dtype=dtype) for chunk in arbitrary.chunks
        ]

        if dtype and dtype != "empty":
            new_dtype = dtype
        else:
            pa_type = arbitrary.type
            if pa.types.is_dictionary(pa_type):
                new_dtype = "category"
            else:
                new_dtype = np.dtype(pa_type.to_pandas_dtype())

        data = ColumnBase._concat(gpu_cols, dtype=new_dtype)

    elif isinstance(arbitrary, (pd.Series, pd.Categorical)):
        if is_categorical_dtype(arbitrary):
            data = as_column(pa.array(arbitrary, from_pandas=True))
        elif arbitrary.dtype == np.bool:
            # Bug in PyArrow or HDF that requires us to do this
            data = as_column(
                pa.array(np.asarray(arbitrary), from_pandas=True),
                dtype=arbitrary.dtype,
            )
        else:
            data = as_column(
                pa.array(arbitrary, from_pandas=nan_as_null),
                dtype=arbitrary.dtype,
            )

    elif isinstance(arbitrary, pd.Timestamp):
        # This will always treat NaTs as nulls since it's not technically a
        # discrete value like NaN
        data = as_column(pa.array(pd.Series([arbitrary]), from_pandas=True))

    elif np.isscalar(arbitrary) and not isinstance(arbitrary, memoryview):
        length = length or 1
        data = as_column(
            utils.scalar_broadcast_to(arbitrary, length, dtype=dtype)
        )
        if not nan_as_null:
            if np.issubdtype(data.dtype, np.floating):
                data = data.fillna(np.nan)
            elif np.issubdtype(data.dtype, np.datetime64):
                data = data.fillna(np.datetime64("NaT"))

    elif hasattr(arbitrary, "__array_interface__"):
        # CUDF assumes values are always contiguous
        desc = arbitrary.__array_interface__
        shape = desc["shape"]
        arb_dtype = np.dtype(desc["typestr"])
        # CUDF assumes values are always contiguous
        if len(shape) > 1:
            raise ValueError("Data must be 1-dimensional")

        arbitrary = np.asarray(arbitrary)
        if not arbitrary.flags["C_CONTIGUOUS"]:
            arbitrary = np.ascontiguousarray(arbitrary)

        if dtype is not None:
            arbitrary = arbitrary.astype(dtype)

        if arb_dtype.kind == "M":

            time_unit, _ = np.datetime_data(arbitrary.dtype)
            cast_dtype = time_unit in ("D", "W", "M", "Y")

            if cast_dtype:
                arbitrary = arbitrary.astype(np.dtype("datetime64[s]"))

            buffer = Buffer(arbitrary)
            mask = None
            if nan_as_null:
                data = as_column(
                    buffer, dtype=arbitrary.dtype, nan_as_null=nan_as_null
                )
                data = utils.time_col_replace_nulls(data)
                mask = data.mask

            data = datetime.DatetimeColumn(
                data=buffer, mask=mask, dtype=arbitrary.dtype
            )
        elif arb_dtype.kind in ("O", "U"):
            data = as_column(
                pa.Array.from_pandas(arbitrary), dtype=arbitrary.dtype
            )
        else:
            data = as_column(cupy.asarray(arbitrary), nan_as_null=nan_as_null)

    elif isinstance(arbitrary, memoryview):
        data = as_column(
            np.asarray(arbitrary), dtype=dtype, nan_as_null=nan_as_null
        )

    else:
        try:
            data = as_column(
                memoryview(arbitrary), dtype=dtype, nan_as_null=nan_as_null
            )
        except TypeError:
            pa_type = None
            np_type = None
            try:
                if dtype is not None:
                    dtype = pd.api.types.pandas_dtype(dtype)
                    if is_categorical_dtype(dtype):
                        raise TypeError
                    else:
                        np_type = np.dtype(dtype).type
                        if np_type == np.bool_:
                            pa_type = pa.bool_()
                        else:
                            pa_type = np_to_pa_dtype(np.dtype(dtype))
                data = as_column(
                    pa.array(
                        arbitrary,
                        type=pa_type,
                        from_pandas=True
                        if nan_as_null is None
                        else nan_as_null,
                    ),
                    dtype=dtype,
                    nan_as_null=nan_as_null,
                )
            except (pa.ArrowInvalid, pa.ArrowTypeError, TypeError):
                if is_categorical_dtype(dtype):
                    sr = pd.Series(arbitrary, dtype="category")
                    data = as_column(sr, nan_as_null=nan_as_null)
                elif np_type == np.str_:
                    sr = pd.Series(arbitrary, dtype="str")
                    data = as_column(sr, nan_as_null=nan_as_null)
                else:
                    data = as_column(
                        np.asarray(
                            arbitrary,
                            dtype=dtype if dtype is None else np.dtype(dtype),
                        ),
                        nan_as_null=nan_as_null,
                    )
    return data


def column_applymap(udf, column, out_dtype):
    """Apply a elemenwise function to transform the values in the Column.

    Parameters
    ----------
    udf : function
        Wrapped by numba jit for call on the GPU as a device function.
    column : Column
        The source column.
    out_dtype  : numpy.dtype
        The dtype for use in the output.

    Returns
    -------
    result : Column
    """
    core = njit(udf)
    results = column_empty(len(column), dtype=out_dtype)
    values = column.data_array_view
    if column.nullable:
        # For masked columns
        @cuda.jit
        def kernel_masked(values, masks, results):
            i = cuda.grid(1)
            # in range?
            if i < values.size:
                # valid?
                if utils.mask_get(masks, i):
                    # call udf
                    results[i] = core(values[i])

        masks = column.mask_array_view
        kernel_masked.forall(len(column))(values, masks, results)
    else:
        # For non-masked columns
        @cuda.jit
        def kernel_non_masked(values, results):
            i = cuda.grid(1)
            # in range?
            if i < values.size:
                # call udf
                results[i] = core(values[i])

        kernel_non_masked.forall(len(column))(values, results)

    return as_column(results)


def _data_from_cuda_array_interface_desc(obj):
    desc = obj.__cuda_array_interface__
    ptr = desc["data"][0]
    nelem = desc["shape"][0] if len(desc["shape"]) > 0 else 1
    dtype = np.dtype(desc["typestr"])

    data = Buffer(data=ptr, size=nelem * dtype.itemsize, owner=obj)
    return data


def _mask_from_cuda_array_interface_desc(obj):
    desc = obj.__cuda_array_interface__
    mask = desc.get("mask", None)

    if mask is not None:
        desc = mask.__cuda_array_interface__
        ptr = desc["data"][0]
        nelem = desc["shape"][0]
        typestr = desc["typestr"]
        typecode = typestr[1]
        if typecode == "t":
            mask_size = bitmask_allocation_size_bytes(nelem)
            mask = Buffer(data=ptr, size=mask_size, owner=obj)
        elif typecode == "b":
            col = as_column(mask)
            mask = bools_to_mask(col)
        else:
            raise NotImplementedError(
                f"Cannot infer mask from typestr {typestr}"
            )
    return mask


def serialize_columns(columns):
    """
    Return the headers and frames resulting
    from serializing a list of Column
    Parameters
    ----------
    columns : list
        list of Columns to serialize
    Returns
    -------
    headers : list
        list of header metadata for each Column
    frames : list
        list of frames
    """
    headers = []
    frames = []

    if len(columns) > 0:
        header_columns = [c.serialize() for c in columns]
        headers, column_frames = zip(*header_columns)
        for f in column_frames:
            frames.extend(f)

    return headers, frames


def deserialize_columns(headers, frames):
    """
    Construct a list of Columns from a list of headers
    and frames.
    """
    columns = []

    for meta in headers:
        col_frame_count = meta["frame_count"]
        col_typ = pickle.loads(meta["type-serialized"])
        colobj = col_typ.deserialize(meta, frames[:col_frame_count])
        columns.append(colobj)
        # Advance frames
        frames = frames[col_frame_count:]

    return columns<|MERGE_RESOLUTION|>--- conflicted
+++ resolved
@@ -20,17 +20,10 @@
     bitmask_allocation_size_bytes,
     create_null_mask,
 )
-<<<<<<< HEAD
 from cudf._lib.quantiles import quantile as cpp_quantile
 from cudf._lib.scalar import Scalar
 from cudf._lib.stream_compaction import unique_count as cpp_unique_count
 from cudf._lib.transform import bools_to_mask
-=======
-from cudf._libxx.quantiles import quantile as cpp_quantile
-from cudf._libxx.scalar import Scalar
-from cudf._libxx.stream_compaction import unique_count as cpp_unique_count
-from cudf._libxx.transform import bools_to_mask
->>>>>>> 0922456c
 from cudf.core.buffer import Buffer
 from cudf.core.dtypes import CategoricalDtype
 from cudf.utils import cudautils, ioutils, utils
@@ -666,11 +659,7 @@
             raise TypeError(msg)
 
         # get sorted indicies and exclude nulls
-<<<<<<< HEAD
-        sorted_indices = self.as_frame().get_sorted_inds(True, "after")
-=======
         sorted_indices = self.as_frame()._get_sorted_inds(True, "after")
->>>>>>> 0922456c
         sorted_indices = sorted_indices[self.null_count :]
 
         return cpp_quantile(self, quant, interpolation, sorted_indices, exact)
@@ -766,11 +755,7 @@
             return self.find_last_value(label, closest=True) + 1
 
     def sort_by_values(self, ascending=True, na_position="last"):
-<<<<<<< HEAD
-        col_inds = self.as_frame().get_sorted_inds(ascending, na_position)
-=======
         col_inds = self.as_frame()._get_sorted_inds(ascending, na_position)
->>>>>>> 0922456c
         col_keys = self[col_inds]
         return col_keys, col_inds
 
