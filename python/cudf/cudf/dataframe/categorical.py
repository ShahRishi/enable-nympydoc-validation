# Copyright (c) 2018, NVIDIA CORPORATION.

import numpy as np
import pandas as pd
import pyarrow as pa
from pandas.core.dtypes.dtypes import CategoricalDtype

import cudf.bindings.copying as cpp_copying
import cudf.bindings.replace as cpp_replace
from cudf.comm.serialize import register_distributed_serializer
from cudf.dataframe import columnops
from cudf.dataframe.buffer import Buffer
from cudf.utils import cudautils, utils


class CategoricalAccessor(object):
    """
    This mimicks pandas `df.cat` interface.
    """

    def __init__(self, parent):
        self._parent = parent

    @property
    def categories(self):
        from cudf.dataframe.index import as_index

        return as_index(self._parent._categories)

    @property
    def ordered(self):
        return self._parent._ordered

    @property
    def codes(self):
        from cudf.dataframe.series import Series

        data = self._parent.data
        if self._parent.has_null_mask:
            mask = self._parent.mask
            null_count = self._parent.null_count
            return Series.from_masked_array(
                data=data.mem, mask=mask.mem, null_count=null_count
            )
        else:
            return Series(data)

    def set_categories(self, new_categories):
        """Returns a new Series with the categories set to the
        specified *new_categories*."""
        from cudf.dataframe.series import Series

        col = self._set_categories(new_categories)
        return Series(data=col)

    def _set_categories(self, new_categories, is_unique=False):
        """Returns a new CategoricalColumn with the categories set to the
        specified *new_categories*.

        Notes
        -----
        Assumes ``new_categories`` is the same dtype as the current categories
        """

        cur_cats = self.categories

        if cur_cats.equals(new_categories):
            return self._parent.copy()

        from cudf import DataFrame

        # Join the old and new categories to build a map from
        # old to new codes, inserting na_sentinel for any old
        # categories that don't exist in the new categories

        new_cats = columnops.as_column(new_categories)

        # Ensure new_categories is unique first
        if not is_unique:
            new_cats = new_cats.unique()

        cur_codes = self.codes
        new_codes = cudautils.arange(len(new_cats), dtype=cur_codes.dtype)
        old_codes = cudautils.arange(len(cur_cats), dtype=cur_codes.dtype)

        cur_df = DataFrame(
            {"old_codes": cur_codes, "order": cudautils.arange(len(cur_codes))}
        )
        old_df = DataFrame({"old_codes": old_codes, "cats": cur_cats})
        new_df = DataFrame({"new_codes": new_codes, "cats": new_cats})

        # Join the old and new categories and line up their codes
        df = old_df.merge(new_df, on="cats", how="left")
        # Join the old and new codes to "recode" the codes data buffer
        df = cur_df.merge(df, on="old_codes", how="left")
        df = df.sort_values(by="order").reset_index(True)

        kwargs = df["new_codes"]._column._replace_defaults()
        kwargs.update(categories=new_cats)
        new_cats._name = None

        return self._parent.replace(**kwargs)


class CategoricalColumn(columnops.TypedColumnBase):
    """Implements operations for Columns of Categorical type
    """

    def __init__(self, **kwargs):
        """
        Parameters
        ----------
        data : Buffer
            The code values
        mask : Buffer; optional
            The validity mask
        null_count : int; optional
            The number of null values in the mask.
        categories : iterable
            The categories
        ordered : bool
            whether the categorical has a logical ordering (e.g. less than)
        """

        ordered = bool(kwargs.pop("ordered"))
        categories = kwargs.pop("categories", [])
        # Default to String dtype if len(categories) == 0, like pandas does
        categories = (
            columnops.as_column(categories)
            if len(categories) > 0
            else columnops.column_empty(0, np.dtype("object"), masked=False)
        )

        dtype = CategoricalDtype(ordered=ordered)
        kwargs.update({"dtype": dtype})
        super(CategoricalColumn, self).__init__(**kwargs)
        self._categories = categories
        self._ordered = ordered

    def serialize(self, serialize):
        header, frames = super(CategoricalColumn, self).serialize(serialize)
        header["ordered"] = self._ordered
        header["categories"], category_frames = serialize(self._categories)
        header["category_frame_count"] = len(category_frames)
        frames.extend(category_frames)
        return header, frames

    @classmethod
    def deserialize(cls, deserialize, header, frames):
        data, mask = super(CategoricalColumn, cls).deserialize(
            deserialize, header, frames
        )
        if "category_frame_count" not in header:
            # Handle data from before categories was a cudf.Column
            categories = header["categories"]
        else:
            # Handle categories that were serialized as a cudf.Column
            categories = frames[len(frames) - header["category_frame_count"] :]
            categories = deserialize(header["categories"], categories)
            categories = columnops.as_column(categories)

        return cls(
            data=data,
            mask=mask,
            categories=categories,
            ordered=header["ordered"],
        )

    def _replace_defaults(self):
        params = super(CategoricalColumn, self)._replace_defaults()
        params.update(dict(categories=self._categories, ordered=self._ordered))
        return params

    @property
    def as_numerical(self):
        from cudf.dataframe import numerical

        return self.view(numerical.NumericalColumn, dtype=self.data.dtype)

    @property
    def categories(self):
        return self._categories

    def cat(self):
        return CategoricalAccessor(self)

    def binary_operator(self, binop, rhs, reflect=False):
        msg = (
            "Series of dtype `category` cannot perform the operation: "
            "{}".format(binop)
        )
        raise TypeError(msg)

    def unary_operator(self, unaryop):
        msg = (
            "Series of dtype `category` cannot perform the operation: "
            "{}".format(unaryop)
        )
        raise TypeError(msg)

    def unordered_compare(self, cmpop, rhs):
        if not self.is_type_equivalent(rhs):
            raise TypeError("Categoricals can only compare with the same type")
        return self.as_numerical.unordered_compare(cmpop, rhs.as_numerical)

    def ordered_compare(self, cmpop, rhs):
        if not (self._ordered and rhs._ordered):
            msg = "Unordered Categoricals can only compare equality or not"
            raise TypeError(msg)
        if not self.is_type_equivalent(rhs):
            raise TypeError("Categoricals can only compare with the same type")
        return self.as_numerical.ordered_compare(cmpop, rhs.as_numerical)

    def normalize_binop_value(self, other):
        ary = utils.scalar_broadcast_to(
            self._encode(other), shape=len(self), dtype=self.data.dtype
        )
        col = self.replace(
            data=Buffer(ary),
            dtype=self.dtype,
            categories=self._categories,
            ordered=self._ordered,
        )
        return col

<<<<<<< HEAD
    def sort_by_values(self, ascending, na_position="last"):
=======
    def astype(self, dtype):
        # custom dtype can't be compared with `==`
        if self.dtype is dtype:
            return self
        return self.as_numerical.astype(dtype)

    def sort_by_values(self, ascending=True, na_position="last"):
>>>>>>> 3f9b86c2
        return self.as_numerical.sort_by_values(ascending, na_position)

    def element_indexing(self, index):
        val = self.as_numerical.element_indexing(index)
        return self._decode(val) if val is not None else val

    def to_pandas(self, index=None):
        codes = self.cat().codes.fillna(-1).to_array()
        categories = self._categories.to_pandas()
        data = pd.Categorical.from_codes(
            codes, categories=categories, ordered=self._ordered
        )
        return pd.Series(data, index=index)

    def to_arrow(self):
        return pa.DictionaryArray.from_arrays(
            from_pandas=True,
            ordered=self._ordered,
            indices=self.as_numerical.to_arrow(),
            dictionary=self._categories.to_arrow(),
        )

    def unique(self, method=None):
        codes = self.as_numerical.unique(method).data
        return CategoricalColumn(
            data=codes, categories=self._categories, ordered=self._ordered
        )

    def value_counts(self, method="sort"):
        if method != "sort":
            msg = "non sort based value_count() not implemented yet"
            raise NotImplementedError(msg)
        segs, sortedvals = self._unique_segments()
        # Return both values and their counts
        out_col = cpp_copying.apply_gather_array(sortedvals, segs)
        out = cudautils.value_count(segs, len(sortedvals))
        out_vals = self.replace(data=out_col.data, mask=None)
        out_counts = columnops.build_column(Buffer(out), np.intp)
        return out_vals, out_counts

    def _encode(self, value):
        return self._categories.find_first_value(value)

    def _decode(self, value):
        return self._categories.element_indexing(value)

    def default_na_value(self):
        return -1

    def find_and_replace(self, to_replace, replacement, all_nan):
        """
        Return col with *to_replace* replaced with *replacement*.
        """
        replaced = columnops.as_column(self.cat().codes)

        to_replace_col = columnops.as_column(
            np.asarray(
                [self._encode(val) for val in to_replace], dtype=replaced.dtype
            )
        )
        replacement_col = columnops.as_column(
            np.asarray(
                [self._encode(val) for val in replacement],
                dtype=replaced.dtype,
            )
        )

        output = cpp_replace.replace(replaced, to_replace_col, replacement_col)

        return self.replace(data=output.data)

    def fillna(self, fill_value, inplace=False):
        """
        Fill null values with *fill_value*
        """
        if not self.has_null_mask:
            return self

        fill_is_scalar = np.isscalar(fill_value)

        if fill_is_scalar:
            if fill_value == self.default_na_value():
                fill_value = self.data.dtype.type(fill_value)
            else:
                try:
                    fill_value = self._encode(fill_value)
                    fill_value = self.data.dtype.type(fill_value)
                except (ValueError) as err:
                    err_msg = "fill value must be in categories"
                    raise ValueError(err_msg) from err
        else:
            fill_value = columnops.as_column(fill_value, nan_as_null=False)
            # TODO: only required if fill_value has a subset of the categories:
            fill_value = fill_value.cat()._set_categories(
                self._categories, is_unique=True
            )
            fill_value = columnops.as_column(fill_value.data).astype(
                self.data.dtype
            )

        result = cpp_replace.apply_replace_nulls(self, fill_value)

        result = columnops.build_column(
            result.data, "category", result.mask, categories=self._categories
        )

        return self._mimic_inplace(result.replace(mask=None), inplace)

    def find_first_value(self, value):
        """
        Returns offset of first value that matches
        """
        return self.as_numerical.find_first_value(self._encode(value))

    def find_last_value(self, value):
        """
        Returns offset of last value that matches
        """
        return self.as_numerical.find_last_value(self._encode(value))

    @property
    def is_monotonic_increasing(self):
        if not hasattr(self, "_is_monotonic_increasing"):
            self._is_monotonic_increasing = (
                self._ordered and self.as_numerical.is_monotonic_increasing
            )
        return self._is_monotonic_increasing

    @property
    def is_monotonic_decreasing(self):
        if not hasattr(self, "_is_monotonic_decreasing"):
            self._is_monotonic_decreasing = (
                self._ordered and self.as_numerical.is_monotonic_decreasing
            )
        return self._is_monotonic_decreasing

    def as_categorical_column(self):
        return self

    def as_numerical_column(self, dtype):
        return self._decategorize().as_numerical_column(dtype)

    def as_string_column(self):
        return self._decategorize().as_string_column()

    def as_datetime_column(self, dtype):
        return self._decategorize().as_datetime_column(dtype)

    def _decategorize(self):
        gather_map = (
            self.cat().codes.astype("int32").fillna(0)._column.data.mem
        )
        out = self._categories.take(gather_map)
        return out.replace(mask=self.mask)


def pandas_categorical_as_column(categorical, codes=None):
    """Creates a CategoricalColumn from a pandas.Categorical

    If ``codes`` is defined, use it instead of ``categorical.codes``
    """
    # TODO fix mutability issue in numba to avoid the .copy()
    codes = categorical.codes.copy() if codes is None else codes
    # TODO pending pandas to be improved
    #       https://github.com/pandas-dev/pandas/issues/14711
    #       https://github.com/pandas-dev/pandas/pull/16015
    valid_codes = codes != -1
    buf = Buffer(codes)
    params = dict(
        data=buf,
        categories=categorical.categories,
        ordered=categorical.ordered,
    )
    if not np.all(valid_codes):
        mask = cudautils.compact_mask_bytes(valid_codes)
        nnz = np.count_nonzero(valid_codes)
        null_count = codes.size - nnz
        params.update(dict(mask=Buffer(mask), null_count=null_count))

    return CategoricalColumn(**params)


register_distributed_serializer(CategoricalColumn)<|MERGE_RESOLUTION|>--- conflicted
+++ resolved
@@ -1,16 +1,15 @@
 # Copyright (c) 2018, NVIDIA CORPORATION.
 
+import cudf.bindings.copying as cpp_copying
+import cudf.bindings.replace as cpp_replace
 import numpy as np
 import pandas as pd
 import pyarrow as pa
-from pandas.core.dtypes.dtypes import CategoricalDtype
-
-import cudf.bindings.copying as cpp_copying
-import cudf.bindings.replace as cpp_replace
 from cudf.comm.serialize import register_distributed_serializer
 from cudf.dataframe import columnops
 from cudf.dataframe.buffer import Buffer
 from cudf.utils import cudautils, utils
+from pandas.core.dtypes.dtypes import CategoricalDtype
 
 
 class CategoricalAccessor(object):
@@ -223,17 +222,13 @@
         )
         return col
 
-<<<<<<< HEAD
-    def sort_by_values(self, ascending, na_position="last"):
-=======
     def astype(self, dtype):
         # custom dtype can't be compared with `==`
         if self.dtype is dtype:
             return self
         return self.as_numerical.astype(dtype)
-
+    
     def sort_by_values(self, ascending=True, na_position="last"):
->>>>>>> 3f9b86c2
         return self.as_numerical.sort_by_values(ascending, na_position)
 
     def element_indexing(self, index):
