import datetime as dt

import numpy as np
import pandas as pd
import pyarrow as pa

import cudf.bindings.binops as cpp_binops
import cudf.bindings.copying as cpp_copying
import cudf.bindings.reduce as cpp_reduce
import cudf.bindings.replace as cpp_replace
import cudf.bindings.search as cpp_search
import cudf.bindings.unaryops as cpp_unaryops
from cudf._sort import get_sorted_inds
from cudf.bindings.cudf_cpp import get_ctype_ptr, np_to_pa_dtype
from cudf.bindings.nvtx import nvtx_range_pop, nvtx_range_push
from cudf.comm.serialize import register_distributed_serializer
from cudf.dataframe import columnops
from cudf.dataframe.buffer import Buffer
from cudf.utils import utils
from cudf.utils.utils import is_scalar

# nanoseconds per time_unit
_numpy_to_pandas_conversion = {
    "ns": 1,
    "us": 1000,
    "ms": 1000000,
    "s": 1000000000,
    "D": 1000000000 * 86400,
}


class DatetimeColumn(columnops.TypedColumnBase):
    def __init__(self, **kwargs):
        """
        Parameters
        ----------
        data : Buffer
            The datetime values
        mask : Buffer; optional
            The validity mask
        null_count : int; optional
            The number of null values in the mask.
        dtype : np.dtype
            Data type
        name : str
            The Column name
        """
        super(DatetimeColumn, self).__init__(**kwargs)
        assert self.dtype.type is np.datetime64
        self._time_unit, _ = np.datetime_data(self.dtype)

    def serialize(self, serialize):
        header, frames = super(DatetimeColumn, self).serialize(serialize)
        assert "dtype" not in header
        header["dtype"] = serialize(self._dtype)
        return header, frames

    @classmethod
    def deserialize(cls, deserialize, header, frames):
        data, mask = super(DatetimeColumn, cls).deserialize(
            deserialize, header, frames
        )
        col = cls(
            data=data,
            mask=mask,
            null_count=header["null_count"],
            dtype=deserialize(*header["dtype"]),
        )
        return col

    @classmethod
    def from_numpy(cls, array):
        cast_dtype = array.dtype.type == np.int64
        if array.dtype.kind == "M":
            time_unit, _ = np.datetime_data(array.dtype)
            cast_dtype = time_unit == "D" or (
                len(array) > 0
                and (
                    isinstance(array[0], str)
                    or isinstance(array[0], dt.datetime)
                )
            )
        elif not cast_dtype:
            raise ValueError(
                ("Cannot infer datetime dtype " + "from np.array dtype `%s`")
                % (array.dtype)
            )
        if cast_dtype:
            array = array.astype(np.dtype("datetime64[ms]"))
        assert array.dtype.itemsize == 8
        return cls(data=Buffer(array), dtype=array.dtype)

    @property
    def time_unit(self):
        return self._time_unit

    @property
    def year(self):
        return self.get_dt_field("year")

    @property
    def month(self):
        return self.get_dt_field("month")

    @property
    def day(self):
        return self.get_dt_field("day")

    @property
    def hour(self):
        return self.get_dt_field("hour")

    @property
    def minute(self):
        return self.get_dt_field("minute")

    @property
    def second(self):
        return self.get_dt_field("second")

    def get_dt_field(self, field):
        out = columnops.column_empty_like_same_mask(self, dtype=np.int16)
        cpp_unaryops.apply_dt_extract_op(self, out, field)
        out.name = self.name
        return out

    def normalize_binop_value(self, other):
        if isinstance(other, dt.datetime):
            other = np.datetime64(other)

        if isinstance(other, pd.Timestamp):
            m = _numpy_to_pandas_conversion[self.time_unit]
            ary = utils.scalar_broadcast_to(
                other.value * m, shape=len(self), dtype=self.dtype
            )
        elif isinstance(other, np.datetime64):
            other = other.astype(self.dtype)
            ary = utils.scalar_broadcast_to(
                other, shape=len(self), dtype=self.dtype
            )
        else:
            raise TypeError("cannot broadcast {}".format(type(other)))

        return self.replace(data=Buffer(ary), dtype=self.dtype)

    @property
    def as_numerical(self):
        from cudf.dataframe import numerical

        data = Buffer(self.data.mem.view(np.int64))
        return self.view(
            numerical.NumericalColumn, data=data, dtype=data.dtype
        )

    def as_datetime_column(self, dtype, **kwargs):
        import cudf.bindings.typecast as typecast

        return typecast.apply_cast(self, dtype=np.dtype(dtype))

    def as_numerical_column(self, dtype, **kwargs):
        return self.as_numerical.astype(dtype)

    def as_string_column(self, dtype, **kwargs):
        from cudf.dataframe import string

        if len(self) > 0:
            dev_array = self.data.mem
            dev_ptr = get_ctype_ptr(dev_array)
            null_ptr = None
            if self.mask is not None:
                null_ptr = get_ctype_ptr(self.mask.mem)
            kwargs.update(
                {
                    "count": len(self),
                    "nulls": null_ptr,
                    "bdevmem": True,
                    "units": self.time_unit,
                }
            )
            data = string._numeric_to_str_typecast_functions[
                np.dtype(self.dtype)
            ](dev_ptr, **kwargs)

        else:
            data = []

        return string.StringColumn(data=data)

    def unordered_compare(self, cmpop, rhs):
        lhs, rhs = self, rhs
        return binop(lhs, rhs, op=cmpop, out_dtype=np.bool)

    def ordered_compare(self, cmpop, rhs):
        lhs, rhs = self, rhs
        return binop(lhs, rhs, op=cmpop, out_dtype=np.bool)

    def to_pandas(self, index=None):
        return pd.Series(
            self.to_array(fillna="pandas").astype(self.dtype), index=index
        )

    def to_arrow(self):
        mask = None
        if self.has_null_mask:
            mask = pa.py_buffer(self.nullmask.mem.copy_to_host())
        data = pa.py_buffer(self.as_numerical.data.mem.copy_to_host())
        pa_dtype = np_to_pa_dtype(self.dtype)
        return pa.Array.from_buffers(
            type=pa_dtype,
            length=len(self),
            buffers=[mask, data],
            null_count=self.null_count,
        )

    def default_na_value(self):
        """Returns the default NA value for this column
        """
        dkind = self.dtype.kind
        if dkind == "M":
            return np.datetime64("nat", self.time_unit)
        else:
            raise TypeError(
                "datetime column of {} has no NaN value".format(self.dtype)
            )

    def fillna(self, fill_value, inplace=False):
<<<<<<< HEAD
        if is_scalar(fill_value):
            fill_value = np.datetime64(fill_value, "ms")
=======
        if is_single_value(fill_value):
            fill_value = np.datetime64(fill_value, self.time_unit)
>>>>>>> 77d28496
        else:
            fill_value = columnops.as_column(fill_value, nan_as_null=False)

        result = cpp_replace.apply_replace_nulls(self, fill_value)

        result = result.replace(mask=None)
        return self._mimic_inplace(result, inplace)

    def sort_by_values(self, ascending=True, na_position="last"):
<<<<<<< HEAD
        sort_inds = get_sorted_inds(self, ascending, na_position)
        col_keys = cpp_copying.apply_gather(self, sort_inds.data.mem)
        col_inds = self.replace(
            data=sort_inds.data,
            mask=sort_inds.mask,
            dtype=sort_inds.data.dtype,
        )
=======
        col_inds = get_sorted_inds(self, ascending, na_position)
        col_keys = cpp_copying.apply_gather_column(self, col_inds.data.mem)
        col_inds.name = self.name
>>>>>>> 77d28496
        return col_keys, col_inds

    def min(self, dtype=None):
        return cpp_reduce.apply_reduce("min", self, dtype=dtype)

    def max(self, dtype=None):
        return cpp_reduce.apply_reduce("max", self, dtype=dtype)

    def find_first_value(self, value):
        """
        Returns offset of first value that matches
        """
        value = pd.to_datetime(value)
        value = columnops.as_column(value).as_numerical[0]
        return self.as_numerical.find_first_value(value)

    def find_last_value(self, value):
        """
        Returns offset of last value that matches
        """
        value = pd.to_datetime(value)
        value = columnops.as_column(value).as_numerical[0]
        return self.as_numerical.find_last_value(value)

    def searchsorted(self, value, side="left"):
        value_col = columnops.as_column(value)
        return cpp_search.search_sorted(self, value_col, side)

    def unique(self, method="sort"):
        # method variable will indicate what algorithm to use to
        # calculate unique, not used right now
        if method != "sort":
            msg = "non sort based unique() not implemented yet"
            raise NotImplementedError(msg)
        segs, sortedvals = self._unique_segments()
        # gather result
        out_col = cpp_copying.apply_gather(sortedvals, segs)
        return out_col

    @property
    def is_unique(self):
        return self.as_numerical.is_unique

    @property
    def is_monotonic_increasing(self):
        if not hasattr(self, "_is_monotonic_increasing"):
            self._is_monotonic_increasing = binop(
                self[1:], self[:-1], "ge", "bool"
            ).all()
        return self._is_monotonic_increasing

    @property
    def is_monotonic_decreasing(self):
        if not hasattr(self, "_is_monotonic_decreasing"):
            self._is_monotonic_decreasing = binop(
                self[1:], self[:-1], "le", "bool"
            ).all()
        return self._is_monotonic_decreasing


def binop(lhs, rhs, op, out_dtype):
    nvtx_range_push("CUDF_BINARY_OP", "orange")
    masked = lhs.has_null_mask or rhs.has_null_mask
    out = columnops.column_empty_like(lhs, dtype=out_dtype, masked=masked)
    null_count = cpp_binops.apply_op(lhs, rhs, out, op)
    out = out.replace(null_count=null_count)
    nvtx_range_pop()
    return out


register_distributed_serializer(DatetimeColumn)<|MERGE_RESOLUTION|>--- conflicted
+++ resolved
@@ -224,13 +224,8 @@
             )
 
     def fillna(self, fill_value, inplace=False):
-<<<<<<< HEAD
         if is_scalar(fill_value):
             fill_value = np.datetime64(fill_value, "ms")
-=======
-        if is_single_value(fill_value):
-            fill_value = np.datetime64(fill_value, self.time_unit)
->>>>>>> 77d28496
         else:
             fill_value = columnops.as_column(fill_value, nan_as_null=False)
 
@@ -240,19 +235,9 @@
         return self._mimic_inplace(result, inplace)
 
     def sort_by_values(self, ascending=True, na_position="last"):
-<<<<<<< HEAD
-        sort_inds = get_sorted_inds(self, ascending, na_position)
-        col_keys = cpp_copying.apply_gather(self, sort_inds.data.mem)
-        col_inds = self.replace(
-            data=sort_inds.data,
-            mask=sort_inds.mask,
-            dtype=sort_inds.data.dtype,
-        )
-=======
         col_inds = get_sorted_inds(self, ascending, na_position)
         col_keys = cpp_copying.apply_gather_column(self, col_inds.data.mem)
         col_inds.name = self.name
->>>>>>> 77d28496
         return col_keys, col_inds
 
     def min(self, dtype=None):
