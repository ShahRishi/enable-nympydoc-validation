--- conflicted
+++ resolved
@@ -82,11 +82,7 @@
 from cudf.utils.dtypes import _NA_REP
 from cudf.utils.utils import set_allocator
 
-<<<<<<< HEAD
-from .options import (
-=======
 from cudf.options import (
->>>>>>> 2222b79a
     get_option,
     set_option,
     describe_option,
