--- conflicted
+++ resolved
@@ -238,16 +238,7 @@
     ctypedef struct gdf_scalar:
         gdf_data  data
         gdf_dtype dtype
-<<<<<<< HEAD
         bool      is_valid
-
-    cdef gdf_error gdf_nvtx_range_push(char  *  name, gdf_color color )
-
-    cdef gdf_error gdf_nvtx_range_push_hex(char * name, unsigned int color )
-
-    cdef gdf_error gdf_nvtx_range_pop()
-=======
->>>>>>> aee62a8b
 
     cdef gdf_error gdf_count_nonzero_mask(gdf_valid_type * masks, int num_rows, int * count)
 
@@ -593,4 +584,4 @@
 
     cdef gdf_error gdf_nvtx_range_push_hex(const char * const name, unsigned int color ) except +
 
-    cdef gdf_error gdf_nvtx_range_pop() except ++    cdef gdf_error gdf_nvtx_range_pop() except +
