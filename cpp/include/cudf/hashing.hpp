--- conflicted
+++ resolved
@@ -33,15 +33,12 @@
   HASH_MURMUR3,         ///< Murmur3 hash function
   HASH_SERIAL_MURMUR3,  ///< Serial Murmur3 hash function
   HASH_SPARK_MURMUR3,   ///< Spark Murmur3 hash function
-<<<<<<< HEAD
+  HASH_MD5,             ///< MD5 hash function
   HASH_SHA1,            ///< SHA-1 hash function
   HASH_SHA224,          ///< SHA-224 hash function
   HASH_SHA256,          ///< SHA-256 hash function
   HASH_SHA384,          ///< SHA-384 hash function
   HASH_SHA512           ///< SHA-512 hash function
-=======
-  HASH_MD5              ///< MD5 hash function
->>>>>>> 621d26fa
 };
 
 /**
