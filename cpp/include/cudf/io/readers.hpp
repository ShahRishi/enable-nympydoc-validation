/*
 * Copyright (c) 2019, NVIDIA CORPORATION.
 *
 * Licensed under the Apache License, Version 2.0 (the "License");
 * you may not use this file except in compliance with the License.
 * You may obtain a copy of the License at
 *
 *     http://www.apache.org/licenses/LICENSE-2.0
 *
 * Unless required by applicable law or agreed to in writing, software
 * distributed under the License is distributed on an "AS IS" BASIS,
 * WITHOUT WARRANTIES OR CONDITIONS OF ANY KIND, either express or implied.
 * See the License for the specific language governing permissions and
 * limitations under the License.
 */

/**
 * @file readers.hpp
 * @brief cuDF-IO reader classes API
 */

#pragma once

#include "types.hpp"

#include <cudf/types.hpp>

#include <memory>
#include <string>
#include <unordered_map>
#include <utility>
#include <vector>

// Forward declarations
namespace arrow {
namespace io {
class RandomAccessFile;
}
}  // namespace arrow

//! cuDF interfaces
namespace cudf {
//! In-development features
namespace experimental {
//! IO interfaces
namespace io {
//! Inner interfaces and implementations
namespace detail {
//! Avro format
namespace avro {
/**
 * @brief Options for the Avro reader.
 */
struct reader_options {
  std::vector<std::string> columns;

  reader_options()                       = default;
  reader_options(reader_options const &) = default;

  /**
   * @brief Constructor to populate reader options.
   *
   * @param columns Set of columns to read; empty for all columns
   */
  reader_options(std::vector<std::string> columns) : columns(std::move(columns)) {}
};

/**
 * @brief Class to read Avro dataset data into columns.
 */
class reader {
 private:
  class impl;
  std::unique_ptr<impl> _impl;

 public:
  /**
   * @brief Constructor for a filepath to dataset.
   *
   * @param filepath Path to whole dataset
   * @param options Settings for controlling reading behavior
   * @param mr Optional resource to use for device memory allocation
   */
  explicit reader(std::string filepath,
                  reader_options const &options,
                  rmm::mr::device_memory_resource *mr = rmm::mr::get_default_resource());

  /**
   * @brief Constructor for a memory buffer to dataset.
   *
   * @param buffer Pointer to whole dataset
   * @param length Host buffer size in bytes
   * @param options Settings for controlling reading behavior
   * @param mr Optional resource to use for device memory allocation
   */
  explicit reader(const char *buffer,
                  size_t length,
                  reader_options const &options,
                  rmm::mr::device_memory_resource *mr = rmm::mr::get_default_resource());

  /**
   * @brief Constructor for an Arrow file to dataset.
   *
   * @param file Arrow file object of dataset
   * @param options Settings for controlling reading behavior
   * @param mr Optional resource to use for device memory allocation
   */
  explicit reader(std::shared_ptr<arrow::io::RandomAccessFile> file,
                  reader_options const &options,
                  rmm::mr::device_memory_resource *mr = rmm::mr::get_default_resource());

  /**
   * @brief Destructor explicitly-declared to avoid inlined in header
   */
  ~reader();

  /**
   * @brief Reads the entire dataset.
   *
   * @param stream Optional stream to use for device memory alloc and kernels
   *
   * @return The set of columns along with table metadata
   */
  table_with_metadata read_all(cudaStream_t stream = 0);

  /**
   * @brief Reads and returns a range of rows.
   *
   * @param skip_rows Number of rows to skip from the start
   * @param num_rows Number of rows to read; use `0` for all remaining data
   * @param metadata Optional location to return table metadata
   * @param stream Optional stream to use for device memory alloc and kernels
   *
   * @return The set of columns along with table metadata
   */
  table_with_metadata read_rows(size_type skip_rows, size_type num_rows, cudaStream_t stream = 0);
};

}  // namespace avro

//! JSON format
namespace json {
/**
 * @brief Options for the JSON reader.
 */
struct reader_options {
  bool lines = false;
  /// Specify the compression format of the source or infer from file extension
  compression_type compression = compression_type::AUTO;
  /// Per-column types; disables type inference on those columns
  std::vector<std::string> dtype;
  bool dayfirst = false;

  reader_options()                       = default;
  reader_options(reader_options const &) = default;

  /**---------------------------------------------------------------------------*
   * @brief Constructor to populate reader options.
   *
   * @param[in] lines Restrict to `JSON Lines` format rather than full JSON
   * @param[in] compression Compression type: "none", "infer", "gzip", "zip"
   * @param[in] dtype Ordered list of data types; deduced from dataset if empty
   *---------------------------------------------------------------------------**/
  reader_options(bool lines,
                 compression_type compression,
                 std::vector<std::string> dtype,
                 bool dayfirst)
    : lines(lines), compression(compression), dtype(std::move(dtype)), dayfirst(dayfirst)
  {
  }
};

/**
 * @brief Class to read JSON dataset data into columns.
 */
class reader {
 private:
  class impl;
  std::unique_ptr<impl> _impl;

 public:
  /**
   * @brief Constructor for a filepath to dataset.
   *
   * @param filepath Path to whole dataset
   * @param options Settings for controlling reading behavior
   * @param mr Optional resource to use for device memory allocation
   */
  explicit reader(std::string filepath,
                  reader_options const &options,
                  rmm::mr::device_memory_resource *mr = rmm::mr::get_default_resource());

  /**
   * @brief Constructor for a memory buffer to dataset.
   *
   * @param buffer Pointer to whole dataset
   * @param length Host buffer size in bytes
   * @param options Settings for controlling reading behavior
   * @param mr Optional resource to use for device memory allocation
   */
  explicit reader(const char *buffer,
                  size_t length,
                  reader_options const &options,
                  rmm::mr::device_memory_resource *mr = rmm::mr::get_default_resource());

  /**
   * @brief Constructor for an Arrow file to dataset.
   *
   * @param file Arrow file object of dataset
   * @param options Settings for controlling reading behavior
   * @param mr Optional resource to use for device memory allocation
   */
  explicit reader(std::shared_ptr<arrow::io::RandomAccessFile> file,
                  reader_options const &options,
                  rmm::mr::device_memory_resource *mr = rmm::mr::get_default_resource());

  /**
<<<<<<< HEAD
   * @brief Options for the JSON reader.
   */
  struct reader_options {
    bool lines = false;
    /// Specify the compression format of the source or infer from file extension
    compression_type compression = compression_type::AUTO;
    /// Per-column types; disables type inference on those columns
    std::vector<std::string> dtype;
    bool dayfirst = false;

    reader_options() = default;
    reader_options(reader_options const &) = default;

    /**
     * @brief Constructor to populate reader options.
     *
     * @param[in] lines Restrict to `JSON Lines` format rather than full JSON
     * @param[in] compression Compression type: "none", "infer", "gzip", "zip"
     * @param[in] dtype Ordered list of data types; deduced from dataset if empty
     **/
    reader_options(bool lines, compression_type compression,
                    std::vector<std::string> dtype, bool dayfirst)
        : lines(lines), compression(compression), dtype(std::move(dtype)), dayfirst(dayfirst) {}
    };

  /**
   * @brief Class to read JSON dataset data into columns.
   */
  class reader {
  private:
    class impl;
    std::unique_ptr<impl> _impl;

  public:
    /**
     * @brief Constructor for a filepath to dataset.
     *
     * @param filepath Path to whole dataset
     * @param options Settings for controlling reading behavior
     * @param mr Optional resource to use for device memory allocation
     */
    explicit reader(
        std::string filepath, reader_options const &options,
        rmm::mr::device_memory_resource *mr = rmm::mr::get_default_resource());

    /**
     * @brief Constructor for a memory buffer to dataset.
     *
     * @param buffer Pointer to whole dataset
     * @param length Host buffer size in bytes
     * @param options Settings for controlling reading behavior
     * @param mr Optional resource to use for device memory allocation
     */
    explicit reader(
        const char *buffer, size_t length, reader_options const &options,
        rmm::mr::device_memory_resource *mr = rmm::mr::get_default_resource());

    /**
     * @brief Constructor for an Arrow file to dataset.
     *
     * @param file Arrow file object of dataset
     * @param options Settings for controlling reading behavior
     * @param mr Optional resource to use for device memory allocation
     */
    explicit reader(
        std::shared_ptr<arrow::io::RandomAccessFile> file,
        reader_options const &options,
        rmm::mr::device_memory_resource *mr = rmm::mr::get_default_resource());

    /**
     * @brief Destructor explicitly-declared to avoid inlined in header
     */
    ~reader();

    /**
     * @brief Reads and returns the entire data set.
     *
     * @return cudf::table object that contains the array of gdf_columns.
     **/
    table_with_metadata read_all(cudaStream_t stream = 0);

    /**
     * @brief Reads and returns all the rows within a byte range.
     *
     * The returned data includes the row that straddles the end of the range.
     * In other words, a row is included as long as the row begins within the byte
     * range.
     *
     * @param[in] offset Byte offset from the start
     * @param[in] size Number of bytes from the offset; set to 0 for all remaining
     *
     * @return cudf::table object that contains the array of gdf_columns
     **/
    table_with_metadata read_byte_range(size_t offset, size_t size, cudaStream_t stream = 0);
  };

}  // namespace JSON
=======
   * @brief Destructor explicitly-declared to avoid inlined in header
   */
  ~reader();
>>>>>>> cfb1f6b6

  /**---------------------------------------------------------------------------*
   * @brief Reads and returns the entire data set.
   *
   * @return cudf::table object that contains the array of gdf_columns.
   *---------------------------------------------------------------------------**/
  table_with_metadata read_all(cudaStream_t stream = 0);

  /**---------------------------------------------------------------------------*
   * @brief Reads and returns all the rows within a byte range.
   *
   * The returned data includes the row that straddles the end of the range.
   * In other words, a row is included as long as the row begins within the byte
   * range.
   *
   * @param[in] offset Byte offset from the start
   * @param[in] size Number of bytes from the offset; set to 0 for all remaining
   *
   * @return cudf::table object that contains the array of gdf_columns
   *---------------------------------------------------------------------------**/
  table_with_metadata read_byte_range(size_t offset, size_t size, cudaStream_t stream = 0);
};

}  // namespace json

//! CSV format
namespace csv {
/**
 * @brief Options for the CSV reader.
 */
struct reader_options {
  // Read settings

  /// Specify the compression format of the source or infer from file extension
  compression_type compression = compression_type::AUTO;
  /// Names of all the columns; if empty then names are auto-generated
  std::vector<std::string> names;
  /// If there is no header or names, prepend this to the column ID as the name
  std::string prefix;
  /// Whether to rename duplicate column names
  bool mangle_dupe_cols = true;

  // Filter settings

  /// Names of columns to read; empty is all columns
  std::vector<std::string> use_cols_names;
  /// Indexes of columns to read; empty is all columns
  std::vector<int> use_cols_indexes;
  /// Header row index
  size_type header = 0;

  // Parsing settings

  /// Line terminator
  char lineterminator = '\n';
  /// Field delimiter
  char delimiter = ',';
  /// Numeric data thousands seperator; cannot match delimiter
  char thousands = '\0';
  /// Decimal point character; cannot match delimiter
  char decimal = '.';
  /// Comment line start character
  char comment = '\0';
  /// Treat whitespace as field delimiter; overrides character delimiter
  bool delim_whitespace = false;
  /// Skip whitespace after the delimiter
  bool skipinitialspace = false;
  /// Ignore empty lines or parse line values as invalid
  bool skip_blank_lines = true;
  /// Treatment of quoting behavior
  quote_style quoting = quote_style::MINIMAL;
  /// Quoting character (if `quoting` is true)
  char quotechar = '\"';
  /// Whether a quote inside a value is double-quoted
  bool doublequote = true;
  /// Whether to parse dates as DD/MM versus MM/DD
  bool dayfirst = false;
  /// Names of columns to read as datetime
  std::vector<std::string> infer_date_names;
  /// Indexes of columns to read as datetime
  std::vector<int> infer_date_indexes;

  // Conversion settings

  /// Per-column types; disables type inference on those columns
  std::vector<std::string> dtype;
  /// User-extensible list of values to recognize as boolean true values
  std::vector<std::string> true_values{"True", "TRUE", "true"};
  /// User-extensible list of values to recognize as boolean false values
  std::vector<std::string> false_values{"False", "FALSE", "false"};
  /// User-extensible list of values to recognize as null values
  std::vector<std::string> na_values{"#N/A",
                                     "#N/A N/A",
                                     "#NA",
                                     "-1.#IND",
                                     "-1.#QNAN",
                                     "-NaN",
                                     "-nan",
                                     "1.#IND",
                                     "1.#QNAN",
                                     "N/A",
                                     "NA",
                                     "NULL",
                                     "NaN",
                                     "n/a",
                                     "nan",
                                     "null"};
  /// Cast timestamp columns to a specific type
  data_type timestamp_type{EMPTY};

  reader_options()                       = default;
  reader_options(reader_options const &) = default;
};

/**
 * @brief Class to read CSV dataset data into columns.
 */
class reader {
 private:
  class impl;
  std::unique_ptr<impl> _impl;

 public:
  /**
   * @brief Constructor for a filepath to dataset.
   *
   * @param filepath Path to whole dataset
   * @param options Settings for controlling reading behavior
   * @param mr Optional resource to use for device memory allocation
   */
  explicit reader(std::string filepath,
                  reader_options const &options,
                  rmm::mr::device_memory_resource *mr = rmm::mr::get_default_resource());

  /**
   * @brief Constructor for a memory buffer to dataset.
   *
   * @param buffer Pointer to whole dataset
   * @param length Host buffer size in bytes
   * @param options Settings for controlling reading behavior
   * @param mr Optional resource to use for device memory allocation
   */
  explicit reader(const char *buffer,
                  size_t length,
                  reader_options const &options,
                  rmm::mr::device_memory_resource *mr = rmm::mr::get_default_resource());

  /**
   * @brief Constructor for an Arrow file to dataset.
   *
   * @param file Arrow file object of dataset
   * @param options Settings for controlling reading behavior
   * @param mr Optional resource to use for device memory allocation
   */
  explicit reader(std::shared_ptr<arrow::io::RandomAccessFile> file,
                  reader_options const &options,
                  rmm::mr::device_memory_resource *mr = rmm::mr::get_default_resource());

  /**
   * @brief Destructor explicitly-declared to avoid inlined in header
   */
  ~reader();

  /**
   * @brief Reads the entire dataset.
   *
   * @param metadata Optional location to return table metadata
   *
   * @return The set of columns along with table metadata
   */
  table_with_metadata read_all(cudaStream_t stream = 0);

  /**
   * @brief Reads all the rows within a byte range.
   *
   * The returned data includes the row that straddles the end of the range.
   * In other words, a row is included as long as the row begins within the byte
   * range.
   *
   * @param offset Byte offset from the start
   * @param size Number of bytes from the offset; set to 0 for all remaining
   * @param stream Optional stream to use for device memory alloc and kernels
   *
   * @return The set of columns along with table metadata
   */
  table_with_metadata read_byte_range(size_t offset, size_t size, cudaStream_t stream = 0);

  /**
   * @brief Reads a range of rows.
   *
   * @param skip_rows Number of rows to skip from the start
   * @param skip_rows_end Number of rows to skip from the end
   * @param num_rows Number of rows to read; use `0` for all remaining data
   * @param stream Optional stream to use for device memory alloc and kernels
   *
   * @return The set of columns along with table metadata
   */
  table_with_metadata read_rows(size_type skip_rows,
                                size_type skip_rows_end,
                                size_type num_rows,
                                cudaStream_t stream = 0);
};

}  // namespace csv

//! ORC format
namespace orc {
/**
 * @brief Options for the ORC reader.
 */
struct reader_options {
  std::vector<std::string> columns;
  bool use_index     = true;
  bool use_np_dtypes = true;
  data_type timestamp_type{EMPTY};
  bool decimals_as_float    = true;
  int forced_decimals_scale = -1;

  reader_options()                       = default;
  reader_options(reader_options const &) = default;

  /**
   * @brief Constructor to populate reader options.
   *
   * @param columns Set of columns to read; empty for all columns
   * @param use_index_lookup Whether to use row index for faster scanning
   * @param np_compat Whether to use numpy-compatible dtypes
   * @param timestamp_type Cast timestamp columns to a specific type
   */
  reader_options(std::vector<std::string> columns,
                 bool use_index_lookup,
                 bool np_compat,
                 data_type timestamp_type,
                 bool decimals_as_float_    = true,
                 int forced_decimals_scale_ = -1)
    : columns(std::move(columns)),
      use_index(use_index_lookup),
      use_np_dtypes(np_compat),
      timestamp_type(timestamp_type),
      decimals_as_float(decimals_as_float_),
      forced_decimals_scale(forced_decimals_scale_)
  {
  }
};

/**
 * @brief Class to read ORC dataset data into columns.
 */
class reader {
 private:
  class impl;
  std::unique_ptr<impl> _impl;

 public:
  /**
   * @brief Constructor for a filepath to dataset.
   *
   * @param filepath Path to whole dataset
   * @param options Settings for controlling reading behavior
   * @param mr Optional resource to use for device memory allocation
   */
  explicit reader(std::string filepath,
                  reader_options const &options,
                  rmm::mr::device_memory_resource *mr = rmm::mr::get_default_resource());

  /**
   * @brief Constructor for a memory buffer to dataset.
   *
   * @param buffer Pointer to whole dataset
   * @param length Host buffer size in bytes
   * @param options Settings for controlling reading behavior
   * @param mr Optional resource to use for device memory allocation
   */
  explicit reader(const char *buffer,
                  size_t length,
                  reader_options const &options,
                  rmm::mr::device_memory_resource *mr = rmm::mr::get_default_resource());

  /**
   * @brief Constructor for an Arrow file to dataset.
   *
   * @param file Arrow file object of dataset
   * @param options Settings for controlling reading behavior
   * @param mr Optional resource to use for device memory allocation
   */
  explicit reader(std::shared_ptr<arrow::io::RandomAccessFile> file,
                  reader_options const &options,
                  rmm::mr::device_memory_resource *mr = rmm::mr::get_default_resource());

  /**
   * @brief Destructor explicitly-declared to avoid inlined in header
   */
  ~reader();

  /**
   * @brief Reads the entire dataset.
   *
   * @param stream Optional stream to use for device memory alloc and kernels
   *
   * @return The set of columns along with table metadata
   */
  table_with_metadata read_all(cudaStream_t stream = 0);

  /**
   * @brief Reads and returns a specific stripe.
   *
   * @param stripe Index of the stripe
   * @param stripe_count Number of stripes to read
   * @param stream Optional stream to use for device memory alloc and kernels
   *
   * @return The set of columns along with table metadata
   *
   * @throw cudf::logic_error if stripe index is out of range
   */
  table_with_metadata read_stripe(size_type stripe,
                                  size_type stripe_count = 1,
                                  cudaStream_t stream    = 0);

  /**
   * @brief Reads and returns specific stripes.
   *
   * @param stripe_list Indices of the stripes to read
   * @param stream Optional stream to use for device memory alloc and kernels
   *
   * @return The set of columns along with table metadata
   *
   * @throw cudf::logic_error if stripe index is out of range
   */
  table_with_metadata read_stripes(const std::vector<size_type> &stripe_list,
                                   cudaStream_t stream = 0);

  /**
   * @brief Reads and returns a range of rows.
   *
   * @param skip_rows Number of rows to skip from the start
   * @param num_rows Number of rows to read; use `0` for all remaining data
   * @param stream Optional stream to use for device memory alloc and kernels
   *
   * @return The set of columns along with table metadata
   */
  table_with_metadata read_rows(size_type skip_rows, size_type num_rows, cudaStream_t stream = 0);
};

}  // namespace orc

//! Parquet format
namespace parquet {
/**
 * @brief Options for the Parquet reader.
 */
struct reader_options {
  std::vector<std::string> columns;
  bool strings_to_categorical = false;
  bool use_pandas_metadata    = false;
  data_type timestamp_type{EMPTY};

  reader_options()                       = default;
  reader_options(reader_options const &) = default;

  /**
   * @brief Constructor to populate reader options.
   *
   * @param columns Set of columns to read; empty for all columns
   * @param strings_to_categorical Whether to return strings as category
   * @param use_pandas_metadata Whether to always load PANDAS index columns
   * @param timestamp_type Cast timestamp columns to a specific type
   */
  reader_options(std::vector<std::string> columns,
                 bool strings_to_categorical,
                 bool use_pandas_metadata,
                 data_type timestamp_type)
    : columns(std::move(columns)),
      strings_to_categorical(strings_to_categorical),
      use_pandas_metadata(use_pandas_metadata),
      timestamp_type(timestamp_type)
  {
  }
};

/**
 * @brief Class to read Parquet dataset data into columns.
 */
class reader {
 private:
  class impl;
  std::unique_ptr<impl> _impl;

 public:
  /**
   * @brief Constructor for a filepath to dataset.
   *
   * @param filepath Path to whole dataset
   * @param options Settings for controlling reading behavior
   * @param mr Optional resource to use for device memory allocation
   */
  explicit reader(std::string filepath,
                  reader_options const &options,
                  rmm::mr::device_memory_resource *mr = rmm::mr::get_default_resource());

  /**
   * @brief Constructor for a memory buffer to dataset.
   *
   * @param buffer Pointer to whole dataset
   * @param length Host buffer size in bytes
   * @param options Settings for controlling reading behavior
   * @param mr Optional resource to use for device memory allocation
   */
  explicit reader(const char *buffer,
                  size_t length,
                  reader_options const &options,
                  rmm::mr::device_memory_resource *mr = rmm::mr::get_default_resource());

  /**
   * @brief Constructor for an Arrow file to dataset.
   *
   * @param file Arrow file object of dataset
   * @param options Settings for controlling reading behavior
   * @param mr Optional resource to use for device memory allocation
   */
  explicit reader(std::shared_ptr<arrow::io::RandomAccessFile> file,
                  reader_options const &options,
                  rmm::mr::device_memory_resource *mr = rmm::mr::get_default_resource());

  /**
   * @brief Destructor explicitly-declared to avoid inlined in header
   */
  ~reader();

  /**
   * @brief Reads the entire dataset.
   *
   * @param stream Optional stream to use for device memory alloc and kernels
   *
   * @return The set of columns along with table metadata
   */
  table_with_metadata read_all(cudaStream_t stream = 0);

  /**
   * @brief Reads a specific group of rows.
   *
   * @param row_group Index of the row group
   * @param row_group_count Number of row groups to read
   * @param stream Optional stream to use for device memory alloc and kernels
   *
   * @return The set of columns along with table metadata
   *
   * @throw cudf::logic_error if row group index is out of range
   */
  table_with_metadata read_row_group(size_type row_group,
                                     size_type row_group_count = 1,
                                     cudaStream_t stream       = 0);

  /**
   * @brief Reads specific row groups.
   *
   * @param row_group_list Indices of the row groups
   * @param stream Optional stream to use for device memory alloc and kernels
   *
   * @return The set of columns along with table metadata
   *
   * @throw cudf::logic_error if row group index is out of range
   */
  table_with_metadata read_row_groups(const std::vector<size_type> &row_group_list,
                                      cudaStream_t stream = 0);

  /**
   * @brief Reads a range of rows.
   *
   * @param skip_rows Number of rows to skip from the start
   * @param num_rows Number of rows to read; use `0` for all remaining data
   * @param stream Optional stream to use for device memory alloc and kernels
   *
   * @return The set of columns along with table metadata
   */
  table_with_metadata read_rows(size_type skip_rows, size_type num_rows, cudaStream_t stream = 0);
};

}  // namespace parquet

}  // namespace detail
}  // namespace io
}  // namespace experimental
}  // namespace cudf<|MERGE_RESOLUTION|>--- conflicted
+++ resolved
@@ -215,118 +215,18 @@
                   rmm::mr::device_memory_resource *mr = rmm::mr::get_default_resource());
 
   /**
-<<<<<<< HEAD
-   * @brief Options for the JSON reader.
-   */
-  struct reader_options {
-    bool lines = false;
-    /// Specify the compression format of the source or infer from file extension
-    compression_type compression = compression_type::AUTO;
-    /// Per-column types; disables type inference on those columns
-    std::vector<std::string> dtype;
-    bool dayfirst = false;
-
-    reader_options() = default;
-    reader_options(reader_options const &) = default;
-
-    /**
-     * @brief Constructor to populate reader options.
-     *
-     * @param[in] lines Restrict to `JSON Lines` format rather than full JSON
-     * @param[in] compression Compression type: "none", "infer", "gzip", "zip"
-     * @param[in] dtype Ordered list of data types; deduced from dataset if empty
-     **/
-    reader_options(bool lines, compression_type compression,
-                    std::vector<std::string> dtype, bool dayfirst)
-        : lines(lines), compression(compression), dtype(std::move(dtype)), dayfirst(dayfirst) {}
-    };
-
-  /**
-   * @brief Class to read JSON dataset data into columns.
-   */
-  class reader {
-  private:
-    class impl;
-    std::unique_ptr<impl> _impl;
-
-  public:
-    /**
-     * @brief Constructor for a filepath to dataset.
-     *
-     * @param filepath Path to whole dataset
-     * @param options Settings for controlling reading behavior
-     * @param mr Optional resource to use for device memory allocation
-     */
-    explicit reader(
-        std::string filepath, reader_options const &options,
-        rmm::mr::device_memory_resource *mr = rmm::mr::get_default_resource());
-
-    /**
-     * @brief Constructor for a memory buffer to dataset.
-     *
-     * @param buffer Pointer to whole dataset
-     * @param length Host buffer size in bytes
-     * @param options Settings for controlling reading behavior
-     * @param mr Optional resource to use for device memory allocation
-     */
-    explicit reader(
-        const char *buffer, size_t length, reader_options const &options,
-        rmm::mr::device_memory_resource *mr = rmm::mr::get_default_resource());
-
-    /**
-     * @brief Constructor for an Arrow file to dataset.
-     *
-     * @param file Arrow file object of dataset
-     * @param options Settings for controlling reading behavior
-     * @param mr Optional resource to use for device memory allocation
-     */
-    explicit reader(
-        std::shared_ptr<arrow::io::RandomAccessFile> file,
-        reader_options const &options,
-        rmm::mr::device_memory_resource *mr = rmm::mr::get_default_resource());
-
-    /**
-     * @brief Destructor explicitly-declared to avoid inlined in header
-     */
-    ~reader();
-
-    /**
-     * @brief Reads and returns the entire data set.
-     *
-     * @return cudf::table object that contains the array of gdf_columns.
-     **/
-    table_with_metadata read_all(cudaStream_t stream = 0);
-
-    /**
-     * @brief Reads and returns all the rows within a byte range.
-     *
-     * The returned data includes the row that straddles the end of the range.
-     * In other words, a row is included as long as the row begins within the byte
-     * range.
-     *
-     * @param[in] offset Byte offset from the start
-     * @param[in] size Number of bytes from the offset; set to 0 for all remaining
-     *
-     * @return cudf::table object that contains the array of gdf_columns
-     **/
-    table_with_metadata read_byte_range(size_t offset, size_t size, cudaStream_t stream = 0);
-  };
-
-}  // namespace JSON
-=======
    * @brief Destructor explicitly-declared to avoid inlined in header
    */
   ~reader();
->>>>>>> cfb1f6b6
-
-  /**---------------------------------------------------------------------------*
+
+  /*
    * @brief Reads and returns the entire data set.
    *
    * @return cudf::table object that contains the array of gdf_columns.
-   *---------------------------------------------------------------------------**/
+   */
   table_with_metadata read_all(cudaStream_t stream = 0);
 
-  /**---------------------------------------------------------------------------*
+  /*
    * @brief Reads and returns all the rows within a byte range.
    *
    * The returned data includes the row that straddles the end of the range.
@@ -337,7 +237,7 @@
    * @param[in] size Number of bytes from the offset; set to 0 for all remaining
    *
    * @return cudf::table object that contains the array of gdf_columns
-   *---------------------------------------------------------------------------**/
+   */
   table_with_metadata read_byte_range(size_t offset, size_t size, cudaStream_t stream = 0);
 };
 
