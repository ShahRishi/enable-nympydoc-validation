--- conflicted
+++ resolved
@@ -104,17 +104,10 @@
  */
 rmm::device_uvector<size_type> get_distinct_indices(
   table_view const& input,
-<<<<<<< HEAD
-  std::vector<size_type> const& keys,
   duplicate_keep_option keep          = duplicate_keep_option::KEEP_ANY,
   null_equality nulls_equal           = null_equality::EQUAL,
   nan_equality nans_equal             = nan_equality::UNEQUAL,
   rmm::cuda_stream_view stream        = rmm::cuda_stream_default,
-=======
-  duplicate_keep_option keep,
-  null_equality nulls_equal,
-  rmm::cuda_stream_view stream,
->>>>>>> f9de1818
   rmm::mr::device_memory_resource* mr = rmm::mr::get_current_device_resource());
 
 /**
