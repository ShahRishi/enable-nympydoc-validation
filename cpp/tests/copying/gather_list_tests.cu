/*
 * Copyright (c) 2020, NVIDIA CORPORATION.
 *
 * Licensed under the Apache License, Version 2.0 (the "License");
 * you may not use this file except in compliance with the License.
 * You may obtain a copy of the License at
 *
 *     http://www.apache.org/licenses/LICENSE-2.0
 *
 * Unless required by applicable law or agreed to in writing, software
 * distributed under the License is distributed on an "AS IS" BASIS,
 * WITHOUT WARRANTIES OR CONDITIONS OF ANY KIND, either express or implied.
 * See the License for the specific language governing permissions and
 * limitations under the License.
 */
#include <tests/strings/utilities.h>
#include <cudf/column/column_view.hpp>
#include <cudf/copying.hpp>
#include <cudf/detail/gather.cuh>
#include <cudf/detail/gather.hpp>
#include <cudf/table/table.hpp>
#include <cudf/table/table_view.hpp>
#include <tests/utilities/base_fixture.hpp>
#include <tests/utilities/column_utilities.hpp>
#include <tests/utilities/column_wrapper.hpp>
#include <tests/utilities/cudf_gtest.hpp>
#include <tests/utilities/table_utilities.hpp>
#include <tests/utilities/type_lists.hpp>

template <typename T>
class GatherTestList : public cudf::test::BaseFixture {
};
using FixedWidthTypesNotBool = cudf::test::Concat<cudf::test::IntegralTypesNotBool,
                                                  cudf::test::FloatingPointTypes,
                                                  cudf::test::DurationTypes,
                                                  cudf::test::TimestampTypes>;
TYPED_TEST_CASE(GatherTestList, FixedWidthTypesNotBool);

template <typename T>
using LCW = cudf::test::lists_column_wrapper<T, int32_t>;

TYPED_TEST(GatherTestList, Gather)
{
  using T = TypeParam;

  // List<T>
  LCW<T> list{{1, 2, 3, 4}, {5}, {6, 7}, {8, 9, 10}};
  cudf::test::fixed_width_column_wrapper<int> gather_map{0, 2};

  cudf::table_view source_table({list});
  auto results = cudf::gather(source_table, gather_map);

  LCW<T> expected{{1, 2, 3, 4}, {6, 7}};

  cudf::test::expect_columns_equal(results->view().column(0), expected);
}

TYPED_TEST(GatherTestList, GatherNulls)
{
  using T = TypeParam;

  auto valids = cudf::test::make_counting_transform_iterator(
    0, [](auto i) { return i % 2 == 0 ? true : false; });

  // List<T>
  LCW<T> list{{{1, 2, 3, 4}, valids}, {5}, {{6, 7}, valids}, {{8, 9, 10}, valids}};
  cudf::test::fixed_width_column_wrapper<int> gather_map{0, 2};

  cudf::table_view source_table({list});
  auto results = cudf::gather(source_table, gather_map);

  LCW<T> expected{{{1, 2, 3, 4}, valids}, {{6, 7}, valids}};

  cudf::test::expect_columns_equal(results->view().column(0), expected);
}

TYPED_TEST(GatherTestList, GatherNested)
{
  using T = TypeParam;
<<<<<<< HEAD
=======
  // to disambiguate between {} == 0 and {} == List{0}
  // Also, see note about compiler issues when declaring nested
  // empty lists in lists_column_wrapper documentation
  using LCW = cudf::test::lists_column_wrapper<T>;
>>>>>>> 1f41adf1

  // List<List<T>>
  {
    LCW<T> list{{{2, 3}, {4, 5}},
                {{6, 7, 8}, {9, 10, 11}, {12, 13, 14}},
                {{15, 16}, {17, 18}, {17, 18}, {17, 18}, {17, 18}}};
    cudf::test::fixed_width_column_wrapper<int> gather_map{0, 2};

    cudf::table_view source_table({list});
    auto results = cudf::gather(source_table, gather_map);

    LCW<T> expected{{{2, 3}, {4, 5}}, {{15, 16}, {17, 18}, {17, 18}, {17, 18}, {17, 18}}};

    cudf::test::expect_columns_equal(results->view().column(0), expected);
  }

  // List<List<List<T>>>
  {
    LCW<T> list{{{{2, 3}, {4, 5}}, {{6, 7, 8}, {9, 10, 11}, {12, 13, 14}}},
                {{{15, 16}, {17, 18}, {17, 18}, {17, 18}, {17, 18}}},
                {{LCW<T>{0}}},
                {{{10}, {20, 30, 40, 50}, {60, 70, 80}},
                 {{0, 1, 3}, {5}},
                 {{11, 12, 13, 14, 15}, {16, 17}, {0}}},
                {{{10, 20}}, {LCW<T>{30}}, {{40, 50}, {60, 70, 80}}}};
    cudf::test::fixed_width_column_wrapper<int> gather_map{1, 2, 4};

    cudf::table_view source_table({list});
    auto results = cudf::gather(source_table, gather_map);

    LCW<T> expected{{{{15, 16}, {17, 18}, {17, 18}, {17, 18}, {17, 18}}},
                    {{LCW<T>{0}}},
                    {{{10, 20}}, {LCW<T>{30}}, {{40, 50}, {60, 70, 80}}}};

    cudf::test::expect_columns_equal(results->view().column(0), expected);
  }
}

TYPED_TEST(GatherTestList, GatherNestedForceRecycle)
{
  using T = TypeParam;
<<<<<<< HEAD
=======
  // to disambiguate between {} == 0 and {} == List{0}
  // Also, see note about compiler issues when declaring nested
  // empty lists in lists_column_wrapper documentation
  using LCW = cudf::test::lists_column_wrapper<T>;
>>>>>>> 1f41adf1

  // these cases force the temporary memory-recycling behavior internal
  // to the gather() recursion

  // recycled on both levels
  // List<List<List<T>>>
  {
    LCW<T> list{{{LCW<T>{2}}}, {{LCW<T>{3}}}, {{LCW<T>{5}}}, {{LCW<T>{6}}}, {{LCW<T>{7}}}};

    cudf::test::fixed_width_column_wrapper<int> gather_map{0, 1, 2};

    cudf::table_view source_table({list});
    auto results = cudf::gather(source_table, gather_map);

    LCW<T> expected{{{LCW<T>{2}}}, {{LCW<T>{3}}}, {{LCW<T>{5}}}};

    cudf::test::expect_columns_equal(results->view().column(0), expected);
  }

  // recycled on first level but not second
  // List<List<List<T>>>
  {
    LCW<T> list{
      {{LCW<T>{2}}}, {{LCW<T>{3}, LCW<T>{4}}}, {{LCW<T>{5}}}, {{LCW<T>{6}}}, {{LCW<T>{7}}}};

    cudf::test::fixed_width_column_wrapper<int> gather_map{0, 1, 2};

    cudf::table_view source_table({list});
    auto results = cudf::gather(source_table, gather_map);

    LCW<T> expected{{{LCW<T>{2}}}, {{LCW<T>{3}, LCW<T>{4}}}, {{LCW<T>{5}}}};

    cudf::test::expect_columns_equal(results->view().column(0), expected);
  }

  // recycled on both levels
  // List<List<List<T>>>
  {
    LCW<T> list{{{LCW<T>{2}}}, {{LCW<T>{}}}, {{LCW<T>{5}}}, {{LCW<T>{6}}}, {{LCW<T>{7}}}};

    cudf::test::fixed_width_column_wrapper<int> gather_map{0, 1, 2};

    cudf::table_view source_table({list});
    auto results = cudf::gather(source_table, gather_map);

    LCW<T> expected{{{LCW<T>{2}}}, {{LCW<T>{}}}, {{LCW<T>{5}}}};

    cudf::test::expect_columns_equal(results->view().column(0), expected);
  }
}

TYPED_TEST(GatherTestList, GatherOutOfOrder)
{
  using T = TypeParam;
<<<<<<< HEAD
=======
  // to disambiguate between {} == 0 and {} == List{0}
  // Also, see note about compiler issues when declaring nested
  // empty lists in lists_column_wrapper documentation
  using LCW = cudf::test::lists_column_wrapper<T>;
>>>>>>> 1f41adf1

  // List<List<T>>
  {
    LCW<T> list{{{2, 3}, {4, 5}},
                {{6, 7, 8}, {9, 10, 11}, {12, 13, 14}},
                {{15, 16}, {17, 18}, {17, 18}, {17, 18}, {17, 18}}};
    cudf::test::fixed_width_column_wrapper<int> gather_map{1, 2, 0};

    cudf::table_view source_table({list});
    auto results = cudf::gather(source_table, gather_map);

    LCW<T> expected{{{6, 7, 8}, {9, 10, 11}, {12, 13, 14}},
                    {{15, 16}, {17, 18}, {17, 18}, {17, 18}, {17, 18}},
                    {{2, 3}, {4, 5}}};

    cudf::test::expect_columns_equal(results->view().column(0), expected);
  }
}

TYPED_TEST(GatherTestList, GatherNestedNulls)
{
  using T = TypeParam;
<<<<<<< HEAD
=======
  // to disambiguate between {} == 0 and {} == List{0}
  // Also, see note about compiler issues when declaring nested
  // empty lists in lists_column_wrapper documentation
  using LCW = cudf::test::lists_column_wrapper<T>;
>>>>>>> 1f41adf1

  auto valids = cudf::test::make_counting_transform_iterator(
    0, [](auto i) { return i % 2 == 0 ? true : false; });

  // List<List<T>>
  {
    LCW<T> list{{{{2, 3}, valids}, {4, 5}},
                {{{6, 7, 8}, {9, 10, 11}, {12, 13, 14}}, valids},
                {{15, 16}, {17, 18}, {17, 18}, {17, 18}, {17, 18}},
                {{{{25, 26}, valids}, {27, 28}, {{29, 30}, valids}, {31, 32}, {33, 34}}, valids}};

    cudf::test::fixed_width_column_wrapper<int> gather_map{0, 1, 3};

    cudf::table_view source_table({list});
    auto results = cudf::gather(source_table, gather_map);

    LCW<T> expected{
      {{{2, 3}, valids}, {4, 5}},
      {{{6, 7, 8}, {9, 10, 11}, {12, 13, 14}}, valids},
      {{{{25, 26}, valids}, {27, 28}, {{29, 30}, valids}, {31, 32}, {33, 34}}, valids}};

    cudf::test::expect_columns_equal(results->view().column(0), expected);
  }

  // List<List<List<T>>>
  {
    LCW<T> list{{{{2, 3}, {4, 5}}, {{6, 7, 8}, {9, 10, 11}, {12, 13, 14}}},
                {{{15, 16}, {{27, 28}, valids}, {{37, 38}, valids}, {47, 48}, {57, 58}}},
                {{LCW<T>{0}}},
                {{{10}, {20, 30, 40, 50}, {60, 70, 80}},
                 {{0, 1, 3}, {5}},
                 {{11, 12, 13, 14, 15}, {16, 17}, {0}}},
                {{{{{10, 20}, valids}}, {LCW<T>{30}}, {{40, 50}, {60, 70, 80}}}, valids}};

    cudf::test::fixed_width_column_wrapper<int> gather_map{1, 2, 4};

    cudf::table_view source_table({list});
    auto results = cudf::gather(source_table, gather_map);

    LCW<T> expected{{{{15, 16}, {{27, 28}, valids}, {{37, 38}, valids}, {47, 48}, {57, 58}}},
                    {{LCW<T>{0}}},
                    {{{{{10, 20}, valids}}, {LCW<T>{30}}, {{40, 50}, {60, 70, 80}}}, valids}};

    cudf::test::expect_columns_equal(results->view().column(0), expected);
  }
}

TYPED_TEST(GatherTestList, GatherNestedWithEmpties)
{
  using T = TypeParam;
<<<<<<< HEAD
=======
  // to disambiguate between {} == 0 and {} == List{0}
  // Also, see note about compiler issues when declaring nested
  // empty lists in lists_column_wrapper documentation
  using LCW = cudf::test::lists_column_wrapper<T>;
>>>>>>> 1f41adf1

  LCW<T> list{{{2, 3}, LCW<T>{}}, {{6, 7, 8}, {9, 10, 11}, {12, 13, 14}}, {LCW<T>{}}};
  cudf::test::fixed_width_column_wrapper<int> gather_map{0, 2};

  cudf::table_view source_table({list});
  auto results = cudf::gather(source_table, gather_map);

  LCW<T> expected{{{2, 3}, LCW<T>{}}, {LCW<T>{}}};

  cudf::test::expect_columns_equal(results->view().column(0), expected);
}

TYPED_TEST(GatherTestList, GatherDetailInvalidIndex)
{
  using T = TypeParam;
<<<<<<< HEAD
=======
  // to disambiguate between {} == 0 and {} == List{0}
  // Also, see note about compiler issues when declaring nested
  // empty lists in lists_column_wrapper documentation
  using LCW = cudf::test::lists_column_wrapper<T>;
>>>>>>> 1f41adf1

  // List<List<T>>
  {
    LCW<T> list{{{2, 3}, {4, 5}},
                {{6, 7, 8}, {9, 10, 11}, {12, 13, 14}},
                {{15, 16}, {17, 18}, {17, 18}, {17, 18}, {17, 18}}};
    cudf::test::fixed_width_column_wrapper<int> gather_map{0, 15, 16, 2};

    cudf::table_view source_table({list});
    auto results = cudf::detail::gather(source_table,
                                        gather_map,
                                        cudf::detail::out_of_bounds_policy::IGNORE,
                                        cudf::detail::negative_index_policy::NOT_ALLOWED);

    std::vector<int32_t> expected_validity{1, 0, 0, 1};
    LCW<T> expected{{{{2, 3}, {4, 5}},
                     {LCW<T>{}},
                     {LCW<T>{}},
                     {{15, 16}, {17, 18}, {17, 18}, {17, 18}, {17, 18}}},
                    expected_validity.begin()};

    cudf::test::expect_columns_equal(results->view().column(0), expected);
  }
}<|MERGE_RESOLUTION|>--- conflicted
+++ resolved
@@ -36,6 +36,9 @@
                                                   cudf::test::TimestampTypes>;
 TYPED_TEST_CASE(GatherTestList, FixedWidthTypesNotBool);
 
+// to disambiguate between {} == 0 and {} == List{0}
+// Also, see note about compiler issues when declaring nested
+// empty lists in lists_column_wrapper documentation
 template <typename T>
 using LCW = cudf::test::lists_column_wrapper<T, int32_t>;
 
@@ -77,13 +80,6 @@
 TYPED_TEST(GatherTestList, GatherNested)
 {
   using T = TypeParam;
-<<<<<<< HEAD
-=======
-  // to disambiguate between {} == 0 and {} == List{0}
-  // Also, see note about compiler issues when declaring nested
-  // empty lists in lists_column_wrapper documentation
-  using LCW = cudf::test::lists_column_wrapper<T>;
->>>>>>> 1f41adf1
 
   // List<List<T>>
   {
@@ -125,13 +121,6 @@
 TYPED_TEST(GatherTestList, GatherNestedForceRecycle)
 {
   using T = TypeParam;
-<<<<<<< HEAD
-=======
-  // to disambiguate between {} == 0 and {} == List{0}
-  // Also, see note about compiler issues when declaring nested
-  // empty lists in lists_column_wrapper documentation
-  using LCW = cudf::test::lists_column_wrapper<T>;
->>>>>>> 1f41adf1
 
   // these cases force the temporary memory-recycling behavior internal
   // to the gather() recursion
@@ -186,13 +175,6 @@
 TYPED_TEST(GatherTestList, GatherOutOfOrder)
 {
   using T = TypeParam;
-<<<<<<< HEAD
-=======
-  // to disambiguate between {} == 0 and {} == List{0}
-  // Also, see note about compiler issues when declaring nested
-  // empty lists in lists_column_wrapper documentation
-  using LCW = cudf::test::lists_column_wrapper<T>;
->>>>>>> 1f41adf1
 
   // List<List<T>>
   {
@@ -215,13 +197,6 @@
 TYPED_TEST(GatherTestList, GatherNestedNulls)
 {
   using T = TypeParam;
-<<<<<<< HEAD
-=======
-  // to disambiguate between {} == 0 and {} == List{0}
-  // Also, see note about compiler issues when declaring nested
-  // empty lists in lists_column_wrapper documentation
-  using LCW = cudf::test::lists_column_wrapper<T>;
->>>>>>> 1f41adf1
 
   auto valids = cudf::test::make_counting_transform_iterator(
     0, [](auto i) { return i % 2 == 0 ? true : false; });
@@ -272,13 +247,6 @@
 TYPED_TEST(GatherTestList, GatherNestedWithEmpties)
 {
   using T = TypeParam;
-<<<<<<< HEAD
-=======
-  // to disambiguate between {} == 0 and {} == List{0}
-  // Also, see note about compiler issues when declaring nested
-  // empty lists in lists_column_wrapper documentation
-  using LCW = cudf::test::lists_column_wrapper<T>;
->>>>>>> 1f41adf1
 
   LCW<T> list{{{2, 3}, LCW<T>{}}, {{6, 7, 8}, {9, 10, 11}, {12, 13, 14}}, {LCW<T>{}}};
   cudf::test::fixed_width_column_wrapper<int> gather_map{0, 2};
@@ -294,13 +262,6 @@
 TYPED_TEST(GatherTestList, GatherDetailInvalidIndex)
 {
   using T = TypeParam;
-<<<<<<< HEAD
-=======
-  // to disambiguate between {} == 0 and {} == List{0}
-  // Also, see note about compiler issues when declaring nested
-  // empty lists in lists_column_wrapper documentation
-  using LCW = cudf::test::lists_column_wrapper<T>;
->>>>>>> 1f41adf1
 
   // List<List<T>>
   {
