--- conflicted
+++ resolved
@@ -35,8 +35,7 @@
   auto rhs = make_random_wrapped_column<TypeRhs>(10);
 
   EXPECT_THROW(
-    cudf::binary_operation(
-      lhs, rhs, cudf::binary_operator::ADD, data_type(type_id::NUM_TYPE_IDS)),
+    cudf::binary_operation(lhs, rhs, cudf::binary_operator::ADD, data_type(type_id::NUM_TYPE_IDS)),
     cudf::logic_error);
 }
 
@@ -49,18 +48,9 @@
   auto lhs = make_random_wrapped_column<TypeLhs>(1);
   auto rhs = make_random_wrapped_column<TypeRhs>(10);
 
-<<<<<<< HEAD
-  EXPECT_THROW(cudf::binary_operation(lhs,
-                                                    rhs,
-                                                    cudf::binary_operator::ADD,
-                                                    data_type(type_to_id<TypeOut>())),
-               cudf::logic_error);
-=======
   EXPECT_THROW(
-    cudf::experimental::binary_operation(
-      lhs, rhs, cudf::experimental::binary_operator::ADD, data_type(type_to_id<TypeOut>())),
+    cudf::binary_operation(lhs, rhs, cudf::binary_operator::ADD, data_type(type_to_id<TypeOut>())),
     cudf::logic_error);
->>>>>>> 62dbd028
 }
 
 }  // namespace binop
