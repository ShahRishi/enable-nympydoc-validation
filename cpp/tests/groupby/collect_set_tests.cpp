--- conflicted
+++ resolved
@@ -32,14 +32,6 @@
 
 constexpr cudf::test::debug_output_level verbosity{cudf::test::debug_output_level::FIRST_ERROR};
 
-<<<<<<< HEAD
-#define COL_K    cudf::test::fixed_width_column_wrapper<int32_t, int32_t>
-#define COL_V    cudf::test::fixed_width_column_wrapper<TypeParam, int32_t>
-#define COL_S    cudf::test::strings_column_wrapper
-#define LCL_V    cudf::test::lists_column_wrapper<TypeParam, int32_t>
-#define LCL_S    cudf::test::lists_column_wrapper<cudf::string_view>
-#define VALIDITY std::initializer_list<bool>
-=======
 using keys_col      = cudf::test::fixed_width_column_wrapper<int32_t, int32_t>;
 using strings_col   = cudf::test::strings_column_wrapper;
 using strings_lists = cudf::test::lists_column_wrapper<cudf::string_view>;
@@ -77,31 +69,6 @@
 }
 
 }  // namespace
->>>>>>> b2dd1bf8
-
-auto groupby_collect_set(cudf::column_view const& keys,
-                         cudf::column_view const& values,
-                         std::unique_ptr<groupby_aggregation>&& agg)
-{
-  std::vector<cudf::groupby::aggregation_request> requests;
-  requests.emplace_back(cudf::groupby::aggregation_request());
-  requests[0].values = values;
-  requests[0].aggregations.emplace_back(std::move(agg));
-
-  auto const result     = cudf::groupby::groupby(cudf::table_view({keys})).aggregate(requests);
-  auto const sort_order = cudf::sorted_order(result.first->view(), {}, {cudf::null_order::AFTER});
-  auto const sorted_vals =
-    std::move(cudf::gather(cudf::table_view{{result.second[0].results[0]->view()}}, *sort_order)
-                ->release()
-                .front());
-
-  auto result_keys = std::move(cudf::gather(result.first->view(), *sort_order)->release().front());
-  auto result_vals = cudf::lists::sort_lists(
-    cudf::lists_column_view{sorted_vals->view()}, cudf::order::ASCENDING, cudf::null_order::AFTER);
-  return std::pair(std::move(result_keys), std::move(result_vals));
-}
-
-}  // namespace
 
 struct CollectSetTest : public cudf::test::BaseFixture {
   static auto collect_set()
@@ -137,17 +104,10 @@
 
   // Empty input
   {
-<<<<<<< HEAD
-    COL_K keys{};
-    COL_V vals{};
-    COL_K keys_expected{};
-    LCL_V vals_expected{};
-=======
     keys_col keys{};
     vals_col vals{};
     keys_col keys_expected{};
     lists_col vals_expected{};
->>>>>>> b2dd1bf8
 
     auto const [out_keys, out_lists] =
       groupby_collect_set(keys, vals, CollectSetTest::collect_set());
@@ -157,17 +117,10 @@
 
   // Single key input
   {
-<<<<<<< HEAD
-    COL_K keys{1};
-    COL_V vals{10};
-    COL_K keys_expected{1};
-    LCL_V vals_expected{LCL_V{10}};
-=======
     keys_col keys{1};
     vals_col vals{10};
     keys_col keys_expected{1};
     lists_col vals_expected{lists_col{10}};
->>>>>>> b2dd1bf8
 
     auto const [out_keys, out_lists] =
       groupby_collect_set(keys, vals, CollectSetTest::collect_set());
@@ -177,17 +130,10 @@
 
   // Non-repeated keys
   {
-<<<<<<< HEAD
-    COL_K keys{2, 1};
-    COL_V vals{20, 10};
-    COL_K keys_expected{1, 2};
-    LCL_V vals_expected{LCL_V{10}, LCL_V{20}};
-=======
     keys_col keys{2, 1};
     vals_col vals{20, 10};
     keys_col keys_expected{1, 2};
     lists_col vals_expected{lists_col{10}, lists_col{20}};
->>>>>>> b2dd1bf8
 
     auto const [out_keys, out_lists] =
       groupby_collect_set(keys, vals, CollectSetTest::collect_set());
@@ -203,17 +149,10 @@
 
   // Pre-sorted keys
   {
-<<<<<<< HEAD
-    COL_K keys{1, 1, 1, 1, 2, 2, 2, 2, 3, 3, 3, 3};
-    COL_V vals{10, 11, 10, 10, 20, 21, 21, 20, 30, 33, 32, 31};
-    COL_K keys_expected{1, 2, 3};
-    LCL_V vals_expected{{10, 11}, {20, 21}, {30, 31, 32, 33}};
-=======
     keys_col keys{1, 1, 1, 1, 2, 2, 2, 2, 3, 3, 3, 3};
     vals_col vals{10, 11, 10, 10, 20, 21, 21, 20, 30, 33, 32, 31};
     keys_col keys_expected{1, 2, 3};
     lists_col vals_expected{{10, 11}, {20, 21}, {30, 31, 32, 33}};
->>>>>>> b2dd1bf8
 
     auto const [out_keys, out_lists] =
       groupby_collect_set(keys, vals, CollectSetTest::collect_set());
@@ -223,17 +162,10 @@
 
   // Expect the result keys to be sorted by sort-based groupby
   {
-<<<<<<< HEAD
-    COL_K keys{4, 1, 2, 4, 3, 3, 2, 1};
-    COL_V vals{40, 10, 20, 40, 30, 30, 20, 11};
-    COL_K keys_expected{1, 2, 3, 4};
-    LCL_V vals_expected{{10, 11}, {20}, {30}, {40}};
-=======
     keys_col keys{4, 1, 2, 4, 3, 3, 2, 1};
     vals_col vals{40, 10, 20, 40, 30, 30, 20, 11};
     keys_col keys_expected{1, 2, 3, 4};
     lists_col vals_expected{{10, 11}, {20}, {30}, {40}};
->>>>>>> b2dd1bf8
 
     auto const [out_keys, out_lists] =
       groupby_collect_set(keys, vals, CollectSetTest::collect_set());
@@ -253,13 +185,8 @@
   {
     auto const keys          = cudf::slice(keys_original, {0, 4})[0];  // { 1, 1, 1, 1 }
     auto const vals          = cudf::slice(vals_original, {0, 4})[0];  // { 10, 11, 10, 10 }
-<<<<<<< HEAD
-    auto const keys_expected = COL_K{1};
-    auto const vals_expected = LCL_V{{10, 11}};
-=======
     auto const keys_expected = keys_col{1};
     auto const vals_expected = lists_col{{10, 11}};
->>>>>>> b2dd1bf8
 
     auto const [out_keys, out_lists] =
       groupby_collect_set(keys, vals, CollectSetTest::collect_set());
@@ -269,13 +196,8 @@
   {
     auto const keys = cudf::slice(keys_original, {2, 10})[0];  // { 1, 1, 2, 2, 2, 2, 3, 3 }
     auto const vals = cudf::slice(vals_original, {2, 10})[0];  // { 10, 10, 20, 21, 21, 20, 30, 33 }
-<<<<<<< HEAD
-    auto const keys_expected = COL_K{1, 2, 3};
-    auto const vals_expected = LCL_V{{10}, {20, 21}, {30, 33}};
-=======
     auto const keys_expected = keys_col{1, 2, 3};
     auto const vals_expected = lists_col{{10}, {20, 21}, {30, 33}};
->>>>>>> b2dd1bf8
 
     auto const [out_keys, out_lists] =
       groupby_collect_set(keys, vals, CollectSetTest::collect_set());
@@ -302,17 +224,10 @@
     "String 1, second",  // repeated
     "String 1, second"   // repeated
   };
-<<<<<<< HEAD
-  COL_K keys_expected{1, 2, 3};
-  LCL_S vals_expected{{"String 1, first", "String 1, second"},
-                      {"String 2, first", "String 2, second"},
-                      {"String 3, first", "String 3, second"}};
-=======
   keys_col keys_expected{1, 2, 3};
   strings_lists vals_expected{{"String 1, first", "String 1, second"},
                               {"String 2, first", "String 2, second"},
                               {"String 3, first", "String 3, second"}};
->>>>>>> b2dd1bf8
 
   auto const [out_keys, out_lists] = groupby_collect_set(keys, vals, CollectSetTest::collect_set());
   CUDF_TEST_EXPECT_COLUMNS_EQUAL(keys_expected, *out_keys, verbosity);
@@ -325,21 +240,13 @@
   cudf::test::fixed_width_column_wrapper<float> vals{
     {1.0f, 1.0f, -2.3e-5f, -2.3e-5f, 2.3e5f, 2.3e5f, -NAN, -NAN, NAN, NAN, 0.0f, 0.0f},
     {true, true, true, true, true, true, true, true, true, true, false, false}};
-<<<<<<< HEAD
-  COL_K keys_expected{1};
-=======
   keys_col keys_expected{1};
->>>>>>> b2dd1bf8
   cudf::test::lists_column_wrapper<float> vals_expected;
 
   // null equal with nan unequal
   {
     vals_expected = {{{-2.3e-5f, 1.0f, 2.3e5f, -NAN, -NAN, NAN, NAN, 0.0f},
-<<<<<<< HEAD
-                      VALIDITY{true, true, true, true, true, true, true, false}}};
-=======
                       validity_col{true, true, true, true, true, true, true, false}}};
->>>>>>> b2dd1bf8
     auto const [out_keys, out_lists] =
       groupby_collect_set(keys, vals, CollectSetTest::collect_set());
     CUDF_TEST_EXPECT_COLUMNS_EQUAL(keys_expected, *out_keys, verbosity);
@@ -349,11 +256,7 @@
   // null unequal with nan unequal
   {
     vals_expected = {{{-2.3e-5f, 1.0f, 2.3e5f, -NAN, -NAN, NAN, NAN, 0.0f, 0.0f},
-<<<<<<< HEAD
-                      VALIDITY{true, true, true, true, true, true, true, false, false}}};
-=======
                       validity_col{true, true, true, true, true, true, true, false, false}}};
->>>>>>> b2dd1bf8
     auto const [out_keys, out_lists] =
       groupby_collect_set(keys, vals, CollectSetTest::collect_set_null_unequal());
     CUDF_TEST_EXPECT_COLUMNS_EQUAL(keys_expected, *out_keys, verbosity);
@@ -372,11 +275,7 @@
   // null equal with nan equal
   {
     vals_expected = {
-<<<<<<< HEAD
-      {{-2.3e-5f, 1.0f, 2.3e5f, NAN, 0.0f}, VALIDITY{true, true, true, true, false}}};
-=======
       {{-2.3e-5f, 1.0f, 2.3e5f, NAN, 0.0f}, validity_col{true, true, true, true, false}}};
->>>>>>> b2dd1bf8
     auto const [out_keys, out_lists] =
       groupby_collect_set(keys,
                           vals,
@@ -388,13 +287,8 @@
 
   // null unequal with nan equal
   {
-<<<<<<< HEAD
-    vals_expected = {
-      {{-2.3e-5f, 1.0f, 2.3e5f, -NAN, 0.0f, 0.0f}, VALIDITY{true, true, true, true, false, false}}};
-=======
     vals_expected = {{{-2.3e-5f, 1.0f, 2.3e5f, -NAN, 0.0f, 0.0f},
                       validity_col{true, true, true, true, false, false}}};
->>>>>>> b2dd1bf8
     auto const [out_keys, out_lists] =
       groupby_collect_set(keys,
                           vals,
@@ -416,19 +310,6 @@
 
   // Pre-sorted keys
   {
-<<<<<<< HEAD
-    COL_K keys{1, 1, 1, 1, 2, 2, 2, 2, 3, 3, 3, 3};
-    COL_V vals{{10, 10, null, null, 20, null, null, null, 30, 31, 30, 31},
-               {true, true, false, false, true, false, false, false, true, true, true, true}};
-    COL_K keys_expected{1, 2, 3};
-    LCL_V vals_expected;
-
-    // By default, nulls are consider equals, thus only one null is kept per key
-    {
-      vals_expected = {{{10, null}, VALIDITY{true, false}},
-                       {{20, null}, VALIDITY{true, false}},
-                       {{30, 31}, VALIDITY{true, true}}};
-=======
     keys_col keys{1, 1, 1, 1, 2, 2, 2, 2, 3, 3, 3, 3};
     vals_col vals{{10, 10, null, null, 20, null, null, null, 30, 31, 30, 31},
                   {true, true, false, false, true, false, false, false, true, true, true, true}};
@@ -440,7 +321,6 @@
       vals_expected = {{{10, null}, validity_col{true, false}},
                        {{20, null}, validity_col{true, false}},
                        {{30, 31}, validity_col{true, true}}};
->>>>>>> b2dd1bf8
       auto const [out_keys, out_lists] =
         groupby_collect_set(keys, vals, CollectSetTest::collect_set());
       CUDF_TEST_EXPECT_COLUMNS_EQUAL(keys_expected, *out_keys, verbosity);
@@ -449,15 +329,9 @@
 
     // All nulls per key are kept (nulls are put at the end of each list)
     {
-<<<<<<< HEAD
-      vals_expected = LCL_V{{{10, null, null}, VALIDITY{true, false, false}},
-                            {{20, null, null, null}, VALIDITY{true, false, false, false}},
-                            {{30, 31}, VALIDITY{true, true}}};
-=======
       vals_expected = lists_col{{{10, null, null}, validity_col{true, false, false}},
                                 {{20, null, null, null}, validity_col{true, false, false, false}},
                                 {{30, 31}, validity_col{true, true}}};
->>>>>>> b2dd1bf8
       auto const [out_keys, out_lists] =
         groupby_collect_set(keys, vals, CollectSetTest::collect_set_null_unequal());
       CUDF_TEST_EXPECT_COLUMNS_EQUAL(keys_expected, *out_keys, verbosity);
@@ -466,11 +340,7 @@
 
     // All nulls per key are excluded
     {
-<<<<<<< HEAD
-      vals_expected = LCL_V{{10}, {20}, {30, 31}};
-=======
       vals_expected = lists_col{{10}, {20}, {30, 31}};
->>>>>>> b2dd1bf8
       auto const [out_keys, out_lists] =
         groupby_collect_set(keys, vals, CollectSetTest::collect_set_null_exclude());
       CUDF_TEST_EXPECT_COLUMNS_EQUAL(keys_expected, *out_keys, verbosity);
@@ -480,20 +350,6 @@
 
   // Expect the result keys to be sorted by sort-based groupby
   {
-<<<<<<< HEAD
-    COL_K keys{4, 1, 2, 4, 3, 3, 3, 3, 2, 1};
-    COL_V vals{{40, 10, 20, 40, null, null, null, null, 21, null},
-               {true, true, true, true, false, false, false, false, true, false}};
-    COL_K keys_expected{1, 2, 3, 4};
-    LCL_V vals_expected;
-
-    // By default, nulls are consider equals, thus only one null is kept per key
-    {
-      vals_expected = {{{10, null}, VALIDITY{true, false}},
-                       {{20, 21}, VALIDITY{true, true}},
-                       {{null}, VALIDITY{false}},
-                       {{40}, VALIDITY{true}}};
-=======
     keys_col keys{4, 1, 2, 4, 3, 3, 3, 3, 2, 1};
     vals_col vals{{40, 10, 20, 40, null, null, null, null, 21, null},
                   {true, true, true, true, false, false, false, false, true, false}};
@@ -506,7 +362,6 @@
                        {{20, 21}, validity_col{true, true}},
                        {{null}, validity_col{false}},
                        {{40}, validity_col{true}}};
->>>>>>> b2dd1bf8
       auto const [out_keys, out_lists] =
         groupby_collect_set(keys, vals, CollectSetTest::collect_set());
       CUDF_TEST_EXPECT_COLUMNS_EQUAL(keys_expected, *out_keys, verbosity);
@@ -515,18 +370,11 @@
 
     // All nulls per key are kept (nulls are put at the end of each list)
     {
-<<<<<<< HEAD
-      vals_expected = LCL_V{{{10, null}, VALIDITY{true, false}},
-                            {{20, 21}, VALIDITY{true, true}},
-                            {{null, null, null, null}, VALIDITY{false, false, false, false}},
-                            {{40}, VALIDITY{true}}};
-=======
       vals_expected =
         lists_col{{{10, null}, validity_col{true, false}},
                   {{20, 21}, validity_col{true, true}},
                   {{null, null, null, null}, validity_col{false, false, false, false}},
                   {{40}, validity_col{true}}};
->>>>>>> b2dd1bf8
       auto const [out_keys, out_lists] =
         groupby_collect_set(keys, vals, CollectSetTest::collect_set_null_unequal());
       CUDF_TEST_EXPECT_COLUMNS_EQUAL(keys_expected, *out_keys, verbosity);
@@ -535,11 +383,7 @@
 
     // All nulls per key are excluded
     {
-<<<<<<< HEAD
-      vals_expected = LCL_V{{10}, {20, 21}, {}, {40}};
-=======
       vals_expected = lists_col{{10}, {20, 21}, {}, {40}};
->>>>>>> b2dd1bf8
       auto const [out_keys, out_lists] =
         groupby_collect_set(keys, vals, CollectSetTest::collect_set_null_exclude());
       CUDF_TEST_EXPECT_COLUMNS_EQUAL(keys_expected, *out_keys, verbosity);
