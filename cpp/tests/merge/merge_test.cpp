--- conflicted
+++ resolved
@@ -41,22 +41,15 @@
 template <typename T>
 class MergeTest_ : public cudf::test::BaseFixture {
 };
-template <typename T>
-using column_wrapper = cudf::test::fixed_width_column_wrapper<T, int64_t>;
 
 TYPED_TEST_CASE(MergeTest_, cudf::test::FixedWidthTypes);
 
 TYPED_TEST(MergeTest_, MergeIsZeroWhenShouldNotBeZero)
 {
-<<<<<<< HEAD
-  column_wrapper<TypeParam> leftColWrap1{1, 2, 3, 4, 5};
-  column_wrapper<TypeParam> rightColWrap1{};
-=======
   using columnFactoryT = cudf::test::fixed_width_column_wrapper<TypeParam, int32_t>;
 
   columnFactoryT leftColWrap1({1, 2, 3, 4, 5});
   columnFactoryT rightColWrap1{};
->>>>>>> 049f93c4
 
   std::vector<cudf::size_type> key_cols{0};
   std::vector<cudf::order> column_order;
@@ -76,17 +69,11 @@
 
 TYPED_TEST(MergeTest_, MismatchedNumColumns)
 {
-<<<<<<< HEAD
-  column_wrapper<TypeParam> leftColWrap1{{0, 1, 2, 3}};
-  column_wrapper<TypeParam> rightColWrap1{{0, 1, 2, 3}};
-  column_wrapper<TypeParam> rightColWrap2{{0, 1, 2, 3}};
-=======
   using columnFactoryT = cudf::test::fixed_width_column_wrapper<TypeParam, int32_t>;
 
   columnFactoryT leftColWrap1({0, 1, 2, 3});
   columnFactoryT rightColWrap1({0, 1, 2, 3});
   columnFactoryT rightColWrap2({0, 1, 2, 3});
->>>>>>> 049f93c4
 
   std::vector<cudf::size_type> key_cols{0};
   std::vector<cudf::order> column_order{cudf::order::ASCENDING};
@@ -117,15 +104,10 @@
 
 TYPED_TEST(MergeTest_, EmptyKeyColumns)
 {
-<<<<<<< HEAD
-  column_wrapper<TypeParam> leftColWrap1{{0, 1, 2, 3}};
-  column_wrapper<TypeParam> rightColWrap1{{0, 1, 2, 3}};
-=======
   using columnFactoryT = cudf::test::fixed_width_column_wrapper<TypeParam, int32_t>;
 
   columnFactoryT leftColWrap1({0, 1, 2, 3});
   columnFactoryT rightColWrap1({0, 1, 2, 3});
->>>>>>> 049f93c4
 
   std::vector<cudf::size_type> key_cols{};  // empty! this should trigger exception
   std::vector<cudf::order> column_order{cudf::order::ASCENDING};
@@ -140,15 +122,10 @@
 
 TYPED_TEST(MergeTest_, TooManyKeyColumns)
 {
-<<<<<<< HEAD
-  column_wrapper<TypeParam> leftColWrap1{{0, 1, 2, 3}};
-  column_wrapper<TypeParam> rightColWrap1{{0, 1, 2, 3}};
-=======
   using columnFactoryT = cudf::test::fixed_width_column_wrapper<TypeParam, int32_t>;
 
   columnFactoryT leftColWrap1{0, 1, 2, 3};
   columnFactoryT rightColWrap1{0, 1, 2, 3};
->>>>>>> 049f93c4
 
   std::vector<cudf::size_type> key_cols{
     0, 1};  // more keys than columns: this should trigger exception
@@ -164,15 +141,10 @@
 
 TYPED_TEST(MergeTest_, EmptyOrderTypes)
 {
-<<<<<<< HEAD
-  column_wrapper<TypeParam> leftColWrap1{{0, 1, 2, 3}};
-  column_wrapper<TypeParam> rightColWrap1{{0, 1, 2, 3}};
-=======
   using columnFactoryT = cudf::test::fixed_width_column_wrapper<TypeParam, int32_t>;
 
   columnFactoryT leftColWrap1{0, 1, 2, 3};
   columnFactoryT rightColWrap1{0, 1, 2, 3};
->>>>>>> 049f93c4
 
   std::vector<cudf::size_type> key_cols{0};
   std::vector<cudf::order> column_order{};  // empty! this should trigger exception
@@ -187,15 +159,10 @@
 
 TYPED_TEST(MergeTest_, TooManyOrderTypes)
 {
-<<<<<<< HEAD
-  column_wrapper<TypeParam> leftColWrap1{{0, 1, 2, 3}};
-  column_wrapper<TypeParam> rightColWrap1{{0, 1, 2, 3}};
-=======
   using columnFactoryT = cudf::test::fixed_width_column_wrapper<TypeParam, int32_t>;
 
   columnFactoryT leftColWrap1{0, 1, 2, 3};
   columnFactoryT rightColWrap1{0, 1, 2, 3};
->>>>>>> 049f93c4
 
   std::vector<cudf::size_type> key_cols{0};
   std::vector<cudf::order> column_order{
@@ -212,19 +179,12 @@
 
 TYPED_TEST(MergeTest_, MismatchedKeyColumnsAndOrderTypes)
 {
-<<<<<<< HEAD
-  column_wrapper<TypeParam> leftColWrap1{{0, 1, 2, 3}};
-  column_wrapper<TypeParam> leftColWrap2{{0, 1, 2, 3}};
-  column_wrapper<TypeParam> rightColWrap1{{0, 1, 2, 3}};
-  column_wrapper<TypeParam> rightColWrap2{{0, 1, 2, 3}};
-=======
   using columnFactoryT = cudf::test::fixed_width_column_wrapper<TypeParam, int32_t>;
 
   columnFactoryT leftColWrap1{0, 1, 2, 3};
   columnFactoryT leftColWrap2{0, 1, 2, 3};
   columnFactoryT rightColWrap1{0, 1, 2, 3};
   columnFactoryT rightColWrap2{0, 1, 2, 3};
->>>>>>> 049f93c4
 
   cudf::table_view left_view{{leftColWrap1, leftColWrap2}};
   cudf::table_view right_view{{rightColWrap1, rightColWrap2}};
@@ -250,12 +210,8 @@
 
   auto sequence =
     cudf::test::make_counting_transform_iterator(0, [](auto i) { return TypeParam(i); });
-<<<<<<< HEAD
-  column_wrapper<TypeParam> colWrap1(sequence, sequence + inputRows);
-=======
   cudf::test::fixed_width_column_wrapper<TypeParam, typename decltype(sequence)::value_type>
     colWrap1(sequence, sequence + inputRows);
->>>>>>> 049f93c4
 
   std::vector<cudf::size_type> key_cols{0};
   std::vector<cudf::order> column_order{cudf::order::ASCENDING};
@@ -275,12 +231,14 @@
 
 TYPED_TEST(MergeTest_, MergeTwoEmptyTables)
 {
-  std::vector<cudf::size_type> key_cols{0};
-  std::vector<cudf::order> column_order{cudf::order::ASCENDING};
-  std::vector<cudf::null_order> null_precedence{};
-
-  column_wrapper<TypeParam> leftColWrap1{};
-  column_wrapper<TypeParam> rightColWrap1{};
+  using columnFactoryT = cudf::test::fixed_width_column_wrapper<TypeParam>;
+
+  std::vector<cudf::size_type> key_cols{0};
+  std::vector<cudf::order> column_order{cudf::order::ASCENDING};
+  std::vector<cudf::null_order> null_precedence{};
+
+  columnFactoryT leftColWrap1{};
+  columnFactoryT rightColWrap1{};
 
   cudf::table_view left_view{{leftColWrap1}};
   cudf::table_view right_view{{rightColWrap1}};
@@ -294,20 +252,16 @@
 
 TYPED_TEST(MergeTest_, MergeWithEmptyColumn)
 {
+  using columnFactoryT = cudf::test::fixed_width_column_wrapper<TypeParam>;
+
   cudf::size_type inputRows = 40;
 
   auto sequence =
     cudf::test::make_counting_transform_iterator(0, [](auto i) { return TypeParam(i); });
-<<<<<<< HEAD
-  column_wrapper<TypeParam> leftColWrap1(sequence, sequence + inputRows);
-  column_wrapper<TypeParam> rightColWrap1{};  // wrapper of empty column <- this might require a
-                                              // (sequence, sequence) generator
-=======
   cudf::test::fixed_width_column_wrapper<TypeParam, typename decltype(sequence)::value_type>
     leftColWrap1(sequence, sequence + inputRows);
   columnFactoryT rightColWrap1{};  // wrapper of empty column <- this might require a (sequence,
                                    // sequence) generator
->>>>>>> 049f93c4
 
   std::vector<cudf::size_type> key_cols{0};
   std::vector<cudf::order> column_order{cudf::order::ASCENDING};
@@ -324,18 +278,11 @@
   cudf::column_view const& a_right_tbl_cview{static_cast<cudf::column_view const&>(rightColWrap1)};
   const cudf::size_type outputRows = a_left_tbl_cview.size() + a_right_tbl_cview.size();
 
-<<<<<<< HEAD
-  column_wrapper<TypeParam> expectedDataWrap1(
-    sequence,
-    sequence +
-      outputRows);  //<- confirmed I can reuse a sequence, wo/ creating overlapping columns!
-=======
   cudf::test::fixed_width_column_wrapper<TypeParam, typename decltype(sequence)::value_type>
     expectedDataWrap1(
       sequence,
       sequence +
         outputRows);  //<- confirmed I can reuse a sequence, wo/ creating overlapping columns!
->>>>>>> 049f93c4
 
   auto expected_column_view{static_cast<cudf::column_view const&>(expectedDataWrap1)};
   auto output_column_view{p_outputTable->view().column(0)};
@@ -368,16 +315,6 @@
       return 2 * row + 1;
   });
 
-<<<<<<< HEAD
-  column_wrapper<TypeParam> leftColWrap1(sequence1, sequence1 + inputRows);
-  column_wrapper<TypeParam> leftColWrap2(sequence0, sequence0 + inputRows);
-
-  column_wrapper<TypeParam> rightColWrap1(sequence2, sequence2 + inputRows);
-  column_wrapper<TypeParam> rightColWrap2(
-    sequence0,
-    sequence0 +
-      inputRows);  //<- confirmed I can reuse a sequence, wo/ creating overlapping columns!
-=======
   cudf::test::fixed_width_column_wrapper<TypeParam, typename decltype(sequence1)::value_type>
     leftColWrap1(sequence1, sequence1 + inputRows);
   cudf::test::fixed_width_column_wrapper<TypeParam, typename decltype(sequence0)::value_type>
@@ -390,7 +327,6 @@
       sequence0,
       sequence0 +
         inputRows);  //<- confirmed I can reuse a sequence, wo/ creating overlapping columns!
->>>>>>> 049f93c4
 
   cudf::table_view left_view{{leftColWrap1, leftColWrap2}};
   cudf::table_view right_view{{rightColWrap1, rightColWrap2}};
@@ -414,12 +350,8 @@
     } else
       return static_cast<TypeParam>(row);
   });
-<<<<<<< HEAD
-  column_wrapper<TypeParam> expectedDataWrap1(seq_out1, seq_out1 + outputRows);
-=======
   cudf::test::fixed_width_column_wrapper<TypeParam, typename decltype(seq_out1)::value_type>
     expectedDataWrap1(seq_out1, seq_out1 + outputRows);
->>>>>>> 049f93c4
 
   auto seq_out2 = cudf::test::make_counting_transform_iterator(0, [outputRows](auto row) {
     if (cudf::type_to_id<TypeParam>() == cudf::type_id::BOOL8)
@@ -427,12 +359,8 @@
     else
       return row / 2;
   });
-<<<<<<< HEAD
-  column_wrapper<TypeParam> expectedDataWrap2(seq_out2, seq_out2 + outputRows);
-=======
   cudf::test::fixed_width_column_wrapper<TypeParam, typename decltype(seq_out2)::value_type>
     expectedDataWrap2(seq_out2, seq_out2 + outputRows);
->>>>>>> 049f93c4
 
   auto expected_column_view1{static_cast<cudf::column_view const&>(expectedDataWrap1)};
   auto expected_column_view2{static_cast<cudf::column_view const&>(expectedDataWrap2)};
@@ -455,12 +383,8 @@
     } else
       return static_cast<TypeParam>(row);
   });
-<<<<<<< HEAD
-  column_wrapper<TypeParam> leftColWrap1(sequence1, sequence1 + inputRows);
-=======
   cudf::test::fixed_width_column_wrapper<TypeParam, typename decltype(sequence1)::value_type>
     leftColWrap1(sequence1, sequence1 + inputRows);
->>>>>>> 049f93c4
 
   auto sequence2 = cudf::test::make_counting_transform_iterator(0, [inputRows](auto row) {
     if (cudf::type_to_id<TypeParam>() == cudf::type_id::BOOL8) {
@@ -472,17 +396,11 @@
       return static_cast<TypeParam>(res);
     }
   });
-<<<<<<< HEAD
-  column_wrapper<TypeParam> leftColWrap2(sequence2, sequence2 + inputRows);
-
-  column_wrapper<TypeParam> rightColWrap1(sequence1, sequence1 + inputRows);
-=======
   cudf::test::fixed_width_column_wrapper<TypeParam, typename decltype(sequence2)::value_type>
     leftColWrap2(sequence2, sequence2 + inputRows);
 
   cudf::test::fixed_width_column_wrapper<TypeParam, typename decltype(sequence1)::value_type>
     rightColWrap1(sequence1, sequence1 + inputRows);
->>>>>>> 049f93c4
 
   auto sequence3 = cudf::test::make_counting_transform_iterator(0, [inputRows](auto row) {
     if (cudf::type_to_id<TypeParam>() == cudf::type_id::BOOL8) {
@@ -491,12 +409,8 @@
     } else
       return static_cast<TypeParam>(2 * row + 1);
   });
-<<<<<<< HEAD
-  column_wrapper<TypeParam> rightColWrap2(sequence3, sequence3 + inputRows);
-=======
   cudf::test::fixed_width_column_wrapper<TypeParam, typename decltype(sequence3)::value_type>
     rightColWrap2(sequence3, sequence3 + inputRows);
->>>>>>> 049f93c4
 
   cudf::table_view left_view{{leftColWrap1, leftColWrap2}};
   cudf::table_view right_view{{rightColWrap1, rightColWrap2}};
@@ -520,12 +434,8 @@
     } else
       return static_cast<TypeParam>(row / 2);
   });
-<<<<<<< HEAD
-  column_wrapper<TypeParam> expectedDataWrap1(seq_out1, seq_out1 + outputRows);
-=======
   cudf::test::fixed_width_column_wrapper<TypeParam, typename decltype(seq_out1)::value_type>
     expectedDataWrap1(seq_out1, seq_out1 + outputRows);
->>>>>>> 049f93c4
 
   auto seq_out2 = cudf::test::make_counting_transform_iterator(0, [outputRows](auto row) {
     if (cudf::type_to_id<TypeParam>() == cudf::type_id::BOOL8) {
@@ -536,12 +446,8 @@
       return static_cast<TypeParam>(ret);
     }
   });
-<<<<<<< HEAD
-  column_wrapper<TypeParam> expectedDataWrap2(seq_out2, seq_out2 + outputRows);
-=======
   cudf::test::fixed_width_column_wrapper<TypeParam, typename decltype(seq_out2)::value_type>
     expectedDataWrap2(seq_out2, seq_out2 + outputRows);
->>>>>>> 049f93c4
 
   auto expected_column_view1{static_cast<cudf::column_view const&>(expectedDataWrap1)};
   auto expected_column_view2{static_cast<cudf::column_view const&>(expectedDataWrap2)};
@@ -570,12 +476,8 @@
   });
   auto valid_sequence1 = cudf::test::make_counting_transform_iterator(
     0, [inputRows](auto row) { return (row < inputRows - 1); });
-<<<<<<< HEAD
-  column_wrapper<TypeParam> leftColWrap1(sequence1, sequence1 + inputRows, valid_sequence1);
-=======
   cudf::test::fixed_width_column_wrapper<TypeParam, typename decltype(sequence1)::value_type>
     leftColWrap1(sequence1, sequence1 + inputRows, valid_sequence1);
->>>>>>> 049f93c4
 
   // data: 1  3  5  7 | valid: 1 1 1 0
   auto sequence2 = cudf::test::make_counting_transform_iterator(0, [inputRows](auto row) {
@@ -585,15 +487,10 @@
     } else
       return static_cast<TypeParam>(2 * row + 1);
   });
-<<<<<<< HEAD
-  column_wrapper<TypeParam> rightColWrap1(
-    sequence2, sequence2 + inputRows, valid_sequence1);  // <- recycle valid_seq1, confirmed okay...
-=======
   cudf::test::fixed_width_column_wrapper<TypeParam, typename decltype(sequence2)::value_type>
     rightColWrap1(sequence2,
                   sequence2 + inputRows,
                   valid_sequence1);  // <- recycle valid_seq1, confirmed okay...
->>>>>>> 049f93c4
 
   std::vector<cudf::size_type> key_cols{0};
   std::vector<cudf::order> column_order{cudf::order::ASCENDING};
@@ -638,12 +535,8 @@
   auto valid_seq_out = cudf::test::make_counting_transform_iterator(
     0,
     [outputRows, column1TotalNulls](auto row) { return (row < (outputRows - column1TotalNulls)); });
-<<<<<<< HEAD
-  column_wrapper<TypeParam> expectedDataWrap1(seq_out1, seq_out1 + outputRows, valid_seq_out);
-=======
   cudf::test::fixed_width_column_wrapper<TypeParam, typename decltype(seq_out1)::value_type>
     expectedDataWrap1(seq_out1, seq_out1 + outputRows, valid_seq_out);
->>>>>>> 049f93c4
 
   auto expected_column_view1{static_cast<cudf::column_view const&>(expectedDataWrap1)};
   auto output_column_view1{p_outputTable->view().column(0)};
@@ -665,17 +558,10 @@
   });
   auto valid_sequence1 =
     cudf::test::make_counting_transform_iterator(0, [](auto row) { return true; });
-<<<<<<< HEAD
-  column_wrapper<TypeParam> leftColWrap1(
-    sequence1,
-    sequence1 + inputRows,
-    valid_sequence1);  // if left out: valid_sequence defaults to `false`;
-=======
   cudf::test::fixed_width_column_wrapper<TypeParam, typename decltype(sequence1)::value_type>
     leftColWrap1(sequence1,
                  sequence1 + inputRows,
                  valid_sequence1);  // if left out: valid_sequence defaults to `false`;
->>>>>>> 049f93c4
 
   // data: 0 2 4 6 | valid: 1 1 1 1
   auto sequence2 = cudf::test::make_counting_transform_iterator(0, [inputRows](auto row) {
@@ -688,15 +574,6 @@
       return static_cast<TypeParam>(res);
     }
   });
-<<<<<<< HEAD
-  column_wrapper<TypeParam> leftColWrap2(sequence2, sequence2 + inputRows, valid_sequence1);
-
-  // data: 0 1 2 3 | valid: 1 1 1 1
-  column_wrapper<TypeParam> rightColWrap1(
-    sequence1,
-    sequence1 + inputRows,
-    valid_sequence1);  // if left out: valid_sequence defaults to `false`;
-=======
   cudf::test::fixed_width_column_wrapper<TypeParam, typename decltype(sequence2)::value_type>
     leftColWrap2(sequence2, sequence2 + inputRows, valid_sequence1);
 
@@ -705,7 +582,6 @@
     rightColWrap1(sequence1,
                   sequence1 + inputRows,
                   valid_sequence1);  // if left out: valid_sequence defaults to `false`;
->>>>>>> 049f93c4
 
   // data: 0 1 2 3 | valid: 0 0 0 0
   auto sequence3 = cudf::test::make_counting_transform_iterator(0, [inputRows](auto row) {
@@ -717,12 +593,8 @@
   });
   auto valid_sequence0 =
     cudf::test::make_counting_transform_iterator(0, [](auto row) { return false; });
-<<<<<<< HEAD
-  column_wrapper<TypeParam> rightColWrap2(sequence3, sequence3 + inputRows, valid_sequence0);
-=======
   cudf::test::fixed_width_column_wrapper<TypeParam, typename decltype(sequence3)::value_type>
     rightColWrap2(sequence3, sequence3 + inputRows, valid_sequence0);
->>>>>>> 049f93c4
 
   cudf::table_view left_view{{leftColWrap1, leftColWrap2}};
   cudf::table_view right_view{{rightColWrap1, rightColWrap2}};
@@ -747,12 +619,8 @@
     } else
       return static_cast<TypeParam>(row / 2);
   });
-<<<<<<< HEAD
-  column_wrapper<TypeParam> expectedDataWrap1(seq_out1, seq_out1 + outputRows, valid_sequence1);
-=======
   cudf::test::fixed_width_column_wrapper<TypeParam, typename decltype(seq_out1)::value_type>
     expectedDataWrap1(seq_out1, seq_out1 + outputRows, valid_sequence1);
->>>>>>> 049f93c4
 
   // data: 0 0 2 1 4 2 6 3 | valid: 0 1 0 1 0 1 0 1
   auto seq_out2           = cudf::test::make_counting_transform_iterator(0, [outputRows](auto row) {
@@ -771,12 +639,8 @@
       return (row % 2 != 0);
     }
   });
-<<<<<<< HEAD
-  column_wrapper<TypeParam> expectedDataWrap2(seq_out2, seq_out2 + outputRows, valid_sequence_out);
-=======
   cudf::test::fixed_width_column_wrapper<TypeParam, typename decltype(seq_out2)::value_type>
     expectedDataWrap2(seq_out2, seq_out2 + outputRows, valid_sequence_out);
->>>>>>> 049f93c4
 
   auto expected_column_view1{static_cast<cudf::column_view const&>(expectedDataWrap1)};
   auto expected_column_view2{static_cast<cudf::column_view const&>(expectedDataWrap2)};
@@ -807,14 +671,6 @@
   });
 
   constexpr int num_tables = 63;
-<<<<<<< HEAD
-  std::vector<std::pair<column_wrapper<TypeParam>, column_wrapper<TypeParam>>> facts{};
-  std::vector<cudf::table_view> tables{};
-  for (int i = 0; i < num_tables; ++i) {
-    facts.emplace_back(std::pair<column_wrapper<TypeParam>, column_wrapper<TypeParam>>{
-      column_wrapper<TypeParam>(sequence0, sequence0 + inputRows),
-      column_wrapper<TypeParam>(sequence1, sequence1 + inputRows)});
-=======
   using PairT0 =
     cudf::test::fixed_width_column_wrapper<TypeParam, typename decltype(sequence0)::value_type>;
   using PairT1 =
@@ -824,7 +680,6 @@
   for (int i = 0; i < num_tables; ++i) {
     facts.emplace_back(std::make_pair(PairT0(sequence0, sequence0 + inputRows),
                                       PairT1(sequence1, sequence1 + inputRows)));
->>>>>>> 049f93c4
     tables.push_back(cudf::table_view{{facts.back().first, facts.back().second}});
   }
   std::vector<cudf::size_type> key_cols{0};
@@ -842,12 +697,8 @@
     } else
       return static_cast<TypeParam>(row / num_tables);
   });
-<<<<<<< HEAD
-  column_wrapper<TypeParam> expectedDataWrap1(seq_out1, seq_out1 + outputRows);
-=======
   cudf::test::fixed_width_column_wrapper<TypeParam, typename decltype(seq_out1)::value_type>
     expectedDataWrap1(seq_out1, seq_out1 + outputRows);
->>>>>>> 049f93c4
 
   auto seq_out2 = cudf::test::make_counting_transform_iterator(0, [inputRows](auto row) {
     if (cudf::type_to_id<TypeParam>() == cudf::type_id::BOOL8)
@@ -855,12 +706,8 @@
     else
       return inputRows - row / num_tables;
   });
-<<<<<<< HEAD
-  column_wrapper<TypeParam> expectedDataWrap2(seq_out2, seq_out2 + outputRows);
-=======
   cudf::test::fixed_width_column_wrapper<TypeParam, typename decltype(seq_out2)::value_type>
     expectedDataWrap2(seq_out2, seq_out2 + outputRows);
->>>>>>> 049f93c4
 
   auto expected_column_view1{static_cast<cudf::column_view const&>(expectedDataWrap1)};
   auto expected_column_view2{static_cast<cudf::column_view const&>(expectedDataWrap2)};
