/*
 * Copyright (c) 2022, NVIDIA CORPORATION.
 *
 * Licensed under the Apache License, Version 2.0 (the "License");
 * you may not use this file except in compliance with the License.
 * You may obtain a copy of the License at
 *
 *     http://www.apache.org/licenses/LICENSE-2.0
 *
 * Unless required by applicable law or agreed to in writing, software
 * distributed under the License is distributed on an "AS IS" BASIS,
 * WITHOUT WARRANTIES OR CONDITIONS OF ANY KIND, either express or implied.
 * See the License for the specific language governing permissions and
 * limitations under the License.
 */

#include <cudf_test/base_fixture.hpp>
#include <cudf_test/column_wrapper.hpp>
#include <cudf_test/iterator_utilities.hpp>
#include <cudf_test/type_lists.hpp>

#include <cudf/aggregation.hpp>
#include <cudf/reduction.hpp>
#include <cudf/sorting.hpp>

using namespace cudf::test::iterators;

namespace cudf::test {

namespace {

auto collect_set(cudf::column_view const& input, std::unique_ptr<reduce_aggregation> const& agg)
{
  auto const result_scalar = cudf::reduce(input, agg, data_type{type_id::LIST});

  // The results of `collect_set` are unordered thus we need to sort them for comparison.
  auto const result_sorted_table =
    cudf::sort(cudf::table_view{{dynamic_cast<cudf::list_scalar*>(result_scalar.get())->view()}},
               {},
               {cudf::null_order::AFTER});

<<<<<<< HEAD
  return std::make_unique<cudf::list_scalar>(result_sorted_table->get_column(0));
=======
  return std::make_unique<cudf::list_scalar>(std::move(result_sorted_table->get_column(0)));
>>>>>>> b2dd1bf8
}

}  // namespace

template <typename T>
struct CollectTestFixedWidth : public cudf::test::BaseFixture {
};

using CollectFixedWidthTypes =
  Concat<IntegralTypesNotBool, FloatingPointTypes, ChronoTypes, FixedPointTypes>;
TYPED_TEST_SUITE(CollectTestFixedWidth, CollectFixedWidthTypes);

// ------------------------------------------------------------------------
TYPED_TEST(CollectTestFixedWidth, CollectList)
{
  using fw_wrapper = cudf::test::fixed_width_column_wrapper<TypeParam, int32_t>;

  std::vector<int> values({5, 0, -120, -111, 0, 64, 63, 99, 123, -16});
  std::vector<bool> null_mask({1, 1, 0, 1, 1, 1, 0, 1, 0, 1});

  // null_include without nulls
  fw_wrapper col(values.begin(), values.end());
  auto const ret = cudf::reduce(
    col, make_collect_list_aggregation<reduce_aggregation>(), data_type{type_id::LIST});
  CUDF_TEST_EXPECT_COLUMNS_EQUAL(col, dynamic_cast<list_scalar*>(ret.get())->view());

  // null_include with nulls
  fw_wrapper col_with_null(values.begin(), values.end(), null_mask.begin());
  auto const ret1 = cudf::reduce(
    col_with_null, make_collect_list_aggregation<reduce_aggregation>(), data_type{type_id::LIST});
  CUDF_TEST_EXPECT_COLUMNS_EQUAL(col_with_null, dynamic_cast<list_scalar*>(ret1.get())->view());

  // null_exclude with nulls
  fw_wrapper col_null_filtered{{5, 0, -111, 0, 64, 99, -16}};
  auto const ret2 =
    cudf::reduce(col_with_null,
                 make_collect_list_aggregation<reduce_aggregation>(null_policy::EXCLUDE),
                 data_type{type_id::LIST});
  CUDF_TEST_EXPECT_COLUMNS_EQUAL(col_null_filtered, dynamic_cast<list_scalar*>(ret2.get())->view());
}

TYPED_TEST(CollectTestFixedWidth, CollectSet)
{
  using fw_wrapper = cudf::test::fixed_width_column_wrapper<TypeParam, int32_t>;

  std::vector<int> values({5, 0, 120, 0, 0, 64, 64, 99, 120, 99});
  std::vector<bool> null_mask({1, 1, 0, 1, 1, 1, 0, 1, 0, 1});

  fw_wrapper col(values.begin(), values.end());
  fw_wrapper col_with_null(values.begin(), values.end(), null_mask.begin());

  auto null_exclude = make_collect_set_aggregation<reduce_aggregation>(
    null_policy::EXCLUDE, null_equality::UNEQUAL, nan_equality::ALL_EQUAL);
  auto null_eq = make_collect_set_aggregation<reduce_aggregation>(
    null_policy::INCLUDE, null_equality::EQUAL, nan_equality::ALL_EQUAL);
  auto null_unequal = make_collect_set_aggregation<reduce_aggregation>(
    null_policy::INCLUDE, null_equality::UNEQUAL, nan_equality::ALL_EQUAL);

  // test without nulls
  auto const ret = collect_set(col, null_eq);
  fw_wrapper expected{{0, 5, 64, 99, 120}};
  CUDF_TEST_EXPECT_COLUMNS_EQUAL(expected, dynamic_cast<list_scalar*>(ret.get())->view());

  // null exclude
  auto const ret1 = collect_set(col_with_null, null_exclude);
  fw_wrapper expected1{{0, 5, 64, 99}};
  CUDF_TEST_EXPECT_COLUMNS_EQUAL(expected1, dynamic_cast<list_scalar*>(ret1.get())->view());

  // null equal
  auto const ret2 = collect_set(col_with_null, null_eq);
  fw_wrapper expected2{{0, 5, 64, 99, -1}, {1, 1, 1, 1, 0}};
  CUDF_TEST_EXPECT_COLUMNS_EQUAL(expected2, dynamic_cast<list_scalar*>(ret2.get())->view());

  // null unequal
  auto const ret3 = collect_set(col_with_null, null_unequal);
  fw_wrapper expected3{{0, 5, 64, 99, -1, -1, -1}, {1, 1, 1, 1, 0, 0, 0}};
  CUDF_TEST_EXPECT_COLUMNS_EQUAL(expected3, dynamic_cast<list_scalar*>(ret3.get())->view());
}

TYPED_TEST(CollectTestFixedWidth, MergeLists)
{
  using fw_wrapper = cudf::test::fixed_width_column_wrapper<TypeParam, int32_t>;
  using lists_col  = cudf::test::lists_column_wrapper<TypeParam, int32_t>;

  // test without nulls
  auto const lists1    = lists_col{{1, 2, 3}, {}, {}, {4}, {5, 6, 7}, {8, 9}, {}};
  auto const expected1 = fw_wrapper{{1, 2, 3, 4, 5, 6, 7, 8, 9}};
  auto const ret1      = cudf::reduce(
    lists1, make_merge_lists_aggregation<reduce_aggregation>(), data_type{type_id::LIST});
  CUDF_TEST_EXPECT_COLUMNS_EQUAL(expected1, dynamic_cast<list_scalar*>(ret1.get())->view());

  // test with nulls
  auto const lists2    = lists_col{{
                                  lists_col{1, 2, 3},
                                  lists_col{},
                                  lists_col{{0, 4, 0, 5}, nulls_at({0, 2})},
                                  lists_col{{0, 0, 0}, all_nulls()},
                                  lists_col{6},
                                  lists_col{-1, -1},  // null_list
                                  lists_col{7, 8, 9},
                                },
                                null_at(5)};
  auto const expected2 = fw_wrapper{{1, 2, 3, 0, 4, 0, 5, 0, 0, 0, 6, 7, 8, 9},
                                    {1, 1, 1, 0, 1, 0, 1, 0, 0, 0, 1, 1, 1, 1}};
  auto const ret2      = cudf::reduce(
    lists2, make_merge_lists_aggregation<reduce_aggregation>(), data_type{type_id::LIST});
  CUDF_TEST_EXPECT_COLUMNS_EQUAL(expected2, dynamic_cast<list_scalar*>(ret2.get())->view());
}

TYPED_TEST(CollectTestFixedWidth, MergeSets)
{
  using fw_wrapper = cudf::test::fixed_width_column_wrapper<TypeParam, int32_t>;
  using lists_col  = cudf::test::lists_column_wrapper<TypeParam, int32_t>;

  // test without nulls
  auto const lists1    = lists_col{{1, 2, 3}, {}, {}, {4}, {1, 3, 4}, {0, 3, 10}, {}};
  auto const expected1 = fw_wrapper{{0, 1, 2, 3, 4, 10}};
  auto const ret1      = collect_set(lists1, make_merge_sets_aggregation<reduce_aggregation>());
  CUDF_TEST_EXPECT_COLUMNS_EQUAL(expected1, dynamic_cast<list_scalar*>(ret1.get())->view());

  // test with null_equal
  auto const lists2    = lists_col{{
                                  lists_col{1, 2, 3},
                                  lists_col{},
                                  lists_col{{0, 4, 0, 5}, nulls_at({0, 2})},
                                  lists_col{{0, 0, 0}, all_nulls()},
                                  lists_col{5},
                                  lists_col{-1, -1},  // null_list
                                  lists_col{1, 3, 5},
                                },
                                null_at(5)};
  auto const expected2 = fw_wrapper{{1, 2, 3, 4, 5, 0}, {1, 1, 1, 1, 1, 0}};
  auto const ret2      = collect_set(lists2, make_merge_sets_aggregation<reduce_aggregation>());
  CUDF_TEST_EXPECT_COLUMNS_EQUAL(expected2, dynamic_cast<list_scalar*>(ret2.get())->view());

  // test with null_unequal
  auto const& lists3   = lists2;
  auto const expected3 = fw_wrapper{{1, 2, 3, 4, 5, 0, 0, 0, 0, 0}, {1, 1, 1, 1, 1, 0, 0, 0, 0, 0}};
  auto const ret3 =
    collect_set(lists3, make_merge_sets_aggregation<reduce_aggregation>(null_equality::UNEQUAL));
  CUDF_TEST_EXPECT_COLUMNS_EQUAL(expected3, dynamic_cast<list_scalar*>(ret3.get())->view());
}

struct CollectTest : public cudf::test::BaseFixture {
};

TEST_F(CollectTest, CollectSetWithNaN)
{
  using fp_wrapper = cudf::test::fixed_width_column_wrapper<float>;

  fp_wrapper col{{1.0f, 1.0f, -2.3e-5f, -2.3e-5f, 2.3e5f, 2.3e5f, -NAN, -NAN, NAN, NAN, 0.0f, 0.0f},
                 {1, 1, 1, 1, 1, 1, 1, 1, 1, 1, 0, 0}};

  // nan unequal with null equal
  fp_wrapper expected1{{-2.3e-5f, 1.0f, 2.3e5f, -NAN, -NAN, NAN, NAN, 0.0f},
                       {1, 1, 1, 1, 1, 1, 1, 0}};
  auto const ret1 = collect_set(col, make_collect_set_aggregation<reduce_aggregation>());
  CUDF_TEST_EXPECT_COLUMNS_EQUAL(expected1, dynamic_cast<list_scalar*>(ret1.get())->view());

  // nan unequal with null unequal
  fp_wrapper expected2{{-2.3e-5f, 1.0f, 2.3e5f, -NAN, -NAN, NAN, NAN, 0.0f, 0.0f},
                       {1, 1, 1, 1, 1, 1, 1, 0, 0}};
  auto const ret2 = collect_set(
    col,
    make_collect_set_aggregation<reduce_aggregation>(null_policy::INCLUDE, null_equality::UNEQUAL));
  CUDF_TEST_EXPECT_COLUMNS_EQUAL(expected2, dynamic_cast<list_scalar*>(ret2.get())->view());

  // nan equal with null equal
  fp_wrapper expected3{{-2.3e-5f, 1.0f, 2.3e5f, NAN, 0.0f}, {1, 1, 1, 1, 0}};
  auto const ret3 =
    collect_set(col,
                make_collect_set_aggregation<reduce_aggregation>(
                  null_policy::INCLUDE, null_equality::EQUAL, nan_equality::ALL_EQUAL));
  CUDF_TEST_EXPECT_COLUMNS_EQUAL(expected3, dynamic_cast<list_scalar*>(ret3.get())->view());

  // nan equal with null unequal
  fp_wrapper expected4{{-2.3e-5f, 1.0f, 2.3e5f, -NAN, 0.0f, 0.0f}, {1, 1, 1, 1, 0, 0}};
  auto const ret4 =
    collect_set(col,
                make_collect_set_aggregation<reduce_aggregation>(
                  null_policy::INCLUDE, null_equality::UNEQUAL, nan_equality::ALL_EQUAL));
  CUDF_TEST_EXPECT_COLUMNS_EQUAL(expected4, dynamic_cast<list_scalar*>(ret4.get())->view());
}

TEST_F(CollectTest, MergeSetsWithNaN)
{
  using fp_wrapper = cudf::test::fixed_width_column_wrapper<float>;
  using lists_col  = cudf::test::lists_column_wrapper<float>;

  auto const col = lists_col{
    lists_col{1.0f, -2.3e-5f, NAN},
    lists_col{},
    lists_col{{-2.3e-5f, 2.3e5f, NAN, 0.0f}, nulls_at({3})},
    lists_col{{0.0f, 0.0f}, all_nulls()},
    lists_col{-NAN},
  };

  // nan unequal with null equal
  fp_wrapper expected1{{-2.3e-5f, 1.0f, 2.3e5f, -NAN, NAN, NAN, 0.0f}, {1, 1, 1, 1, 1, 1, 0}};
  auto const ret1 = collect_set(col, make_merge_sets_aggregation<reduce_aggregation>());
  CUDF_TEST_EXPECT_COLUMNS_EQUAL(expected1, dynamic_cast<list_scalar*>(ret1.get())->view());

  // nan unequal with null unequal
  fp_wrapper expected2{{-2.3e-5f, 1.0f, 2.3e5f, -NAN, NAN, NAN, 0.0f, 0.0f, 0.0f},
                       {1, 1, 1, 1, 1, 1, 0, 0, 0}};
  auto const ret2 =
    collect_set(col, make_merge_sets_aggregation<reduce_aggregation>(null_equality::UNEQUAL));
  CUDF_TEST_EXPECT_COLUMNS_EQUAL(expected2, dynamic_cast<list_scalar*>(ret2.get())->view());

  // nan equal with null equal
  fp_wrapper expected3{{-2.3e-5f, 1.0f, 2.3e5f, -NAN, 0.0f}, {1, 1, 1, 1, 0}};
  auto const ret3 = collect_set(
    col,
    make_merge_sets_aggregation<reduce_aggregation>(null_equality::EQUAL, nan_equality::ALL_EQUAL));
  CUDF_TEST_EXPECT_COLUMNS_EQUAL(expected3, dynamic_cast<list_scalar*>(ret3.get())->view());

  // nan equal with null unequal
  fp_wrapper expected4{{-2.3e-5f, 1.0f, 2.3e5f, -NAN, 0.0f, 0.0f, 0.0f}, {1, 1, 1, 1, 0, 0, 0}};
  auto const ret4 = collect_set(col,
                                make_merge_sets_aggregation<reduce_aggregation>(
                                  null_equality::UNEQUAL, nan_equality::ALL_EQUAL));
  CUDF_TEST_EXPECT_COLUMNS_EQUAL(expected4, dynamic_cast<list_scalar*>(ret4.get())->view());
}

TEST_F(CollectTest, CollectStrings)
{
  using str_col   = cudf::test::strings_column_wrapper;
  using lists_col = cudf::test::lists_column_wrapper<cudf::string_view>;

  auto const s_col =
    str_col{{"a", "a", "b", "b", "b", "c", "c", "d", "e", "e"}, {1, 1, 1, 0, 1, 1, 0, 1, 1, 1}};

  // collect_list including nulls
  auto const ret1 = cudf::reduce(
    s_col, make_collect_list_aggregation<reduce_aggregation>(), data_type{type_id::LIST});
  CUDF_TEST_EXPECT_COLUMNS_EQUAL(s_col, dynamic_cast<list_scalar*>(ret1.get())->view());

  // collect_list excluding nulls
  auto const expected2 = str_col{"a", "a", "b", "b", "c", "d", "e", "e"};
  auto const ret2 =
    cudf::reduce(s_col,
                 make_collect_list_aggregation<reduce_aggregation>(null_policy::EXCLUDE),
                 data_type{type_id::LIST});
  CUDF_TEST_EXPECT_COLUMNS_EQUAL(expected2, dynamic_cast<list_scalar*>(ret2.get())->view());

  // collect_set with null_equal
  auto const expected3 = str_col{{"a", "b", "c", "d", "e", ""}, null_at(5)};
  auto const ret3      = collect_set(s_col, make_collect_set_aggregation<reduce_aggregation>());
  CUDF_TEST_EXPECT_COLUMNS_EQUAL(expected3, dynamic_cast<list_scalar*>(ret3.get())->view());

  // collect_set with null_unequal
  auto const expected4 = str_col{{"a", "b", "c", "d", "e", "", ""}, {1, 1, 1, 1, 1, 0, 0}};
  auto const ret4      = collect_set(
    s_col,
    make_collect_set_aggregation<reduce_aggregation>(null_policy::INCLUDE, null_equality::UNEQUAL));
  CUDF_TEST_EXPECT_COLUMNS_EQUAL(expected4, dynamic_cast<list_scalar*>(ret4.get())->view());

  lists_col strings{{"a"},
                    {},
                    {"a", "b"},
                    lists_col{{"b", "null", "c"}, null_at(1)},
                    lists_col{{"null", "d"}, null_at(0)},
                    lists_col{{"null"}, null_at(0)},
                    {"e"}};

  // merge_lists
  auto const expected5 = str_col{{"a", "a", "b", "b", "null", "c", "null", "d", "null", "e"},
                                 {1, 1, 1, 1, 0, 1, 0, 1, 0, 1}};
  auto const ret5      = cudf::reduce(
    strings, make_merge_lists_aggregation<reduce_aggregation>(), data_type{type_id::LIST});
  CUDF_TEST_EXPECT_COLUMNS_EQUAL(expected5, dynamic_cast<list_scalar*>(ret5.get())->view());

  // merge_sets with null_equal
  auto const expected6 = str_col{{"a", "b", "c", "d", "e", "null"}, {1, 1, 1, 1, 1, 0}};
  auto const ret6      = collect_set(strings, make_merge_sets_aggregation<reduce_aggregation>());
  CUDF_TEST_EXPECT_COLUMNS_EQUAL(expected6, dynamic_cast<list_scalar*>(ret6.get())->view());

  // merge_sets with null_unequal
  auto const expected7 =
    str_col{{"a", "b", "c", "d", "e", "null", "null", "null"}, {1, 1, 1, 1, 1, 0, 0, 0}};
  auto const ret7 =
    collect_set(strings, make_merge_sets_aggregation<reduce_aggregation>(null_equality::UNEQUAL));
  CUDF_TEST_EXPECT_COLUMNS_EQUAL(expected7, dynamic_cast<list_scalar*>(ret7.get())->view());
}

TEST_F(CollectTest, CollectEmptys)
{
  using int_col = cudf::test::fixed_width_column_wrapper<int32_t>;

  // test collect empty columns
  auto empty = int_col{};
  auto ret   = cudf::reduce(
    empty, make_collect_list_aggregation<reduce_aggregation>(), data_type{type_id::LIST});
  CUDF_TEST_EXPECT_COLUMNS_EQUAL(int_col{}, dynamic_cast<list_scalar*>(ret.get())->view());

  ret = collect_set(empty, make_collect_set_aggregation<reduce_aggregation>());
  CUDF_TEST_EXPECT_COLUMNS_EQUAL(int_col{}, dynamic_cast<list_scalar*>(ret.get())->view());

  // test collect all null columns
  auto all_nulls = int_col{{1, 2, 3, 4, 5}, {0, 0, 0, 0, 0}};
  ret            = cudf::reduce(
    all_nulls, make_collect_list_aggregation<reduce_aggregation>(), data_type{type_id::LIST});
  CUDF_TEST_EXPECT_COLUMNS_EQUAL(int_col{}, dynamic_cast<list_scalar*>(ret.get())->view());

  ret = collect_set(all_nulls, make_collect_set_aggregation<reduce_aggregation>());
  CUDF_TEST_EXPECT_COLUMNS_EQUAL(int_col{}, dynamic_cast<list_scalar*>(ret.get())->view());
}

}  // namespace cudf::test<|MERGE_RESOLUTION|>--- conflicted
+++ resolved
@@ -39,11 +39,7 @@
                {},
                {cudf::null_order::AFTER});
 
-<<<<<<< HEAD
-  return std::make_unique<cudf::list_scalar>(result_sorted_table->get_column(0));
-=======
   return std::make_unique<cudf::list_scalar>(std::move(result_sorted_table->get_column(0)));
->>>>>>> b2dd1bf8
 }
 
 }  // namespace
