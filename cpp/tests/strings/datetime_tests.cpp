/*
 * Copyright (c) 2019-2020, NVIDIA CORPORATION.
 *
 * Licensed under the Apache License, Version 2.0 (the "License");
 * you may not use this file except in compliance with the License.
 * You may obtain a copy of the License at
 *
 *     http://www.apache.org/licenses/LICENSE-2.0
 *
 * Unless required by applicable law or agreed to in writing, software
 * distributed under the License is distributed on an "AS IS" BASIS,
 * WITHOUT WARRANTIES OR CONDITIONS OF ANY KIND, either express or implied.
 * See the License for the specific language governing permissions and
 * limitations under the License.
 */

#include <cudf/strings/convert/convert_datetime.hpp>
#include <cudf/strings/convert/convert_durations.hpp>
#include <cudf/strings/strings_column_view.hpp>
#include <cudf/wrappers/durations.hpp>
#include <cudf/wrappers/timestamps.hpp>

#include <tests/strings/utilities.h>
#include <tests/utilities/base_fixture.hpp>
#include <tests/utilities/column_utilities.hpp>
#include <tests/utilities/column_wrapper.hpp>

#include <vector>

struct StringsDatetimeTest : public cudf::test::BaseFixture {
};

TEST_F(StringsDatetimeTest, ToTimestamp)
{
  std::vector<const char*> h_strings{"1974-02-28T01:23:45Z",
                                     "2019-07-17T21:34:37Z",
                                     nullptr,
                                     "",
                                     "2019-03-20T12:34:56Z",
                                     "2020-02-29T00:00:00Z",
                                     "1921-01-07T14:32:07Z",
                                     "1969-12-31T23:59:45Z"};
  cudf::test::strings_column_wrapper strings(
    h_strings.begin(),
    h_strings.end(),
    thrust::make_transform_iterator(h_strings.begin(), [](auto str) { return str != nullptr; }));
  std::vector<cudf::timestamp_s::rep> h_expected{
    131246625, 1563399277, 0, 0, 1553085296, 1582934400, -1545730073, -15};

  auto strings_view = cudf::strings_column_view(strings);
  auto results      = cudf::strings::to_timestamps(
    strings_view, cudf::data_type{cudf::type_id::TIMESTAMP_SECONDS}, "%Y-%m-%dT%H:%M:%SZ");

  cudf::test::fixed_width_column_wrapper<cudf::timestamp_s, cudf::timestamp_s::rep> expected(
    h_expected.begin(),
    h_expected.end(),
    thrust::make_transform_iterator(h_strings.begin(), [](auto str) { return str != nullptr; }));
  CUDF_TEST_EXPECT_COLUMNS_EQUAL(*results, expected);
}

TEST_F(StringsDatetimeTest, ToTimestampAmPm)
{
  cudf::test::strings_column_wrapper strings{"1974-02-28 01:23:45 PM",
                                             "2019-07-17 02:34:56 AM",
                                             "2019-03-20 12:34:56 PM",
                                             "2020-02-29 12:00:00 AM",
                                             "1925-02-07 02:55:08 PM"};
  auto strings_view = cudf::strings_column_view(strings);
  auto results      = cudf::strings::to_timestamps(
    strings_view, cudf::data_type{cudf::type_id::TIMESTAMP_SECONDS}, "%Y-%m-%d %I:%M:%S %p");
  cudf::test::fixed_width_column_wrapper<cudf::timestamp_s, cudf::timestamp_s::rep> expected{
    131289825, 1563330896, 1553085296, 1582934400, -1416819892};
  CUDF_TEST_EXPECT_COLUMNS_EQUAL(*results, expected);
}

TEST_F(StringsDatetimeTest, ToTimestampMicrosecond)
{
  cudf::test::strings_column_wrapper strings{"1974-02-28 01:23:45.987000",
                                             "2019-07-17 02:34:56.001234",
                                             "2019-03-20 12:34:56.100100",
                                             "2020-02-29 00:00:00.555777",
                                             "1969-12-31 00:00:01.000055",
                                             "1944-07-21 11:15:09.333444"};
  auto strings_view = cudf::strings_column_view(strings);
  auto results      = cudf::strings::to_timestamps(
    strings_view, cudf::data_type{cudf::type_id::TIMESTAMP_MILLISECONDS}, "%Y-%m-%d %H:%M:%S.%6f");
  cudf::test::fixed_width_column_wrapper<cudf::timestamp_ms, cudf::timestamp_ms::rep> expected_ms{
    131246625987, 1563330896001, 1553085296100, 1582934400555, -86399000L, -803047490667L};
  CUDF_TEST_EXPECT_COLUMNS_EQUAL(*results, expected_ms);
  results = cudf::strings::to_timestamps(
    strings_view, cudf::data_type{cudf::type_id::TIMESTAMP_NANOSECONDS}, "%Y-%m-%d %H:%M:%S.%6f");
<<<<<<< HEAD
  cudf::test::fixed_width_column_wrapper<cudf::timestamp_ns, cudf::timestamp_ns::rep> expected_ns{
    131246625987000000,
    1563330896001234000,
    1553085296100100000,
    1582934400555777000,
    -86398999945000,
    -803047490666556000};
  cudf::test::expect_columns_equal(*results, expected_ns);
=======
  cudf::test::fixed_width_column_wrapper<cudf::timestamp_ns> expected_ns{131246625987000000,
                                                                         1563330896001234000,
                                                                         1553085296100100000,
                                                                         1582934400555777000,
                                                                         -86398999945000,
                                                                         -803047490666556000};
  CUDF_TEST_EXPECT_COLUMNS_EQUAL(*results, expected_ns);
>>>>>>> 7718ddbb
}

TEST_F(StringsDatetimeTest, ToTimestampMillisecond)
{
  cudf::test::strings_column_wrapper strings{"2018-07-04 12:00:00.123",
                                             "2020-04-06 13:09:00.555",
                                             "1969-12-31 00:00:00.000",
                                             "1956-01-23 17:18:19.000"};
  auto strings_view = cudf::strings_column_view(strings);
  auto results      = cudf::strings::to_timestamps(
    strings_view, cudf::data_type{cudf::type_id::TIMESTAMP_MICROSECONDS}, "%Y-%m-%d %H:%M:%S.%3f");
  cudf::test::fixed_width_column_wrapper<cudf::timestamp_us, cudf::timestamp_us::rep> expected_us{
    1530705600123000, 1586178540555000, -86400000000, -439886501000000};
  CUDF_TEST_EXPECT_COLUMNS_EQUAL(*results, expected_us);
  results = cudf::strings::to_timestamps(
    strings_view, cudf::data_type{cudf::type_id::TIMESTAMP_NANOSECONDS}, "%Y-%m-%d %H:%M:%S.%3f");
  cudf::test::fixed_width_column_wrapper<cudf::timestamp_ns, cudf::timestamp_ns::rep> expected_ns{
    1530705600123000000, 1586178540555000000, -86400000000000, -439886501000000000};
  CUDF_TEST_EXPECT_COLUMNS_EQUAL(*results, expected_ns);
}

TEST_F(StringsDatetimeTest, ToTimestampTimezone)
{
  cudf::test::strings_column_wrapper strings{"1974-02-28 01:23:45+0100",
                                             "2019-07-17 02:34:56-0300",
                                             "2019-03-20 12:34:56+1030",
                                             "2020-02-29 12:00:00-0500",
                                             "1938-11-23 10:28:49+0700"};
  auto strings_view = cudf::strings_column_view(strings);
  auto results      = cudf::strings::to_timestamps(
    strings_view, cudf::data_type{cudf::type_id::TIMESTAMP_SECONDS}, "%Y-%m-%d %H:%M:%S%z");
  cudf::test::fixed_width_column_wrapper<cudf::timestamp_s, cudf::timestamp_s::rep> expected{
    131243025, 1563341696, 1553047496, 1582995600, -981664271};
  CUDF_TEST_EXPECT_COLUMNS_EQUAL(*results, expected);
}

TEST_F(StringsDatetimeTest, FromTimestamp)
{
  std::vector<cudf::timestamp_s::rep> h_timestamps{
    131246625, 1563399277, 0, 1553085296, 1582934400, -1545730073, -86399};
  std::vector<const char*> h_expected{"1974-02-28T01:23:45Z",
                                      "2019-07-17T21:34:37Z",
                                      nullptr,
                                      "2019-03-20T12:34:56Z",
                                      "2020-02-29T00:00:00Z",
                                      "1921-01-07T14:32:07Z",
                                      "1969-12-31T00:00:01Z"};

  cudf::test::fixed_width_column_wrapper<cudf::timestamp_s, cudf::timestamp_s::rep> timestamps(
    h_timestamps.begin(),
    h_timestamps.end(),
    thrust::make_transform_iterator(h_expected.begin(), [](auto str) { return str != nullptr; }));

  auto results = cudf::strings::from_timestamps(timestamps);

  cudf::test::strings_column_wrapper expected(
    h_expected.begin(),
    h_expected.end(),
    thrust::make_transform_iterator(h_expected.begin(), [](auto str) { return str != nullptr; }));
  CUDF_TEST_EXPECT_COLUMNS_EQUAL(*results, expected);
}

TEST_F(StringsDatetimeTest, FromTimestampAmPm)
{
  cudf::test::fixed_width_column_wrapper<cudf::timestamp_s, cudf::timestamp_s::rep> timestamps{
    1530705600L, 1582934461L, 1451430122L, 1318302183L, -6105994200L};
  auto results = cudf::strings::from_timestamps(timestamps, "%Y-%m-%d %I:%M:%S %p");
  cudf::test::strings_column_wrapper expected{"2018-07-04 12:00:00 PM",
                                              "2020-02-29 12:01:01 AM",
                                              "2015-12-29 11:02:02 PM",
                                              "2011-10-11 03:03:03 AM",
                                              "1776-07-04 06:30:00 PM"};
  CUDF_TEST_EXPECT_COLUMNS_EQUAL(*results, expected);
}

TEST_F(StringsDatetimeTest, FromTimestampMillisecond)
{
  cudf::test::fixed_width_column_wrapper<cudf::timestamp_ms, cudf::timestamp_ms::rep> timestamps_ms{
    1530705600123, 1582934461007, 1451430122421, 1318302183999, -6106017600047};
  auto results = cudf::strings::from_timestamps(timestamps_ms, "%Y-%m-%d %H:%M:%S.%3f");
  cudf::test::strings_column_wrapper expected_ms{"2018-07-04 12:00:00.123",
                                                 "2020-02-29 00:01:01.007",
                                                 "2015-12-29 23:02:02.421",
                                                 "2011-10-11 03:03:03.999",
                                                 "1776-07-04 12:00:00.953"};
  CUDF_TEST_EXPECT_COLUMNS_EQUAL(*results, expected_ms);

  results = cudf::strings::from_timestamps(timestamps_ms, "%Y-%m-%d %H:%M:%S.%f");
  cudf::test::strings_column_wrapper expected_ms_6f{"2018-07-04 12:00:00.123000",
                                                    "2020-02-29 00:01:01.007000",
                                                    "2015-12-29 23:02:02.421000",
                                                    "2011-10-11 03:03:03.999000",
                                                    "1776-07-04 12:00:00.953000"};
  CUDF_TEST_EXPECT_COLUMNS_EQUAL(*results, expected_ms_6f);

  cudf::test::fixed_width_column_wrapper<cudf::timestamp_ns, cudf::timestamp_ns::rep> timestamps_ns{
    1530705600123456789,
    1582934461007008009,
    1451430122421310209,
    1318302183999777555,
    -6106017600047047047};
  results = cudf::strings::from_timestamps(timestamps_ns, "%Y-%m-%d %H:%M:%S.%9f");
  cudf::test::strings_column_wrapper expected_ns{"2018-07-04 12:00:00.123456789",
                                                 "2020-02-29 00:01:01.007008009",
                                                 "2015-12-29 23:02:02.421310209",
                                                 "2011-10-11 03:03:03.999777555",
                                                 "1776-07-04 12:00:00.952952953"};
  CUDF_TEST_EXPECT_COLUMNS_EQUAL(*results, expected_ns);

  results = cudf::strings::from_timestamps(timestamps_ns, "%Y-%m-%d %H:%M:%S.%f");
  cudf::test::strings_column_wrapper expected_ns_6f{"2018-07-04 12:00:00.123456",
                                                    "2020-02-29 00:01:01.007008",
                                                    "2015-12-29 23:02:02.421310",
                                                    "2011-10-11 03:03:03.999777",
                                                    "1776-07-04 12:00:00.952952"};
  CUDF_TEST_EXPECT_COLUMNS_EQUAL(*results, expected_ns_6f);
}

TEST_F(StringsDatetimeTest, FromTimestampTimezone)
{
  cudf::test::fixed_width_column_wrapper<cudf::timestamp_s, cudf::timestamp_s::rep> timestamps{
    1530705600L, 1582934461L, 1451430122L, 1318302183L, -2658802500L};
  auto results = cudf::strings::from_timestamps(timestamps, "%m/%d/%y %H%M%S%z");
  cudf::test::strings_column_wrapper expected{"07/04/18 120000+0000",
                                              "02/29/20 000101+0000",
                                              "12/29/15 230202+0000",
                                              "10/11/11 030303+0000",
                                              "09/29/85 194500+0000"};
  CUDF_TEST_EXPECT_COLUMNS_EQUAL(*results, expected);
}

TEST_F(StringsDatetimeTest, FromTimestampDayOfYear)
{
  cudf::test::fixed_width_column_wrapper<cudf::timestamp_s, cudf::timestamp_s::rep> timestamps{
    118800L,       // 1970-01-02 09:00:00
    1293901860L,   // 2011-01-01 17:11:00
    318402000L,    // 1980-02-03 05:00:00
    604996200L,    // 1989-03-04 06:30:00
    1270413572L,   // 2010-04-04 20:39:32
    1588734621L,   // 2020-05-06 03:10:21
    2550814152L,   // 2050-10-31 07:29:12
    4102518778L,   // 2100-01-01 20:32:58
    702696234L,    // 1992-04-08 01:23:54
    6516816203L,   // 2176-07-05 02:43:23
    26472091292L,  // 2808-11-12 22:41:32
    4133857172L,   // 2100-12-30 01:39:32
    1560948892L,   // 2019-06-19 12:54:52
    4115217600L,   // 2100-05-28 20:00:00
    -265880250L,   // 1961-07-29 16:22:30
  };
  auto results = cudf::strings::from_timestamps(timestamps, "%d/%m/%Y %j");
  cudf::test::strings_column_wrapper expected{"02/01/1970 002",
                                              "01/01/2011 001",
                                              "03/02/1980 034",
                                              "04/03/1989 063",
                                              "04/04/2010 094",
                                              "06/05/2020 127",
                                              "31/10/2050 304",
                                              "01/01/2100 001",
                                              "08/04/1992 099",
                                              "05/07/2176 187",
                                              "12/11/2808 317",
                                              "30/12/2100 364",
                                              "19/06/2019 170",
                                              "28/05/2100 148",
                                              "29/07/1961 210"};
  CUDF_TEST_EXPECT_COLUMNS_EQUAL(*results, expected);
}

TEST_F(StringsDatetimeTest, ZeroSizeStringsColumn)
{
  cudf::column_view zero_size_column(
    cudf::data_type{cudf::type_id::TIMESTAMP_SECONDS}, 0, nullptr, nullptr, 0);
  auto results = cudf::strings::from_timestamps(zero_size_column);
  cudf::test::expect_strings_empty(results->view());

  cudf::column_view zero_size_strings_column(
    cudf::data_type{cudf::type_id::STRING}, 0, nullptr, nullptr, 0);
  results = cudf::strings::to_timestamps(cudf::strings_column_view(zero_size_strings_column),
                                         cudf::data_type{cudf::type_id::TIMESTAMP_SECONDS},
                                         "%Y");
  EXPECT_EQ(0, results->size());
}

TEST_F(StringsDatetimeTest, Errors)
{
  cudf::test::strings_column_wrapper strings{"this column intentionally left blank"};
  cudf::strings_column_view view(strings);
  EXPECT_THROW(cudf::strings::to_timestamps(view, cudf::data_type{cudf::type_id::INT64}, "%Y"),
               cudf::logic_error);
  EXPECT_THROW(
    cudf::strings::to_timestamps(view, cudf::data_type{cudf::type_id::TIMESTAMP_SECONDS}, ""),
    cudf::logic_error);
  EXPECT_THROW(
    cudf::strings::to_timestamps(view, cudf::data_type{cudf::type_id::TIMESTAMP_SECONDS}, "%2Y"),
    cudf::logic_error);
  EXPECT_THROW(
    cudf::strings::to_timestamps(view, cudf::data_type{cudf::type_id::TIMESTAMP_SECONDS}, "%g"),
    cudf::logic_error);

  cudf::test::fixed_width_column_wrapper<int64_t> invalid_timestamps{1530705600};
  EXPECT_THROW(cudf::strings::from_timestamps(invalid_timestamps), cudf::logic_error);
  cudf::test::fixed_width_column_wrapper<cudf::timestamp_s, cudf::timestamp_s::rep> timestamps{
    1530705600};
  EXPECT_THROW(cudf::strings::from_timestamps(timestamps, ""), cudf::logic_error);
}<|MERGE_RESOLUTION|>--- conflicted
+++ resolved
@@ -89,7 +89,6 @@
   CUDF_TEST_EXPECT_COLUMNS_EQUAL(*results, expected_ms);
   results = cudf::strings::to_timestamps(
     strings_view, cudf::data_type{cudf::type_id::TIMESTAMP_NANOSECONDS}, "%Y-%m-%d %H:%M:%S.%6f");
-<<<<<<< HEAD
   cudf::test::fixed_width_column_wrapper<cudf::timestamp_ns, cudf::timestamp_ns::rep> expected_ns{
     131246625987000000,
     1563330896001234000,
@@ -97,16 +96,7 @@
     1582934400555777000,
     -86398999945000,
     -803047490666556000};
-  cudf::test::expect_columns_equal(*results, expected_ns);
-=======
-  cudf::test::fixed_width_column_wrapper<cudf::timestamp_ns> expected_ns{131246625987000000,
-                                                                         1563330896001234000,
-                                                                         1553085296100100000,
-                                                                         1582934400555777000,
-                                                                         -86398999945000,
-                                                                         -803047490666556000};
   CUDF_TEST_EXPECT_COLUMNS_EQUAL(*results, expected_ns);
->>>>>>> 7718ddbb
 }
 
 TEST_F(StringsDatetimeTest, ToTimestampMillisecond)
