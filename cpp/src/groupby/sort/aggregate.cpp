--- conflicted
+++ resolved
@@ -479,11 +479,7 @@
  * removing duplicate entries for the partial results.
  *
  * Since duplicate list entries will be removed, the parameters `null_equality` and `nan_equality`
-<<<<<<< HEAD
- * are needed for calling to `lists::distinct`.
-=======
  * are needed for calling `lists::distinct`.
->>>>>>> b2dd1bf8
  */
 template <>
 void aggregate_result_functor::operator()<aggregation::MERGE_SETS>(aggregation const& agg)
