--- conflicted
+++ resolved
@@ -25,8 +25,6 @@
 namespace cudf {
 namespace jit {
 
-<<<<<<< HEAD
-=======
 // Default `LIBCUDF_KERNEL_CACHE_PATH` to `$TEMPDIR/cudf_$CUDF_VERSION`.
 // This definition can be overridden at compile time by specifying a
 // `-DLIBCUDF_KERNEL_CACHE_PATH=/kernel/cache/path` CMake argument.
@@ -62,7 +60,6 @@
   return kernel_cache_path;
 }
 
->>>>>>> cfa3fd3e
 cudfJitCache::cudfJitCache() { }
 
 cudfJitCache::~cudfJitCache() { }
