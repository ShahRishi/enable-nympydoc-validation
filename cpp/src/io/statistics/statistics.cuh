--- conflicted
+++ resolved
@@ -111,19 +111,12 @@
 };
 
 union statistics_val {
-<<<<<<< HEAD
   string_stats str_val;       //!< string columns
   byte_array_stats byte_val;  //!< byte array columns
   double fp_val;              //!< float columns
   int64_t i_val;              //!< integer columns
   uint64_t u_val;             //!< unsigned integer columns
-=======
-  string_stats str_val;  //!< string columns
-  double fp_val;         //!< float columns
-  int64_t i_val;         //!< integer columns
-  uint64_t u_val;        //!< unsigned integer columns
-  __int128_t d128_val;   //!< decimal128 columns
->>>>>>> e98feab9
+  __int128_t d128_val;        //!< decimal128 columns
 };
 
 struct statistics_chunk {
