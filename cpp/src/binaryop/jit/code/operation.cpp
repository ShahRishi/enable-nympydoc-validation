/*
 * Copyright (c) 2019-2020, NVIDIA CORPORATION.
 *
 * Copyright 2018-2019 BlazingDB, Inc.
 *     Copyright 2018 Christian Noboa Mardini <christian@blazingdb.com>
 *
 * Licensed under the Apache License, Version 2.0 (the "License");
 * you may not use this file except in compliance with the License.
 * You may obtain a copy of the License at
 *
 *     http://www.apache.org/licenses/LICENSE-2.0
 *
 * Unless required by applicable law or agreed to in writing, software
 * distributed under the License is distributed on an "AS IS" BASIS,
 * WITHOUT WARRANTIES OR CONDITIONS OF ANY KIND, either express or implied.
 * See the License for the specific language governing permissions and
 * limitations under the License.
 */

namespace cudf {
namespace experimental {
namespace binops {
namespace jit {
namespace code {

const char* operation =
R"***(
    #pragma once
    #include "traits.h"
    #include <cmath>
    #include <type_traits>
    using namespace simt::std;

    struct Add {
        // Disallow sum of timestamps with any other type (including itself)
        template <typename TypeOut, typename TypeLhs, typename TypeRhs,
                  enable_if_t<(!is_timestamp_v<TypeOut> &&
                               !is_timestamp_v<TypeLhs> &&
                               !is_timestamp_v<TypeRhs>)>* = nullptr>
        static TypeOut operate(TypeLhs x, TypeRhs y) {
            using TypeCommon = typename common_type<TypeOut, TypeLhs, TypeRhs>::type;
            return static_cast<TypeOut>(static_cast<TypeCommon>(x) + static_cast<TypeCommon>(y));
        }
    };

    using RAdd = Add;

    struct Sub {
        // Disallow difference of timestamps with any other type (including itself)
        template <typename TypeOut, typename TypeLhs, typename TypeRhs,
                  enable_if_t<(!is_timestamp_v<TypeOut> &&
                               !is_timestamp_v<TypeLhs> &&
                               !is_timestamp_v<TypeRhs>)>* = nullptr>
        static TypeOut operate(TypeLhs x, TypeRhs y) {
            using TypeCommon = typename common_type<TypeOut, TypeLhs, TypeRhs>::type;
            return static_cast<TypeOut>(static_cast<TypeCommon>(x) - static_cast<TypeCommon>(y));
        }
    };

    struct RSub {
        template <typename TypeOut, typename TypeLhs, typename TypeRhs>
        static TypeOut operate(TypeLhs x, TypeRhs y) {
<<<<<<< HEAD
            using TypeCommon = typename common_type<TypeOut, TypeLhs, TypeRhs>::type;
            return static_cast<TypeOut>(static_cast<TypeCommon>(y) - static_cast<TypeCommon>(x));
=======
            return Sub::operate<TypeOut, TypeRhs, TypeLhs>(y, x);
>>>>>>> 6fde8d3a
        }
    };

    struct Mul {
        template <typename TypeOut, typename TypeLhs, typename TypeRhs>
        static TypeOut operate(TypeLhs x, TypeRhs y) {
            using TypeCommon = typename common_type<TypeOut, TypeLhs, TypeRhs>::type;
            return static_cast<TypeOut>(static_cast<TypeCommon>(x) * static_cast<TypeCommon>(y));
        }
    };

    using RMul = Mul;

    struct Div {
        template <typename TypeOut, typename TypeLhs, typename TypeRhs>
        static TypeOut operate(TypeLhs x, TypeRhs y) {
            using TypeCommon = typename common_type<TypeOut, TypeLhs, TypeRhs>::type;
            return static_cast<TypeOut>(static_cast<TypeCommon>(x) / static_cast<TypeCommon>(y));
        }
    };

    struct RDiv {
        template <typename TypeOut, typename TypeLhs, typename TypeRhs>
        static TypeOut operate(TypeLhs x, TypeRhs y) {
            using TypeCommon = typename common_type<TypeOut, TypeLhs, TypeRhs>::type;
            return static_cast<TypeOut>(static_cast<TypeCommon>(y) / static_cast<TypeCommon>(x));
        }
    };

    struct TrueDiv {
        template <typename TypeOut, typename TypeLhs, typename TypeRhs>
        static TypeOut operate(TypeLhs x, TypeRhs y) {
            return (static_cast<double>(x) / static_cast<double>(y));
        }
    };

    struct RTrueDiv {
        template <typename TypeOut, typename TypeLhs, typename TypeRhs>
        static TypeOut operate(TypeLhs x, TypeRhs y) {
            return (static_cast<double>(y) / static_cast<double>(x));
        }
    };

    struct FloorDiv {
        template <typename TypeOut, typename TypeLhs, typename TypeRhs>
        static TypeOut operate(TypeLhs x, TypeRhs y) {
            return floor(static_cast<double>(x) / static_cast<double>(y));
        }
    };

    struct RFloorDiv {
        template <typename TypeOut, typename TypeLhs, typename TypeRhs>
        static TypeOut operate(TypeLhs x, TypeRhs y) {
            return floor(static_cast<double>(y) / static_cast<double>(x));
        }
    };

    struct Mod {
        template <typename TypeOut,
                  typename TypeLhs,
                  typename TypeRhs,
                  enable_if_t<(is_integral_v<typename common_type<TypeOut, TypeLhs, TypeRhs>::type>)>* = nullptr>
        static TypeOut operate(TypeLhs x, TypeRhs y) {
            using TypeCommon = typename common_type<TypeOut, TypeLhs, TypeRhs>::type;
            return static_cast<TypeOut>(static_cast<TypeCommon>(x) % static_cast<TypeCommon>(y));
        }

        template <typename TypeOut,
                  typename TypeLhs,
                  typename TypeRhs,
                  enable_if_t<(isFloat<typename common_type<TypeOut, TypeLhs, TypeRhs>::type>)>* = nullptr>
        static TypeOut operate(TypeLhs x, TypeRhs y) {
            return static_cast<TypeOut>(fmodf(static_cast<float>(x), static_cast<float>(y)));
        }

        template <typename TypeOut,
                  typename TypeLhs,
                  typename TypeRhs,
                  enable_if_t<(isDouble<typename common_type<TypeOut, TypeLhs, TypeRhs>::type>)>* = nullptr>
        static TypeOut operate(TypeLhs x, TypeRhs y) {
            return static_cast<TypeOut>(fmod(static_cast<double>(x), static_cast<double>(y)));
        }
    };

    struct RMod {
        template <typename TypeOut,
                  typename TypeLhs,
                  typename TypeRhs,
                  enable_if_t<(is_integral_v<typename common_type<TypeOut, TypeLhs, TypeRhs>::type>)>* = nullptr>
        static TypeOut operate(TypeLhs x, TypeRhs y) {
            using TypeCommon = typename common_type<TypeOut, TypeLhs, TypeRhs>::type;
            return static_cast<TypeOut>(static_cast<TypeCommon>(y) % static_cast<TypeCommon>(x));
        }

        template <typename TypeOut,
                  typename TypeLhs,
                  typename TypeRhs,
                  enable_if_t<(isFloat<typename common_type<TypeOut, TypeLhs, TypeRhs>::type>)>* = nullptr>
        static TypeOut operate(TypeLhs x, TypeRhs y) {
            return static_cast<TypeOut>(fmodf(static_cast<float>(y), static_cast<float>(x)));
        }

        template <typename TypeOut,
                  typename TypeLhs,
                  typename TypeRhs,
                  enable_if_t<(isDouble<typename common_type<TypeOut, TypeLhs, TypeRhs>::type>)>* = nullptr>
        static TypeOut operate(TypeLhs x, TypeRhs y) {
            return static_cast<TypeOut>(fmod(static_cast<double>(y), static_cast<double>(x)));
        }
    };

    struct PyMod {
        template <typename TypeOut,
                  typename TypeLhs,
                  typename TypeRhs,
                  enable_if_t<(is_integral_v<TypeOut>)>* = nullptr>
        static TypeOut operate(TypeLhs x, TypeRhs y) {
            return ((x % y) + y) % y;
        }

        template <typename TypeOut,
                  typename TypeLhs,
                  typename TypeRhs,
                  enable_if_t<(is_floating_point_v<TypeOut>)>* = nullptr>
        static TypeOut operate(TypeLhs x, TypeRhs y) {
            double x1 = static_cast<double>(x);
            double y1 = static_cast<double>(y);
            return fmod(fmod(x1, y1) + y1, y1);
        }
    };

    struct RPyMod {
        template <typename TypeOut,
                  typename TypeLhs,
                  typename TypeRhs,
                  enable_if_t<(is_integral_v<TypeOut>)>* = nullptr>
        static TypeOut operate(TypeLhs x, TypeRhs y) {
            return ((y % x) + x) % x;
        }

        template <typename TypeOut,
                  typename TypeLhs,
                  typename TypeRhs,
                  enable_if_t<(is_floating_point_v<TypeOut>)>* = nullptr>
        static TypeOut operate(TypeLhs x, TypeRhs y) {
            double x1 = static_cast<double>(x);
            double y1 = static_cast<double>(y);
            return fmod(fmod(y1, x1) + x1, x1);
        }
    };

    struct Pow {
        template <typename TypeOut, typename TypeLhs, typename TypeRhs>
        static TypeOut operate(TypeLhs x, TypeRhs y) {
            return pow(static_cast<double>(x), static_cast<double>(y));
        }
    };

    struct RPow {
        template <typename TypeOut, typename TypeLhs, typename TypeRhs>
        static TypeOut operate(TypeLhs x, TypeRhs y) {
            return pow(static_cast<double>(y), static_cast<double>(x));
        }
    };

    struct Equal {
        template <typename TypeOut, typename TypeLhs, typename TypeRhs>
        static TypeOut operate(TypeLhs x, TypeRhs y) {
            return (x == y);
        }
    };

    using REqual = Equal;

    struct NotEqual {
        template <typename TypeOut, typename TypeLhs, typename TypeRhs>
        static TypeOut operate(TypeLhs x, TypeRhs y) {
            return (x != y);
        }
    };

    using RNotEqual = NotEqual;

    struct Less {
        template <typename TypeOut, typename TypeLhs, typename TypeRhs>
        static TypeOut operate(TypeLhs x, TypeRhs y) {
            return (x < y);
        }
    };

    struct RLess {
        template <typename TypeOut, typename TypeLhs, typename TypeRhs>
        static TypeOut operate(TypeLhs x, TypeRhs y) {
            return (y < x);
        }
    };

    struct Greater {
        template <typename TypeOut, typename TypeLhs, typename TypeRhs>
        static TypeOut operate(TypeLhs x, TypeRhs y) {
            return (x > y);
        }
    };

    struct RGreater {
        template <typename TypeOut, typename TypeLhs, typename TypeRhs>
        static TypeOut operate(TypeLhs x, TypeRhs y) {
            return (y > x);
        }
    };

    struct LessEqual {
        template <typename TypeOut, typename TypeLhs, typename TypeRhs>
        static TypeOut operate(TypeLhs x, TypeRhs y) {
            return (x <= y);
        }
    };

    struct RLessEqual {
        template <typename TypeOut, typename TypeLhs, typename TypeRhs>
        static TypeOut operate(TypeLhs x, TypeRhs y) {
            return (y <= x);
        }
    };

    struct GreaterEqual {
        template <typename TypeOut, typename TypeLhs, typename TypeRhs>
        static TypeOut operate(TypeLhs x, TypeRhs y) {
            return (x >= y);
        }
    };

    struct RGreaterEqual {
        template <typename TypeOut, typename TypeLhs, typename TypeRhs>
        static TypeOut operate(TypeLhs x, TypeRhs y) {
            return (y >= x);
        }
    };
    
    struct BitwiseAnd {
        template <typename TypeOut, typename TypeLhs, typename TypeRhs>
        static TypeOut operate(TypeLhs x, TypeRhs y) {
            return (static_cast<TypeOut>(x) & static_cast<TypeOut>(y));
        }
    };

    using RBitwiseAnd = BitwiseAnd;

    struct BitwiseOr {
        template <typename TypeOut, typename TypeLhs, typename TypeRhs>
        static TypeOut operate(TypeLhs x, TypeRhs y) {
            return (static_cast<TypeOut>(x) | static_cast<TypeOut>(y));
        }
    };

    using RBitwiseOr = BitwiseOr;

    struct BitwiseXor {
        template <typename TypeOut, typename TypeLhs, typename TypeRhs>
        static TypeOut operate(TypeLhs x, TypeRhs y) {
            return (static_cast<TypeOut>(x) ^ static_cast<TypeOut>(y));
        }
    };

    using RBitwiseXor = BitwiseXor;

    struct LogicalAnd {
        template <typename TypeOut, typename TypeLhs, typename TypeRhs>
        static TypeOut operate(TypeLhs x, TypeRhs y) {
            return (x && y);
        }
    };

    using RLogicalAnd = LogicalAnd;

    struct LogicalOr {
        template <typename TypeOut, typename TypeLhs, typename TypeRhs>
        static TypeOut operate(TypeLhs x, TypeRhs y) {
            return (x || y);
        }
    };

    using RLogicalOr = LogicalOr;

    struct UserDefinedOp {
        template <typename TypeOut, typename TypeLhs, typename TypeRhs>
        static TypeOut operate(TypeLhs x, TypeRhs y) {
            TypeOut output;
            using TypeCommon = typename common_type<TypeOut, TypeLhs, TypeRhs>::type;
            GENERIC_BINARY_OP(&output, static_cast<TypeCommon>(x), static_cast<TypeCommon>(y));
            return output;
        }
    };    
    
    struct ShiftLeft {
        template <typename TypeOut, typename TypeLhs, typename TypeRhs>
        static TypeOut operate(TypeLhs x, TypeRhs y) {
            return (x << y);
        }
    };

    struct RShiftLeft {
        template <typename TypeOut, typename TypeLhs, typename TypeRhs>
        static TypeOut operate(TypeLhs x, TypeRhs y) {
            return (y << x);
        }
    };

    struct ShiftRight {
        template <typename TypeOut, typename TypeLhs, typename TypeRhs>
        static TypeOut operate(TypeLhs x, TypeRhs y) {
            return (x >> y);
        }
    };    

    struct RShiftRight {
        template <typename TypeOut, typename TypeLhs, typename TypeRhs>
        static TypeOut operate(TypeLhs x, TypeRhs y) {
            return (y >> x);
        }
    };

    struct ShiftRightUnsigned {
        template <typename TypeOut, typename TypeLhs, typename TypeRhs>
        static TypeOut operate(TypeLhs x, TypeRhs y) {
            return (static_cast<make_unsigned_t<TypeLhs>>(x) >> y);            
        }
    };    

    struct RShiftRightUnsigned {
        template <typename TypeOut, typename TypeLhs, typename TypeRhs>
        static TypeOut operate(TypeLhs x, TypeRhs y) {
            return (static_cast<make_unsigned_t<TypeLhs>>(y) >> x);            
        }
    };    

    struct LogBase {
        template <typename TypeOut, typename TypeLhs, typename TypeRhs>
        static TypeOut operate(TypeLhs x, TypeRhs y) {
            return (std::log(static_cast<double>(x)) / std::log(static_cast<double>(y)));
        }
    };

    struct RLogBase {
        template <typename TypeOut, typename TypeLhs, typename TypeRhs>
        static TypeOut operate(TypeLhs x, TypeRhs y) {
            return LogBase::operate<TypeOut, TypeLhs,TypeRhs>(y, x);
        }
    };
)***";

} // namespace code
} // namespace jit
} // namespace binops
} // namespace experimental
} // namespace cudf<|MERGE_RESOLUTION|>--- conflicted
+++ resolved
@@ -60,12 +60,7 @@
     struct RSub {
         template <typename TypeOut, typename TypeLhs, typename TypeRhs>
         static TypeOut operate(TypeLhs x, TypeRhs y) {
-<<<<<<< HEAD
-            using TypeCommon = typename common_type<TypeOut, TypeLhs, TypeRhs>::type;
-            return static_cast<TypeOut>(static_cast<TypeCommon>(y) - static_cast<TypeCommon>(x));
-=======
             return Sub::operate<TypeOut, TypeRhs, TypeLhs>(y, x);
->>>>>>> 6fde8d3a
         }
     };
 
