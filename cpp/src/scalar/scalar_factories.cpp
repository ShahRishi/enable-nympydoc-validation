--- conflicted
+++ resolved
@@ -60,15 +60,6 @@
 }
 
 // Allocate storage for a single fixed width element
-<<<<<<< HEAD
-std::unique_ptr<scalar> make_fixed_width_scalar(
-    data_type type, cudaStream_t stream,
-    rmm::mr::device_memory_resource* mr) {
-  CUDF_EXPECTS(is_fixed_width(type), "Invalid, non-fixed-width type.");
-
-  return experimental::type_dispatcher(type, scalar_construction_helper{},
-                                       stream, mr);
-=======
 std::unique_ptr<scalar> make_fixed_width_scalar(data_type type,
                                                 cudaStream_t stream,
                                                 rmm::mr::device_memory_resource* mr)
@@ -76,7 +67,6 @@
   CUDF_EXPECTS(is_fixed_width(type), "Invalid, non-fixed-width type.");
 
   return experimental::type_dispatcher(type, scalar_construction_helper{}, stream, mr);
->>>>>>> 4b6ced0f
 }
 
 namespace {
