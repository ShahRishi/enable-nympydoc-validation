--- conflicted
+++ resolved
@@ -49,13 +49,8 @@
 
   std::vector<wrapper> columns;
 
-<<<<<<< HEAD
-  auto make_table = [num_columns] (std::vector<wrapper>& cols,
-                         gdf_size_type col_size) -> cudf::table
-  {
-=======
-  auto make_table = [&](std::vector<wrapper>& cols, gdf_size_type col_size) -> cudf::table {
->>>>>>> 4cafc989
+  auto make_table = [num_columns](std::vector<wrapper>& cols,
+                                  gdf_size_type col_size) -> cudf::table {
     cudf::test::column_wrapper_factory<T> factory;
 
     for (gdf_size_type i = 0; i < num_columns; i++) {
