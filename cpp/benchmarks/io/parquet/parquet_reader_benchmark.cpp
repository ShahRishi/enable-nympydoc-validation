--- conflicted
+++ resolved
@@ -47,30 +47,19 @@
     create_random_table(data_types, num_cols, table_size_bytes{data_size}, table_data_profile);
   auto const view = tbl->view();
 
-<<<<<<< HEAD
   std::vector<char> out_buffer;
   out_buffer.reserve(data_size);
-  cudf_io::write_parquet_args write_args{
-    cudf_io::sink_info(&out_buffer), view, nullptr, compression};
-  cudf_io::write_parquet(write_args);
-=======
   cudf_io::parquet_writer_options write_opts =
     cudf_io::parquet_writer_options::builder(cudf_io::sink_info(&out_buffer), view)
       .compression(compression);
   cudf_io::write_parquet(write_opts);
->>>>>>> ac39e372
 
   cudf_io::parquet_reader_options read_opts = cudf_io::parquet_reader_options::builder(
     cudf_io::source_info(out_buffer.data(), out_buffer.size()));
 
   for (auto _ : state) {
-<<<<<<< HEAD
     cuda_event_timer const raii(state, true);  // flush_l2_cache = true, stream = 0
-    cudf_io::read_parquet(read_args);
-=======
-    cuda_event_timer raii(state, true);  // flush_l2_cache = true, stream = 0
     cudf_io::read_parquet(read_opts);
->>>>>>> ac39e372
   }
 
   state.SetBytesProcessed(data_size * state.iterations());
