<<<<<<< HEAD
# cuDF 0.7.1 (TBD)

## Bug Fixes

- PR #1708 Fix handling of `datetime64[ms]` in `dataframe.select_dtypes`

# cuDF 0.7.0 (10 May 2019)
=======
# cuDF 0.8.0 (Date TBD)

## New Features

- PR #1524 Add GPU-accelerated JSON Lines parser with limited feature set
- PR #1569 Add support for Json objects to the JSON Lines reader

## Improvements

...

## Bug Fixes

- PR #1583 Fix underlying issue in `as_index()` that was causing `Series.quantile()` to fail
- PR #1616 Fix CategoricalColumn to access categories by index instead of iteration
- PR #1660 Fix bug in `loc` when indexing with a column name (a string)
- PR #1683 ORC reader: fix timestamp conversion to UTC
- PR #1613 Improve CategoricalColumn.fillna(-1) performance


# cuDF 0.7.0 (Date TBD)
>>>>>>> 4c8e4cdf

## New Features

- PR #982 Implement gdf_group_by_without_aggregations and gdf_unique_indices functions
- PR #1142 Add `GDF_BOOL` column type
- PR #1194 Implement overloads for CUDA atomic operations
- PR #1292 Implemented Bitwise binary ops AND, OR, XOR (&, |, ^)
- PR #1235 Add GPU-accelerated Parquet Reader
- PR #1335 Added local_dict arg in `DataFrame.query()`.
- PR #1282 Add Series and DataFrame.describe()
- PR #1356 Rolling windows
- PR #1381 Add DataFrame._get_numeric_data
- PR #1388 Add CODEOWNERS file to auto-request reviews based on where changes are made
- PR #1396 Add DataFrame.drop method
- PR #1413 Add DataFrame.melt method
- PR #1412 Add DataFrame.pop()
- PR #1419 Initial CSV writer function
- PR #1441 Add Series level cumulative ops (cumsum, cummin, cummax, cumprod)
- PR #1420 Add script to build and test on a local gpuCI image
- PR #1440 Add DatetimeColumn.min(), DatetimeColumn.max()
- PR #1455 Add Series.Shift via Numba kernel
- PR #1441 Add Series level cumulative ops (cumsum, cummin, cummax, cumprod)
- PR #1461 Add Python coverage test to gpu build
- PR #1445 Parquet Reader: Add selective reading of rows and row group
- PR #1532 Parquet Reader: Add support for INT96 timestamps
- PR #1516 Add Series and DataFrame.ndim
- PR #1556 Add libcudf C++ transition guide
- PR #1466 Add GPU-accelerated ORC Reader
- PR #1565 Add build script for nightly doc builds
- PR #1508 Add Series isna, isnull, and notna
- PR #1456 Add Series.diff() via Numba kernel
- PR #1588 Add Index `astype` typecasting
- PR #1301 MultiIndex support
- PR #1599 Level keyword supported in groupby
- PR #929 Add support operations to dataframe
- PR #1609 Groupby accept list of Series
- PR #1658 Support `group_keys=True` keyword in groupby method

## Improvements

- PR #1531 Refactor closures as private functions in gpuarrow
- PR #1404 Parquet reader page data decoding speedup
- PR #1076 Use `type_dispatcher` in join, quantiles, filter, segmented sort, radix sort and hash_groupby
- PR #1202 Simplify README.md
- PR #1149 CSV Reader: Change convertStrToValue() functions to `__device__` only
- PR #1238 Improve performance of the CUDA trie used in the CSV reader
- PR #1278 Update CONTRIBUTING for new conda environment yml naming conventions
- PR #1163 Refactored UnaryOps. Reduced API to two functions: `gdf_unary_math` and `gdf_cast`. Added `abs`, `-`, and `~` ops. Changed bindings to Cython
- PR #1284 Update docs version
- PR #1287 add exclude argument to cudf.select_dtype function
- PR #1286 Refactor some of the CSV Reader kernels into generic utility functions
- PR #1291 fillna in `Series.to_gpu_array()` and `Series.to_array()` can accept the scalar too now.
- PR #1005 generic `reduction` and `scan` support
- PR #1349 Replace modernGPU sort join with thrust.
- PR #1363 Add a dataframe.mean(...) that raises NotImplementedError to satisfy `dask.dataframe.utils.is_dataframe_like`
- PR #1319 CSV Reader: Use column wrapper for gdf_column output alloc/dealloc
- PR #1376 Change series quantile default to linear
- PR #1399 Replace CFFI bindings for NVTX functions with Cython bindings
- PR #1407 Rename and cleanup of `gdf_table` to `device_table`
- PR #1389 Refactored `set_null_count()`
- PR #1386 Added macros `GDF_TRY()`, `CUDF_TRY()` and `ASSERT_CUDF_SUCCEEDED()`
- PR #1435 Rework CMake and conda recipes to depend on installed libraries
- PR #1391 Tidy up bit-resolution-operation and bitmask class code
- PR #1439 Add cmake variable to enable compiling CUDA code with -lineinfo
- PR #1462 Add ability to read parquet files from arrow::io::RandomAccessFile
- PR #1453 Convert CSV Reader CFFI to Cython
- PR #1479 Convert Parquet Reader CFFI to Cython
- PR #1397 Add a utility function for producing an overflow-safe kernel launch grid configuration
- PR #1382 Add GPU parsing of nested brackets to cuIO parsing utilities
- PR #1481 Add cudf::table constructor to allocate a set of `gdf_column`s
- PR #1484 Convert GroupBy CFFI to Cython
- PR #1463 Allow and default melt keyword argument var_name to be None
- PR #1486 Parquet Reader: Use device_buffer rather than device_ptr
- PR #1525 Add cudatoolkit conda dependency
- PR #1520 Renamed `src/dataframe` to `src/table` and moved `table.hpp`. Made `types.hpp` to be type declarations only.
- PR #1492 Convert transpose CFFI to Cython
- PR #1495 Convert binary and unary ops CFFI to Cython
- PR #1503 Convert sorting and hashing ops CFFI to Cython
- PR #1522 Use latest release version in update-version CI script
- PR #1533 Remove stale join CFFI, fix memory leaks in join Cython
- PR #1521 Added `row_bitmask` to compute bitmask for rows of a table. Merged `valids_ops.cu` and `bitmask_ops.cu`
- PR #1553 Overload `hash_row` to avoid using intial hash values. Updated `gdf_hash` to select between overloads
- PR #1585 Updated `cudf::table` to maintain own copy of wrapped `gdf_column*`s
- PR #1559 Add `except +` to all Cython function definitions to catch C++ exceptions properly
- PR #1617 `has_nulls` and `column_dtypes` for `cudf::table`
- PR #1590 Remove CFFI from the build / install process entirely
- PR #1536 Convert gpuarrow CFFI to Cython
- PR #1655 Add `Column._pointer` as a way to access underlying `gdf_column*` of a `Column`

## Bug Fixes

- PR #1233 Fix dtypes issue while adding the column to `str` dataframe.
- PR #1254 CSV Reader: fix data type detection for floating-point numbers in scientific notation
- PR #1289 Fix looping over each value instead of each category in concatenation
- PR #1293 Fix Inaccurate error message in join.pyx
- PR #1308 Add atomicCAS overload for `int8_t`, `int16_t`
- PR #1317 Fix catch polymorphic exception by reference in ipc.cu
- PR #1325 Fix dtype of null bitmasks to int8
- PR #1326 Update build documentation to use -DCMAKE_CXX11_ABI=ON
- PR #1334 Add "na_position" argument to CategoricalColumn sort_by_values
- PR #1321 Fix out of bounds warning when checking Bzip2 header
- PR #1359 Add atomicAnd/Or/Xor for integers
- PR #1354 Fix `fillna()` behaviour when replacing values with different dtypes
- PR #1347 Fixed core dump issue while passing dict_dtypes without column names in `cudf.read_csv()`
- PR #1379 Fixed build failure caused due to error: 'col_dtype' may be used uninitialized
- PR #1392 Update cudf Dockerfile and package_versions.sh
- PR #1385 Added INT8 type to `_schema_to_dtype` for use in GpuArrowReader
- PR #1393 Fixed a bug in `gdf_count_nonzero_mask()` for the case of 0 bits to count
- PR #1395 Update CONTRIBUTING to use the environment variable CUDF_HOME
- PR #1416 Fix bug at gdf_quantile_exact and gdf_quantile_appox
- PR #1421 Fix remove creation of series multiple times during `add_column()`
- PR #1405 CSV Reader: Fix memory leaks on read_csv() failure
- PR #1328 Fix CategoricalColumn to_arrow() null mask
- PR #1433 Fix NVStrings/categories includes
- PR #1432 Update NVStrings to 0.7.* to coincide with 0.7 development
- PR #1483 Modify CSV reader to avoid cropping blank quoted characters in non-string fields
- PR #1446 Merge 1275 hotfix from master into branch-0.7
- PR #1447 Fix legacy groupby apply docstring
- PR #1451 Fix hash join estimated result size is not correct
- PR #1454 Fix local build script improperly change directory permissions
- PR #1490 Require Dask 1.1.0+ for `is_dataframe_like` test or skip otherwise.
- PR #1491 Use more specific directories & groups in CODEOWNERS
- PR #1497 Fix Thrust issue on CentOS caused by missing default constructor of host_vector elements
- PR #1498 Add missing include guard to device_atomics.cuh and separated DEVICE_ATOMICS_TEST
- PR #1506 Fix csv-write call to updated NVStrings method
- PR #1510 Added nvstrings `fillna()` function
- PR #1507 Parquet Reader: Default string data to GDF_STRING
- PR #1535 Fix doc issue to ensure correct labelling of cudf.series
- PR #1537 Fix `undefined reference` link error in HashPartitionTest
- PR #1548 Fix ci/local/build.sh README from using an incorrect image example
- PR #1551 CSV Reader: Fix integer column name indexing
- PR #1586 Fix broken `scalar_wrapper::operator==`
- PR #1591 ORC/Parquet Reader: Fix missing import for FileNotFoundError exception
- PR #1573 Parquet Reader: Fix crash due to clash with ORC reader datasource
- PR #1607 Revert change of `column.to_dense_buffer` always return by copy for performance concerns
- PR #1618 ORC reader: fix assert & data output when nrows/skiprows isn't aligned to stripe boundaries
- PR #1631 Fix failure of TYPES_TEST on some gcc-7 based systems.
- PR #1641 CSV Reader: Fix skip_blank_lines behavior with Windows line terminators (\r\n)
- PR #1648 ORC reader: fix non-deterministic output when skiprows is non-zero
- PR #1676 Fix groupby `as_index` behaviour with `MultiIndex`
- PR #1659 Fix bug caused by empty groupbys and multiindex slicing throwing exceptions
- PR #1656 Correct Groupby failure in dask when un-aggregable columns are left in dataframe.
- PR #1689 Fix groupby performance regression
- PR #1694 Add Cython as a runtime dependency since it's required in `setup.py`


# cuDF 0.6.1 (25 Mar 2019)

## Bug Fixes

- PR #1275 Fix CentOS exception in DataFrame.hash_partition from using value "returned" by a void function


# cuDF 0.6.0 (22 Mar 2019)

## New Features

- PR #760 Raise `FileNotFoundError` instead of `GDF_FILE_ERROR` in `read_csv` if the file does not exist
- PR #539 Add Python bindings for replace function
- PR #823 Add Doxygen configuration to enable building HTML documentation for libcudf C/C++ API
- PR #807 CSV Reader: Add byte_range parameter to specify the range in the input file to be read
- PR #857 Add Tail method for Series/DataFrame and update Head method to use iloc
- PR #858 Add series feature hashing support
- PR #871 CSV Reader: Add support for NA values, including user specified strings
- PR #893 Adds PyArrow based parquet readers / writers to Python, fix category dtype handling, fix arrow ingest buffer size issues
- PR #867 CSV Reader: Add support for ignoring blank lines and comment lines
- PR #887 Add Series digitize method
- PR #895 Add Series groupby
- PR #898 Add DataFrame.groupby(level=0) support
- PR #920 Add feather, JSON, HDF5 readers / writers from PyArrow / Pandas
- PR #888 CSV Reader: Add prefix parameter for column names, used when parsing without a header
- PR #913 Add DLPack support: convert between cuDF DataFrame and DLTensor
- PR #939 Add ORC reader from PyArrow
- PR #918 Add Series.groupby(level=0) support
- PR #906 Add binary and comparison ops to DataFrame
- PR #958 Support unary and binary ops on indexes
- PR #964 Add `rename` method to `DataFrame`, `Series`, and `Index`
- PR #985 Add `Series.to_frame` method
- PR #985 Add `drop=` keyword to reset_index method
- PR #994 Remove references to pygdf
- PR #990 Add external series groupby support
- PR #988 Add top-level merge function to cuDF
- PR #992 Add comparison binaryops to DateTime columns
- PR #996 Replace relative path imports with absolute paths in tests
- PR #995 CSV Reader: Add index_col parameter to specify the column name or index to be used as row labels
- PR #1004 Add `from_gpu_matrix` method to DataFrame
- PR #997 Add property index setter
- PR #1007 Replace relative path imports with absolute paths in cudf
- PR #1013 select columns with df.columns
- PR #1016 Rename Series.unique_count() to nunique() to match pandas API
- PR #947 Prefixsum to handle nulls and float types
- PR #1029 Remove rest of relative path imports
- PR #1021 Add filtered selection with assignment for Dataframes
- PR #872 Adding NVCategory support to cudf apis
- PR #1052 Add left/right_index and left/right_on keywords to merge
- PR #1091 Add `indicator=` and `suffixes=` keywords to merge
- PR #1107 Add unsupported keywords to Series.fillna
- PR #1032 Add string support to cuDF python
- PR #1136 Removed `gdf_concat`
- PR #1153 Added function for getting the padded allocation size for valid bitmask
- PR #1148 Add cudf.sqrt for dataframes and Series
- PR #1159 Add Python bindings for libcudf dlpack functions
- PR #1155 Add __array_ufunc__ for DataFrame and Series for sqrt
- PR #1168 to_frame for series accepts a name argument


## Improvements

- PR #1218 Add dask-cudf page to API docs
- PR #892 Add support for heterogeneous types in binary ops with JIT
- PR #730 Improve performance of `gdf_table` constructor
- PR #561 Add Doxygen style comments to Join CUDA functions
- PR #813 unified libcudf API functions by replacing gpu_ with gdf_
- PR #822 Add support for `__cuda_array_interface__` for ingest
- PR #756 Consolidate common helper functions from unordered map and multimap
- PR #753 Improve performance of groupby sum and average, especially for cases with few groups.
- PR #836 Add ingest support for arrow chunked arrays in Column, Series, DataFrame creation
- PR #763 Format doxygen comments for csv_read_arg struct
- PR #532 CSV Reader: Use type dispatcher instead of switch block
- PR #694 Unit test utilities improvements
- PR #878 Add better indexing to Groupby
- PR #554 Add `empty` method and `is_monotonic` attribute to `Index`
- PR #1040 Fixed up Doxygen comment tags
- PR #909 CSV Reader: Avoid host->device->host copy for header row data
- PR #916 Improved unit testing and error checking for `gdf_column_concat`
- PR #941 Replace `numpy` call in `Series.hash_encode` with `numba`
- PR #942 Added increment/decrement operators for wrapper types
- PR #943 Updated `count_nonzero_mask` to return `num_rows` when the mask is null
- PR #952 Added trait to map C++ type to `gdf_dtype`
- PR #966 Updated RMM submodule.
- PR #998 Add IO reader/writer modules to API docs, fix for missing cudf.Series docs
- PR #1017 concatenate along columns for Series and DataFrames
- PR #1002 Support indexing a dataframe with another boolean dataframe
- PR #1018 Better concatenation for Series and Dataframes
- PR #1036 Use Numpydoc style docstrings
- PR #1047 Adding gdf_dtype_extra_info to gdf_column_view_augmented
- PR #1054 Added default ctor to SerialTrieNode to overcome Thrust issue in CentOS7 + CUDA10
- PR #1024 CSV Reader: Add support for hexadecimal integers in integral-type columns
- PR #1033 Update `fillna()` to use libcudf function `gdf_replace_nulls`
- PR #1066 Added inplace assignment for columns and select_dtypes for dataframes
- PR #1026 CSV Reader: Change the meaning and type of the quoting parameter to match Pandas
- PR #1100 Adds `CUDF_EXPECTS` error-checking macro
- PR #1092 Fix select_dtype docstring
- PR #1111 Added cudf::table
- PR #1108 Sorting for datetime columns
- PR #1120 Return a `Series` (not a `Column`) from `Series.cat.set_categories()`
- PR #1128 CSV Reader: The last data row does not need to be line terminated
- PR #1183 Bump Arrow version to 0.12.1
- PR #1208 Default to CXX11_ABI=ON
- PR #1252 Fix NVStrings dependencies for cuda 9.2 and 10.0

## Bug Fixes

- PR #821 Fix flake8 issues revealed by flake8 update
- PR #808 Resolved renamed `d_columns_valids` variable name
- PR #820 CSV Reader: fix the issue where reader adds additional rows when file uses \r\n as a line terminator
- PR #780 CSV Reader: Fix scientific notation parsing and null values for empty quotes
- PR #815 CSV Reader: Fix data parsing when tabs are present in the input CSV file
- PR #850 Fix bug where left joins where the left df has 0 rows causes a crash
- PR #861 Fix memory leak by preserving the boolean mask index
- PR #875 Handle unnamed indexes in to/from arrow functions
- PR #877 Fix ingest of 1 row arrow tables in from arrow function
- PR #876 Added missing `<type_traits>` include
- PR #889 Deleted test_rmm.py which has now moved to RMM repo
- PR #866 Merge v0.5.1 numpy ABI hotfix into 0.6
- PR #917 value_counts return int type on empty columns
- PR #611 Renamed `gdf_reduce_optimal_output_size()` -> `gdf_reduction_get_intermediate_output_size()`
- PR #923 fix index for negative slicing for cudf dataframe and series
- PR #927 CSV Reader: Fix category GDF_CATEGORY hashes not being computed properly
- PR #921 CSV Reader: Fix parsing errors with delim_whitespace, quotations in the header row, unnamed columns
- PR #933 Fix handling objects of all nulls in series creation
- PR #940 CSV Reader: Fix an issue where the last data row is missing when using byte_range
- PR #945 CSV Reader: Fix incorrect datetime64 when milliseconds or space separator are used
- PR #959 Groupby: Problem with column name lookup
- PR #950 Converting dataframe/recarry with non-contiguous arrays
- PR #963 CSV Reader: Fix another issue with missing data rows when using byte_range
- PR #999 Fix 0 sized kernel launches and empty sort_index exception
- PR #993 Fix dtype in selecting 0 rows from objects
- PR #1009 Fix performance regression in `to_pandas` method on DataFrame
- PR #1008 Remove custom dask communication approach
- PR #1001 CSV Reader: Fix a memory access error when reading a large (>2GB) file with date columns
- PR #1019 Binary Ops: Fix error when one input column has null mask but other doesn't
- PR #1014 CSV Reader: Fix false positives in bool value detection
- PR #1034 CSV Reader: Fix parsing floating point precision and leading zero exponents
- PR #1044 CSV Reader: Fix a segfault when byte range aligns with a page
- PR #1058 Added support for `DataFrame.loc[scalar]`
- PR #1060 Fix column creation with all valid nan values
- PR #1073 CSV Reader: Fix an issue where a column name includes the return character
- PR #1090 Updating Doxygen Comments
- PR #1080 Fix dtypes returned from loc / iloc because of lists
- PR #1102 CSV Reader: Minor fixes and memory usage improvements
- PR #1174: Fix release script typo
- PR #1137 Add prebuild script for CI
- PR #1118 Enhanced the `DataFrame.from_records()` feature
- PR #1129 Fix join performance with index parameter from using numpy array
- PR #1145 Issue with .agg call on multi-column dataframes
- PR #908 Some testing code cleanup
- PR #1167 Fix issue with null_count not being set after inplace fillna()
- PR #1184 Fix iloc performance regression
- PR #1185 Support left_on/right_on and also on=str in merge
- PR #1200 Fix allocating bitmasks with numba instead of rmm in allocate_mask function
- PR #1213 Fix bug with csv reader requesting subset of columns using wrong datatype
- PR #1223 gpuCI: Fix label on rapidsai channel on gpu build scripts
- PR #1242 Add explicit Thrust exec policy to fix NVCATEGORY_TEST segfault on some platforms
- PR #1246 Fix categorical tests that failed due to bad implicit type conversion
- PR #1255 Fix overwriting conda package main label uploads
- PR #1259 Add dlpack includes to pip build


# cuDF 0.5.1 (05 Feb 2019)

## Bug Fixes

- PR #842 Avoid using numpy via cimport to prevent ABI issues in Cython compilation


# cuDF 0.5.0 (28 Jan 2019)

## New Features

- PR #722 Add bzip2 decompression support to `read_csv()`
- PR #693 add ZLIB-based GZIP/ZIP support to `read_csv_strings()`
- PR #411 added null support to gdf_order_by (new API) and cudf_table::sort
- PR #525 Added GitHub Issue templates for bugs, documentation, new features, and questions
- PR #501 CSV Reader: Add support for user-specified decimal point and thousands separator to read_csv_strings()
- PR #455 CSV Reader: Add support for user-specified decimal point and thousands separator to read_csv()
- PR #439 add `DataFrame.drop` method similar to pandas
- PR #356 add `DataFrame.transpose` method and `DataFrame.T` property similar to pandas
- PR #505 CSV Reader: Add support for user-specified boolean values
- PR #350 Implemented Series replace function
- PR #490 Added print_env.sh script to gather relevant environment details when reporting cuDF issues
- PR #474 add ZLIB-based GZIP/ZIP support to `read_csv()`
- PR #547 Added melt similar to `pandas.melt()`
- PR #491 Add CI test script to check for updates to CHANGELOG.md in PRs
- PR #550 Add CI test script to check for style issues in PRs
- PR #558 Add CI scripts for cpu-based conda and gpu-based test builds
- PR #524 Add Boolean Indexing
- PR #564 Update python `sort_values` method to use updated libcudf `gdf_order_by` API
- PR #509 CSV Reader: Input CSV file can now be passed in as a text or a binary buffer
- PR #607 Add `__iter__` and iteritems to DataFrame class
- PR #643 added a new api gdf_replace_nulls that allows a user to replace nulls in a column

## Improvements

- PR #426 Removed sort-based groupby and refactored existing groupby APIs. Also improves C++/CUDA compile time.
- PR #461 Add `CUDF_HOME` variable in README.md to replace relative pathing.
- PR #472 RMM: Created centralized rmm::device_vector alias and rmm::exec_policy
- PR #500 Improved the concurrent hash map class to support partitioned (multi-pass) hash table building.
- PR #454 Improve CSV reader docs and examples
- PR #465 Added templated C++ API for RMM to avoid explicit cast to `void**`
- PR #513 `.gitignore` tweaks
- PR #521 Add `assert_eq` function for testing
- PR #502 Simplify Dockerfile for local dev, eliminate old conda/pip envs
- PR #549 Adds `-rdynamic` compiler flag to nvcc for Debug builds
- PR #472 RMM: Created centralized rmm::device_vector alias and rmm::exec_policy
- PR #577 Added external C++ API for scatter/gather functions
- PR #500 Improved the concurrent hash map class to support partitioned (multi-pass) hash table building
- PR #583 Updated `gdf_size_type` to `int`
- PR #500 Improved the concurrent hash map class to support partitioned (multi-pass) hash table building
- PR #617 Added .dockerignore file. Prevents adding stale cmake cache files to the docker container
- PR #658 Reduced `JOIN_TEST` time by isolating overflow test of hash table size computation
- PR #664 Added Debuging instructions to README
- PR #651 Remove noqa marks in `__init__.py` files
- PR #671 CSV Reader: uncompressed buffer input can be parsed without explicitly specifying compression as None
- PR #684 Make RMM a submodule
- PR #718 Ensure sum, product, min, max methods pandas compatibility on empty datasets
- PR #720 Refactored Index classes to make them more Pandas-like, added CategoricalIndex
- PR #749 Improve to_arrow and from_arrow Pandas compatibility
- PR #766 Remove TravisCI references, remove unused variables from CMake, fix ARROW_VERSION in Cmake
- PR #773 Add build-args back to Dockerfile and handle dependencies based on environment yml file
- PR #781 Move thirdparty submodules to root and symlink in /cpp
- PR #843 Fix broken cudf/python API examples, add new methods to the API index

## Bug Fixes

- PR #569 CSV Reader: Fix days being off-by-one when parsing some dates
- PR #531 CSV Reader: Fix incorrect parsing of quoted numbers
- PR #465 Added templated C++ API for RMM to avoid explicit cast to `void**`
- PR #473 Added missing <random> include
- PR #478 CSV Reader: Add api support for auto column detection, header, mangle_dupe_cols, usecols
- PR #495 Updated README to correct where cffi pytest should be executed
- PR #501 Fix the intermittent segfault caused by the `thousands` and `compression` parameters in the csv reader
- PR #502 Simplify Dockerfile for local dev, eliminate old conda/pip envs
- PR #512 fix bug for `on` parameter in `DataFrame.merge` to allow for None or single column name
- PR #511 Updated python/cudf/bindings/join.pyx to fix cudf merge printing out dtypes
- PR #513 `.gitignore` tweaks
- PR #521 Add `assert_eq` function for testing
- PR #537 Fix CMAKE_CUDA_STANDARD_REQURIED typo in CMakeLists.txt
- PR #447 Fix silent failure in initializing DataFrame from generator
- PR #545 Temporarily disable csv reader thousands test to prevent segfault (test re-enabled in PR #501)
- PR #559 Fix Assertion error while using `applymap` to change the output dtype
- PR #575 Update `print_env.sh` script to better handle missing commands
- PR #612 Prevent an exception from occuring with true division on integer series.
- PR #630 Fix deprecation warning for `pd.core.common.is_categorical_dtype`
- PR #622 Fix Series.append() behaviour when appending values with different numeric dtype
- PR #603 Fix error while creating an empty column using None.
- PR #673 Fix array of strings not being caught in from_pandas
- PR #644 Fix return type and column support of dataframe.quantile()
- PR #634 Fix create `DataFrame.from_pandas()` with numeric column names
- PR #654 Add resolution check for GDF_TIMESTAMP in Join
- PR #648 Enforce one-to-one copy required when using `numba>=0.42.0`
- PR #645 Fix cmake build type handling not setting debug options when CMAKE_BUILD_TYPE=="Debug"
- PR #669 Fix GIL deadlock when launching multiple python threads that make Cython calls
- PR #665 Reworked the hash map to add a way to report the destination partition for a key
- PR #670 CMAKE: Fix env include path taking precedence over libcudf source headers
- PR #674 Check for gdf supported column types
- PR #677 Fix 'gdf_csv_test_Dates' gtest failure due to missing nrows parameter
- PR #604 Fix the parsing errors while reading a csv file using `sep` instead of `delimiter`.
- PR #686 Fix converting nulls to NaT values when converting Series to Pandas/Numpy
- PR #689 CSV Reader: Fix behavior with skiprows+header to match pandas implementation
- PR #691 Fixes Join on empty input DFs
- PR #706 CSV Reader: Fix broken dtype inference when whitespace is in data
- PR #717 CSV reader: fix behavior when parsing a csv file with no data rows
- PR #724 CSV Reader: fix build issue due to parameter type mismatch in a std::max call
- PR #734 Prevents reading undefined memory in gpu_expand_mask_bits numba kernel
- PR #747 CSV Reader: fix an issue where CUDA allocations fail with some large input files
- PR #750 Fix race condition for handling NVStrings in CMake
- PR #719 Fix merge column ordering
- PR #770 Fix issue where RMM submodule pointed to wrong branch and pin other to correct branches
- PR #778 Fix hard coded ABI off setting
- PR #784 Update RMM submodule commit-ish and pip paths
- PR #794 Update `rmm::exec_policy` usage to fix segmentation faults when used as temprory allocator.
- PR #800 Point git submodules to branches of forks instead of exact commits


# cuDF 0.4.0 (05 Dec 2018)

## New Features

- PR #398 add pandas-compatible `DataFrame.shape()` and `Series.shape()`
- PR #394 New documentation feature "10 Minutes to cuDF"
- PR #361 CSV Reader: Add support for strings with delimiters

## Improvements

 - PR #436 Improvements for type_dispatcher and wrapper structs
 - PR #429 Add CHANGELOG.md (this file)
 - PR #266 use faster CUDA-accelerated DataFrame column/Series concatenation.
 - PR #379 new C++ `type_dispatcher` reduces code complexity in supporting many data types.
 - PR #349 Improve performance for creating columns from memoryview objects
 - PR #445 Update reductions to use type_dispatcher. Adds integer types support to sum_of_squares.
 - PR #448 Improve installation instructions in README.md
 - PR #456 Change default CMake build to Release, and added option for disabling compilation of tests

## Bug Fixes

 - PR #444 Fix csv_test CUDA too many resources requested fail.
 - PR #396 added missing output buffer in validity tests for groupbys.
 - PR #408 Dockerfile updates for source reorganization
 - PR #437 Add cffi to Dockerfile conda env, fixes "cannot import name 'librmm'"
 - PR #417 Fix `map_test` failure with CUDA 10
 - PR #414 Fix CMake installation include file paths
 - PR #418 Properly cast string dtypes to programmatic dtypes when instantiating columns
 - PR #427 Fix and tests for Concatenation illegal memory access with nulls


# cuDF 0.3.0 (23 Nov 2018)

## New Features

 - PR #336 CSV Reader string support

## Improvements

 - PR #354 source code refactored for better organization. CMake build system overhaul. Beginning of transition to Cython bindings.
 - PR #290 Add support for typecasting to/from datetime dtype
 - PR #323 Add handling pyarrow boolean arrays in input/out, add tests
 - PR #325 GDF_VALIDITY_UNSUPPORTED now returned for algorithms that don't support non-empty valid bitmasks
 - PR #381 Faster InputTooLarge Join test completes in ms rather than minutes.
 - PR #373 .gitignore improvements
 - PR #367 Doc cleanup & examples for DataFrame methods
 - PR #333 Add Rapids Memory Manager documentation
 - PR #321 Rapids Memory Manager adds file/line location logging and convenience macros
 - PR #334 Implement DataFrame `__copy__` and `__deepcopy__`
 - PR #271 Add NVTX ranges to pygdf
 - PR #311 Document system requirements for conda install

## Bug Fixes

 - PR #337 Retain index on `scale()` function
 - PR #344 Fix test failure due to PyArrow 0.11 Boolean handling
 - PR #364 Remove noexcept from managed_allocator;  CMakeLists fix for NVstrings
 - PR #357 Fix bug that made all series be considered booleans for indexing
 - PR #351 replace conda env configuration for developers
 - PRs #346 #360 Fix CSV reading of negative numbers
 - PR #342 Fix CMake to use conda-installed nvstrings
 - PR #341 Preserve categorical dtype after groupby aggregations
 - PR #315 ReadTheDocs build update to fix missing libcuda.so
 - PR #320 FIX out-of-bounds access error in reductions.cu
 - PR #319 Fix out-of-bounds memory access in libcudf count_valid_bits
 - PR #303 Fix printing empty dataframe


# cuDF 0.2.0 and cuDF 0.1.0

These were initial releases of cuDF based on previously separate pyGDF and libGDF libraries.<|MERGE_RESOLUTION|>--- conflicted
+++ resolved
@@ -1,12 +1,3 @@
-<<<<<<< HEAD
-# cuDF 0.7.1 (TBD)
-
-## Bug Fixes
-
-- PR #1708 Fix handling of `datetime64[ms]` in `dataframe.select_dtypes`
-
-# cuDF 0.7.0 (10 May 2019)
-=======
 # cuDF 0.8.0 (Date TBD)
 
 ## New Features
@@ -25,10 +16,10 @@
 - PR #1660 Fix bug in `loc` when indexing with a column name (a string)
 - PR #1683 ORC reader: fix timestamp conversion to UTC
 - PR #1613 Improve CategoricalColumn.fillna(-1) performance
-
-
-# cuDF 0.7.0 (Date TBD)
->>>>>>> 4c8e4cdf
+- PR #1709 Fix handling of `datetime64[ms]` in `dataframe.select_dtypes`
+
+
+# cuDF 0.7.0 (10 May 2019)
 
 ## New Features
 
