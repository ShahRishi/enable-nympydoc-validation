--- conflicted
+++ resolved
@@ -137,13 +137,10 @@
 - PR #1090 Updating Doxygen Comments
 - PR #1080 Fix dtypes returned from loc / iloc because of lists
 - PR #1102 CSV Reader: Minor fixes and memory usage improvements
-<<<<<<< HEAD
-- PR #1145 Issue with .agg call on multi-column dataframes
-=======
 - PR #1137 Add prebuild script for CI
 - PR #1118 Enhanced the `DataFrame.from_records()` feature
 - PR #1129 Fix join performance with index parameter from using numpy array
->>>>>>> 4a8f9fd0
+- PR #1145 Issue with .agg call on multi-column dataframes
 
 
 # cuDF 0.5.1 (05 Feb 2019)
