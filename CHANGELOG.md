--- conflicted
+++ resolved
@@ -11,11 +11,8 @@
 - PR #3861 Added Series.sum feature for String
 - PR #4069 Added cast of numeric columns from/to String
 - PR #3681 Add cudf::experimental::boolean_mask_scatter
-<<<<<<< HEAD
 - PR #3504 Add External Kafka Datasource
-=======
 - PR #4088 Added asString() on ColumnVector in Java that takes a format string
->>>>>>> ad36bdd1
 - PR #4040 Add support for n-way merge of sorted tables
 - PR #4053 Multi-column quantiles.
 - PR #4107 Add groupby nunique aggregation
