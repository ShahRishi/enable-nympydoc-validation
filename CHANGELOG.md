# cuDF 0.7.0 (Date TBD)

## New Features

...

## Improvements

...

## Bug Fixes

...


# cuDF 0.6.0 (Date TBD)

## New Features

- PR #760 Raise `FileNotFoundError` instead of `GDF_FILE_ERROR` in `read_csv` if the file does not exist
- PR #539 Add Python bindings for replace function
- PR #823 Add Doxygen configuration to enable building HTML documentation for libcudf C/C++ API
- PR #807 CSV Reader: Add byte_range parameter to specify the range in the input file to be read
- PR #857 Add Tail method for Series/DataFrame and update Head method to use iloc
- PR #858 Add series feature hashing support
- PR #871 CSV Reader: Add support for NA values, including user specified strings
- PR #893 Adds PyArrow based parquet readers / writers to Python, fix category dtype handling, fix arrow ingest buffer size issues
- PR #867 CSV Reader: Add support for ignoring blank lines and comment lines
- PR #887 Add Series digitize method
- PR #895 Add Series groupby
- PR #898 Add DataFrame.groupby(level=0) support
- PR #920 Add feather, JSON, HDF5 readers / writers from PyArrow / Pandas
- PR #888 CSV Reader: Add prefix parameter for column names, used when parsing without a header
- PR #913 Add DLPack support: convert between cuDF DataFrame and DLTensor
- PR #939 Add ORC reader from PyArrow
- PR #918 Add Series.groupby(level=0) support
- PR #906 Add binary and comparison ops to DataFrame
- PR #958 Support unary and binary ops on indexes
- PR #964 Add `rename` method to `DataFrame`, `Series`, and `Index`
- PR #985 Add `Series.to_frame` method
- PR #985 Add `drop=` keyword to reset_index method
- PR #994 Remove references to pygdf
- PR #990 Add external series groupby support
- PR #988 Add top-level merge function to cuDF
- PR #992 Add comparison binaryops to DateTime columns
- PR #996 Replace relative path imports with absolute paths in tests
- PR #995 CSV Reader: Add index_col parameter to specify the column name or index to be used as row labels
- PR #1004 Add `from_gpu_matrix` method to DataFrame
- PR #997 Add property index setter
- PR #1007 Replace relative path imports with absolute paths in cudf
- PR #1013 select columns with df.columns
- PR #1016 Rename Series.unique_count() to nunique() to match pandas API
- PR #947 Prefixsum to handle nulls and float types
- PR #1029 Remove rest of relative path imports
- PR #1021 Add filtered selection with assignment for Dataframes
- PR #1052 Add left/right_index and left/right_on keywords to merge
- PR #1091 Add `indicator=` and `suffixes=` keywords to merge
- PR #1107 Add unsupported keywords to Series.fillna
- PR #1136 Removed `gdf_concat`
- PR #1148 Add cudf.sqrt for dataframes and Series
<<<<<<< HEAD
- PR #1159 Add Python bindings for libcudf dlpack functions
=======
- PR #1155 Add __array_ufunc__ for DataFrame and Series for sqrt
>>>>>>> 84000e5e

## Improvements

- PR #892 Add support for heterogeneous types in binary ops with JIT 
- PR #730 Improve performance of `gdf_table` constructor
- PR #561 Add Doxygen style comments to Join CUDA functions
- PR #813 unified libcudf API functions by replacing gpu_ with gdf_
- PR #822 Add support for `__cuda_array_interface__` for ingest
- PR #756 Consolidate common helper functions from unordered map and multimap
- PR #753 Improve performance of groupby sum and average, especially for cases with few groups.
- PR #836 Add ingest support for arrow chunked arrays in Column, Series, DataFrame creation
- PR #763 Format doxygen comments for csv_read_arg struct
- PR #532 CSV Reader: Use type dispatcher instead of switch block
- PR #694 Unit test utilities improvements
- PR #878 Add better indexing to Groupby
- PR #554 Add `empty` method and `is_monotonic` attribute to `Index`
- PR #1040 Fixed up Doxygen comment tags
- PR #909 CSV Reader: Avoid host->device->host copy for header row data
- PR #916 Improved unit testing and error checking for `gdf_column_concat`
- PR #941 Replace `numpy` call in `Series.hash_encode` with `numba`
- PR #942 Added increment/decrement operators for wrapper types
- PR #943 Updated `count_nonzero_mask` to return `num_rows` when the mask is null
- PR #952 Added trait to map C++ type to `gdf_dtype`
- PR #966 Updated RMM submodule.
- PR #998 Add IO reader/writer modules to API docs, fix for missing cudf.Series docs
- PR #1017 concatenate along columns for Series and DataFrames
- PR #1002 Support indexing a dataframe with another boolean dataframe
- PR #1018 Better concatenation for Series and Dataframes
- PR #1036 Use Numpydoc style docstrings
- PR #1047 Adding gdf_dtype_extra_info to gdf_column_view_augmented
- PR #1054 Added default ctor to SerialTrieNode to overcome Thrust issue in CentOS7 + CUDA10
- PR #1024 CSV Reader: Add support for hexadecimal integers in integral-type columns
- PR #1033 Update `fillna()` to use libcudf function `gdf_replace_nulls`
- PR #1066 Added inplace assignment for columns and select_dtypes for dataframes
- PR #1026 CSV Reader: Change the meaning and type of the quoting parameter to match Pandas
- PR #1100 Adds `CUDF_EXPECTS` error-checking macro
- PR #1092 Fix select_dtype docstring
- PR #1111 Added cudf::table
- PR #1108 Sorting for datetime columns
- PR #1120 Return a `Series` (not a `Column`) from `Series.cat.set_categories()`
- PR #1128 CSV Reader: The last data row does not need to be line terminated

## Bug Fixes

- PR #821 Fix flake8 issues revealed by flake8 update
- PR #808 Resolved renamed `d_columns_valids` variable name
- PR #820 SCV Reader: fix the issue where reader adds additional rows when file uses \r\n as a line terminator
- PR #780 CSV Reader: Fix scientific notation parsing and null values for empty quotes
- PR #815 CSV Reader: Fix data parsing when tabs are present in the input CSV file
- PR #850 Fix bug where left joins where the left df has 0 rows causes a crash
- PR #861 Fix memory leak by preserving the boolean mask index
- PR #875 Handle unnamed indexes in to/from arrow functions
- PR #877 Fix ingest of 1 row arrow tables in from arrow function
- PR #876 Added missing `<type_traits>` include
- PR #889 Deleted test_rmm.py which has now moved to RMM repo
- PR #866 Merge v0.5.1 numpy ABI hotfix into 0.6
- PR #917 value_counts return int type on empty columns
- PR #611 Renamed `gdf_reduce_optimal_output_size()` -> `gdf_reduction_get_intermediate_output_size()`
- PR #923 fix index for negative slicing for cudf dataframe and series
- PR #927 CSV Reader: Fix category GDF_CATEGORY hashes not being computed properly
- PR #921 CSV Reader: Fix parsing errors with delim_whitespace, quotations in the header row, unnamed columns
- PR #933 Fix handling objects of all nulls in series creation
- PR #940 CSV Reader: Fix an issue where the last data row is missing when using byte_range
- PR #945 CSV Reader: Fix incorrect datetime64 when milliseconds or space separator are used
- PR #959 Groupby: Problem with column name lookup
- PR #950 Converting dataframe/recarry with non-contiguous arrays
- PR #963 CSV Reader: Fix another issue with missing data rows when using byte_range
- PR #999 Fix 0 sized kernel launches and empty sort_index exception
- PR #993 Fix dtype in selecting 0 rows from objects
- PR #1009 Fix performance regression in `to_pandas` method on DataFrame
- PR #1008 Remove custom dask communication approach
- PR #1001 CSV Reader: Fix a memory access error when reading a large (>2GB) file with date columns
- PR #1019 Binary Ops: Fix error when one input column has null mask but other doesn't
- PR #1014 CSV Reader: Fix false positives in bool value detection
- PR #1034 CSV Reader: Fix parsing floating point precision and leading zero exponents
- PR #1044 CSV Reader: Fix a segfault when byte range aligns with a page
- PR #1058 Added support for `DataFrame.loc[scalar]`
- PR #1060 Fix column creation with all valid nan values
- PR #1073 CSV Reader: Fix an issue where a column name includes the return character
- PR #1090 Updating Doxygen Comments
- PR #1080 Fix dtypes returned from loc / iloc because of lists
- PR #1102 CSV Reader: Minor fixes and memory usage improvements
- PR #1137 Add prebuild script for CI
- PR #1118 Enhanced the `DataFrame.from_records()` feature
- PR #1129 Fix join performance with index parameter from using numpy array
- PR #1145 Issue with .agg call on multi-column dataframes


# cuDF 0.5.1 (05 Feb 2019)

## Bug Fixes

- PR #842 Avoid using numpy via cimport to prevent ABI issues in Cython compilation


# cuDF 0.5.0 (28 Jan 2019)

## New Features

- PR #722 Add bzip2 decompression support to `read_csv()`
- PR #693 add ZLIB-based GZIP/ZIP support to `read_csv_strings()`
- PR #411 added null support to gdf_order_by (new API) and cudf_table::sort
- PR #525 Added GitHub Issue templates for bugs, documentation, new features, and questions
- PR #501 CSV Reader: Add support for user-specified decimal point and thousands separator to read_csv_strings()
- PR #455 CSV Reader: Add support for user-specified decimal point and thousands separator to read_csv()
- PR #439 add `DataFrame.drop` method similar to pandas
- PR #356 add `DataFrame.transpose` method and `DataFrame.T` property similar to pandas
- PR #505 CSV Reader: Add support for user-specified boolean values
- PR #350 Implemented Series replace function
- PR #490 Added print_env.sh script to gather relevant environment details when reporting cuDF issues
- PR #474 add ZLIB-based GZIP/ZIP support to `read_csv()`
- PR #547 Added melt similar to `pandas.melt()`
- PR #491 Add CI test script to check for updates to CHANGELOG.md in PRs
- PR #550 Add CI test script to check for style issues in PRs
- PR #558 Add CI scripts for cpu-based conda and gpu-based test builds
- PR #524 Add Boolean Indexing
- PR #564 Update python `sort_values` method to use updated libcudf `gdf_order_by` API
- PR #509 CSV Reader: Input CSV file can now be passed in as a text or a binary buffer
- PR #607 Add `__iter__` and iteritems to DataFrame class
- PR #643 added a new api gdf_replace_nulls that allows a user to replace nulls in a column

## Improvements

- PR #426 Removed sort-based groupby and refactored existing groupby APIs. Also improves C++/CUDA compile time.
- PR #461 Add `CUDF_HOME` variable in README.md to replace relative pathing.
- PR #472 RMM: Created centralized rmm::device_vector alias and rmm::exec_policy
- PR #500 Improved the concurrent hash map class to support partitioned (multi-pass) hash table building.
- PR #454 Improve CSV reader docs and examples
- PR #465 Added templated C++ API for RMM to avoid explicit cast to `void**`
- PR #513 `.gitignore` tweaks
- PR #521 Add `assert_eq` function for testing
- PR #502 Simplify Dockerfile for local dev, eliminate old conda/pip envs
- PR #549 Adds `-rdynamic` compiler flag to nvcc for Debug builds
- PR #472 RMM: Created centralized rmm::device_vector alias and rmm::exec_policy
- PR #577 Added external C++ API for scatter/gather functions
- PR #500 Improved the concurrent hash map class to support partitioned (multi-pass) hash table building
- PR #583 Updated `gdf_size_type` to `int`
- PR #500 Improved the concurrent hash map class to support partitioned (multi-pass) hash table building
- PR #617 Added .dockerignore file. Prevents adding stale cmake cache files to the docker container
- PR #658 Reduced `JOIN_TEST` time by isolating overflow test of hash table size computation
- PR #664 Added Debuging instructions to README
- PR #651 Remove noqa marks in `__init__.py` files
- PR #671 CSV Reader: uncompressed buffer input can be parsed without explicitly specifying compression as None
- PR #684 Make RMM a submodule
- PR #718 Ensure sum, product, min, max methods pandas compatibility on empty datasets
- PR #720 Refactored Index classes to make them more Pandas-like, added CategoricalIndex
- PR #749 Improve to_arrow and from_arrow Pandas compatibility
- PR #766 Remove TravisCI references, remove unused variables from CMake, fix ARROW_VERSION in Cmake
- PR #773 Add build-args back to Dockerfile and handle dependencies based on environment yml file
- PR #781 Move thirdparty submodules to root and symlink in /cpp
- PR #843 Fix broken cudf/python API examples, add new methods to the API index

## Bug Fixes

- PR #569 CSV Reader: Fix days being off-by-one when parsing some dates
- PR #531 CSV Reader: Fix incorrect parsing of quoted numbers
- PR #465 Added templated C++ API for RMM to avoid explicit cast to `void**`
- PR #473 Added missing <random> include
- PR #478 CSV Reader: Add api support for auto column detection, header, mangle_dupe_cols, usecols
- PR #495 Updated README to correct where cffi pytest should be executed
- PR #501 Fix the intermittent segfault caused by the `thousands` and `compression` parameters in the csv reader
- PR #502 Simplify Dockerfile for local dev, eliminate old conda/pip envs
- PR #512 fix bug for `on` parameter in `DataFrame.merge` to allow for None or single column name
- PR #511 Updated python/cudf/bindings/join.pyx to fix cudf merge printing out dtypes
- PR #513 `.gitignore` tweaks
- PR #521 Add `assert_eq` function for testing
- PR #537 Fix CMAKE_CUDA_STANDARD_REQURIED typo in CMakeLists.txt
- PR #447 Fix silent failure in initializing DataFrame from generator
- PR #545 Temporarily disable csv reader thousands test to prevent segfault (test re-enabled in PR #501)
- PR #559 Fix Assertion error while using `applymap` to change the output dtype
- PR #575 Update `print_env.sh` script to better handle missing commands
- PR #612 Prevent an exception from occuring with true division on integer series.
- PR #630 Fix deprecation warning for `pd.core.common.is_categorical_dtype`
- PR #622 Fix Series.append() behaviour when appending values with different numeric dtype
- PR #603 Fix error while creating an empty column using None.
- PR #673 Fix array of strings not being caught in from_pandas
- PR #644 Fix return type and column support of dataframe.quantile()
- PR #634 Fix create `DataFrame.from_pandas()` with numeric column names
- PR #654 Add resolution check for GDF_TIMESTAMP in Join
- PR #648 Enforce one-to-one copy required when using `numba>=0.42.0`
- PR #645 Fix cmake build type handling not setting debug options when CMAKE_BUILD_TYPE=="Debug"
- PR #669 Fix GIL deadlock when launching multiple python threads that make Cython calls
- PR #665 Reworked the hash map to add a way to report the destination partition for a key
- PR #670 CMAKE: Fix env include path taking precedence over libcudf source headers
- PR #674 Check for gdf supported column types
- PR #677 Fix 'gdf_csv_test_Dates' gtest failure due to missing nrows parameter
- PR #604 Fix the parsing errors while reading a csv file using `sep` instead of `delimiter`.
- PR #686 Fix converting nulls to NaT values when converting Series to Pandas/Numpy
- PR #689 CSV Reader: Fix behavior with skiprows+header to match pandas implementation
- PR #691 Fixes Join on empty input DFs
- PR #706 CSV Reader: Fix broken dtype inference when whitespace is in data
- PR #717 CSV reader: fix behavior when parsing a csv file with no data rows
- PR #724 CSV Reader: fix build issue due to parameter type mismatch in a std::max call
- PR #734 Prevents reading undefined memory in gpu_expand_mask_bits numba kernel
- PR #747 CSV Reader: fix an issue where CUDA allocations fail with some large input files
- PR #750 Fix race condition for handling NVStrings in CMake
- PR #719 Fix merge column ordering
- PR #770 Fix issue where RMM submodule pointed to wrong branch and pin other to correct branches
- PR #778 Fix hard coded ABI off setting
- PR #784 Update RMM submodule commit-ish and pip paths
- PR #794 Update `rmm::exec_policy` usage to fix segmentation faults when used as temprory allocator.
- PR #800 Point git submodules to branches of forks instead of exact commits


# cuDF 0.4.0 (05 Dec 2018)

## New Features

- PR #398 add pandas-compatible `DataFrame.shape()` and `Series.shape()`
- PR #394 New documentation feature "10 Minutes to cuDF"
- PR #361 CSV Reader: Add support for strings with delimiters

## Improvements

 - PR #436 Improvements for type_dispatcher and wrapper structs
 - PR #429 Add CHANGELOG.md (this file)
 - PR #266 use faster CUDA-accelerated DataFrame column/Series concatenation.
 - PR #379 new C++ `type_dispatcher` reduces code complexity in supporting many data types.
 - PR #349 Improve performance for creating columns from memoryview objects
 - PR #445 Update reductions to use type_dispatcher. Adds integer types support to sum_of_squares.
 - PR #448 Improve installation instructions in README.md
 - PR #456 Change default CMake build to Release, and added option for disabling compilation of tests

## Bug Fixes

 - PR #444 Fix csv_test CUDA too many resources requested fail.
 - PR #396 added missing output buffer in validity tests for groupbys.
 - PR #408 Dockerfile updates for source reorganization
 - PR #437 Add cffi to Dockerfile conda env, fixes "cannot import name 'librmm'"
 - PR #417 Fix `map_test` failure with CUDA 10
 - PR #414 Fix CMake installation include file paths
 - PR #418 Properly cast string dtypes to programmatic dtypes when instantiating columns
 - PR #427 Fix and tests for Concatenation illegal memory access with nulls


# cuDF 0.3.0 (23 Nov 2018)

## New Features

 - PR #336 CSV Reader string support

## Improvements

 - PR #354 source code refactored for better organization. CMake build system overhaul. Beginning of transition to Cython bindings.
 - PR #290 Add support for typecasting to/from datetime dtype
 - PR #323 Add handling pyarrow boolean arrays in input/out, add tests
 - PR #325 GDF_VALIDITY_UNSUPPORTED now returned for algorithms that don't support non-empty valid bitmasks
 - PR #381 Faster InputTooLarge Join test completes in ms rather than minutes.
 - PR #373 .gitignore improvements
 - PR #367 Doc cleanup & examples for DataFrame methods
 - PR #333 Add Rapids Memory Manager documentation
 - PR #321 Rapids Memory Manager adds file/line location logging and convenience macros
 - PR #334 Implement DataFrame `__copy__` and `__deepcopy__`
 - PR #271 Add NVTX ranges to pygdf
 - PR #311 Document system requirements for conda install

## Bug Fixes

 - PR #337 Retain index on `scale()` function
 - PR #344 Fix test failure due to PyArrow 0.11 Boolean handling
 - PR #364 Remove noexcept from managed_allocator;  CMakeLists fix for NVstrings
 - PR #357 Fix bug that made all series be considered booleans for indexing
 - PR #351 replace conda env configuration for developers
 - PRs #346 #360 Fix CSV reading of negative numbers
 - PR #342 Fix CMake to use conda-installed nvstrings
 - PR #341 Preserve categorical dtype after groupby aggregations
 - PR #315 ReadTheDocs build update to fix missing libcuda.so
 - PR #320 FIX out-of-bounds access error in reductions.cu
 - PR #319 Fix out-of-bounds memory access in libcudf count_valid_bits
 - PR #303 Fix printing empty dataframe


# cuDF 0.2.0 and cuDF 0.1.0

These were initial releases of cuDF based on previously separate pyGDF and libGDF libraries.
<|MERGE_RESOLUTION|>--- conflicted
+++ resolved
@@ -58,11 +58,8 @@
 - PR #1107 Add unsupported keywords to Series.fillna
 - PR #1136 Removed `gdf_concat`
 - PR #1148 Add cudf.sqrt for dataframes and Series
-<<<<<<< HEAD
 - PR #1159 Add Python bindings for libcudf dlpack functions
-=======
 - PR #1155 Add __array_ufunc__ for DataFrame and Series for sqrt
->>>>>>> 84000e5e
 
 ## Improvements
 
