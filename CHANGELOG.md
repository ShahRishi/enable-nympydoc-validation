# cuDF 0.11.0 (Date TBD)

## New Features
- PR #2905 Added `Series.median()` and null support for `Series.quantile()`
- PR #2930 JSON Reader: Support ARROW_RANDOM_FILE input
- PR #2956 Add `cudf::stack` and `cudf::tile`
- PR #2980 Added nvtext is_vowel/is_consonant functions
- PR #2987 Add `inplace` arg to `DataFrame.reset_index` and `Series`
- PR #3011 Added libcudf++ transition guide
- PR #3129 Add strings column factory from `std::vector`s
- PR #3054 Add parquet reader support for decimal data types
- PR #3022 adds DataFrame.astype for cuDF dataframes
- PR #2962 Add isnull(), notnull() and related functions
- PR #3025 Move search files to legacy
- PR #3068 Add `scalar` class
- PR #3094 Adding `any` and `all` support from libcudf
- PR #3130 Define and implement new `column_wrapper`
- PR #3143 Define and implement new copying APIs `slice` and `split`
- PR #3161 Move merge files to legacy
- PR #3079 Added support to write ORC files given a local path
- PR #3192 Add dtype param to cast `DataFrame` on init
- PR #3213 Port cuIO to libcudf++
- PR #3222 Add nvtext character tokenizer
- PR #3223 Java expose underlying buffers
- PR #3300 Add `DataFrame.insert`
- PR #3263 Define and implement new `valid_if`
- PR #3278 Add `to_host` utility to copy `column_view` to host
- PR #3087 Add new cudf::experimental bool8 wrapper
- PR #3219 Construct column from column_view
- PR #3229 Define and implement new search APIs
- PR #3308 java add API for memory usage callbacks
- PR #2691 Row-wise reduction and scan operations via CuPy
- PR #3291 Add normalize_nans_and_zeros
- PR #3187 Define and implement new replace APIs
- PR #3356 Add vertical concatenation for table/columns
- PR #3344 java split API
- PR #2791 Add `groupby.std()`
- PR #3368 Enable dropna argument in dask_cudf groupby
- PR #3298 add null replacement iterator for column_device_view
- PR #3297 Define and implement new groupby API.
- PR #3396 Update device_atomics with new bool8 and timestamp specializations
- PR #3411 Java host memory management API
- PR #3393 Implement df.cov and enable covariance/correlation in dask_cudf
- PR #3401 Add dask_cudf ORC writer (to_orc)
- PR #3331 Add copy_if_else
- PR #3427 Define and Implement new multi-search API
- PR #3442 Add Bool-index + Multi column + DataFrame support for set-item
- PR #3172 Define and implement new fill/repeat/copy_range APIs


## Improvements

- PR #2904 Move gpu decompressors to cudf::io namespace
- PR #2977 Moved old C++ test utilities to legacy directory.
- PR #2965 Fix slow orc reader perf with large uncompressed blocks
- PR #2995 Move JIT type utilities to legacy directory
- PR #2927 Add ``Table`` and ``TableView`` extension classes that wrap legacy cudf::table
- PR #3005 Renames `cudf::exp` namespace to `cudf::experimental`
- PR #3008 Make safe versions of `is_null` and `is_valid` in `column_device_view`
- PR #3026 Move fill and repeat files to legacy
- PR #3027 Move copying.hpp and related source to legacy folder
- PR #3014 Snappy decompression optimizations
- PR #3032 Use `asarray` to coerce indices to a NumPy array
- PR #2996 IO Readers: Replace `cuio::device_buffer` with `rmm::device_buffer`
- PR #3051 Specialized hash function for strings column
- PR #3065 Select and Concat for cudf::experimental::table
- PR #3080 Move `valid_if.cuh` to `legacy/`
- PR #3052 Moved replace.hpp functionality to legacy
- PR #3091 Move join files to legacy
- PR #3092 Implicitly init RMM if Java allocates before init
- PR #3029 Update gdf_ numeric types with stdint and move to cudf namespace
- PR #3052 Moved replace.hpp functionality to legacy
- PR #2955 Add cmake option to only build for present GPU architecture
- PR #3070 Move functions.h and related source to legacy
- PR #2951 Allow set_index to handle a list of column names
- PR #3093 Move groupby files to legacy
- PR #2988 Removing GIS functionality (now part of cuSpatial library)
- PR #3067 Java method to return size of device memory buffer
- PR #3083 Improved some binary operation tests to include null testing.
- PR #3084 Update to arrow-cpp and pyarrow 0.15.0
- PR #3071 Move cuIO to legacy
- PR #3126 Round 2 of snappy decompression optimizations
- PR #3046 Define and implement new copying APIs `empty_like` and `allocate_like`
- PR #3128 Support MultiIndex in DataFrame.join
- PR #2971 Added initial gather and scatter methods for strings_column_view
- PR #3133 Port NVStrings to cudf column: count_characters and count_bytes
- PR #2991 Added strings column functions concatenate and join_strings
- PR #3028 Define and implement new `gather` APIs.
- PR #3135 Add nvtx utilities to cudf::nvtx namespace
- PR #3021 Java host side concat of serialized buffers
- PR #3138 Move unary files to legacy
- PR #3170 Port NVStrings substring functions to cudf strings column
- PR #3159 Port NVStrings is-chars-types function to cudf strings column
- PR #3154 Make `table_view_base.column()` const and add `mutable_table_view.column()`
- PR #3175 Set cmake cuda version variables
- PR #3171 Move deprecated error macros to legacy
- PR #3191 Port NVStrings integer convert ops to cudf column
- PR #3189 Port NVStrings find ops to cudf column
- PR #3352 Port NVStrings convert float functions to cudf strings column
- PR #3193 Add cuPy as a formal dependency
- PR #3195 Support for zero columned `table_view`
- PR #3165 Java device memory size for string category
- PR #3205 Move transform files to legacy
- PR #3202 Rename and move error.hpp to public headers
- PR #2878 Use upstream merge code in dask_cudf
- PR #3217 Port NVStrings upper and lower case conversion functions
- PR #3350 Port NVStrings booleans convert functions
- PR #3231 Add `column::release()` to give up ownership of contents.
- PR #3157 Use enum class rather than enum for mask_allocation_policy
- PR #3232 Port NVStrings datetime conversion to cudf strings column
- PR #3136 Define and implement new transpose API
- PR #3237 Define and implement new transform APIs
- PR #3245 Move binaryop files to legacy
- PR #3241 Move stream_compaction files to legacy
- PR #3166 Move reductions to legacy
- PR #3261 Small cleanup: remove `== true`
- PR #3271 Update rmm API based on `rmm.reinitialize(...)` change
- PR #3266 Remove optional checks for CuPy
- PR #3268 Adding null ordering per column feature when sorting
- PR #3239 Adding floating point specialization to comparators for NaNs
- PR #3270 Move predicates files to legacy
- PR #3281 Add to_host specialization for strings in column test utilities
- PR #3282 Add `num_bitmask_words`
- PR #3252 Add new factory methods to include passing an existing null mask
- PR #3288 Make `bit.cuh` utilities usable from host code.
- PR #3287 Move rolling windows files to legacy
- PR #3182 Define and implement new unary APIs `is_null` and `is_not_null`
- PR #3314 Drop `cython` from run requirements
- PR #3301 Add tests for empty column wrapper.
- PR #3294 Update to arrow-cpp and pyarrow 0.15.1
- PR #3310 Add `row_hasher` and `element_hasher` utilities
- PR #3286 Clean up the starter code on README
- PR #3354 Define and implement new `scatter` APIs
- PR #3322 Port NVStrings pad operations to cudf strings column
- PR #3345 Add cache member for number of characters in string_view class
- PR #3299 Define and implement new `is_sorted` APIs
- PR #3328 Partition by stripes in dask_cudf ORC reader
- PR #3243 Use upstream join code in dask_cudf
- PR #3371 Add `select` method to `table_view`
- PR #3309 Add java and JNI bindings for search bounds
- PR #3305 Define and implement new rolling window APIs
- PR #3380 Concatenate columns of strings
- PR #3382 Add fill function for strings column
- PR #3391 Move device_atomics_tests.cu files to legacy
- PR #3303 Define and implement new stream compaction APIs `copy_if`, `drop_nulls`,
           `apply_boolean_mask`, `drop_duplicate` and `unique_count`.
- PR #3387 Strings column gather function
- PR #3440 Strings column scatter function
- PR #3389 Move quantiles.hpp + group_quantiles.hpp files to legacy
- PR #3397 Port unary cast to libcudf++
- PR #3398 Move reshape.hpp files to legacy
- PR #3425 Strings column copy_if_else implementation
- PR #3422 Move utilities to legacy
- PR #3201 Define and implement new datetime_ops APIs
<<<<<<< HEAD
- PR #3458 Update strings sections in the transition guide
- PR #3462 Add `make_empty_column` and update `empty_like`.
- PR #3214 Define and implement new unary operations APIs
=======
- PR #3462 Add `make_empty_column` and update `empty_like`
- PR #3475 Add `bitmask_to_host` column utility
>>>>>>> 822ae713

## Bug Fixes

- PR #2895 Fixed dask_cudf group_split behavior to handle upstream rearrange_by_divisions
- PR #3048 Support for zero columned tables
- PR #3030 Fix snappy decoding regression in PR #3014
- PR #3041 Fixed exp to experimental namespace name change issue
- PR #3056 Add additional cmake hint for finding local build of RMM files
- PR #3060 Move copying.hpp includes to legacy
- PR #3139 Fixed java RMM auto initalization
- PR #3141 Java fix for relocated IO headers
- PR #3149 Rename column_wrapper.cuh to column_wrapper.hpp
- PR #3168 Fix mutable_column_device_view head const_cast
- PR #3199 Update JNI includes for legacy moves
- PR #3204 ORC writer: Fix ByteRLE encoding of NULLs
- PR #2994 Fix split_out-support but with hash_object_dispatch
- PR #3212 Fix string to date casting when format is not specified
- PR #3218 Fixes `row_lexicographic_comparator` issue with handling two tables
- PR #3228 Default initialize RMM when Java native dependencies are loaded
- PR #3012 replacing instances of `to_gpu_array` with `mem`
- PR #3236 Fix Numba 0.46+/CuPy 6.3 interface compatibility
- PR #3276 Update JNI includes for legacy moves
- PR #3256 Fix orc writer crash with multiple string columns
- PR #3211 Fix breaking change caused by rapidsai/rmm#167
- PR #3265 Fix dangling pointer in `is_sorted`
- PR #3267 ORC writer: fix incorrect ByteRLE encoding of long literal runs
- PR #3277 Fix invalid reference to deleted temporary in `is_sorted`.
- PR #3274 ORC writer: fix integer RLEv2 mode2 unsigned base value encoding
- PR #3279 Fix shutdown hang issues with pinned memory pool init executor
- PR #3280 Invalid children check in mutable_column_device_view
- PR #3289 fix java memory usage API for empty columns
- PR #3293 Fix loading of csv files zipped on MacOS (disabled zip min version check)
- PR #3295 Fix storing storing invalid RMM exec policies.
- PR #3307 Add pd.RangeIndex to from_pandas to fix dask_cudf meta_nonempty bug
- PR #3313 Fix public headers including non-public headers
- PR #3318 Revert arrow to 0.15.0 temporarily to unblock downstream projects CI
- PR #3317 Fix index-argument bug in dask_cudf parquet reader
- PR #3323 Fix `insert` non-assert test case
- PR #3341 Fix `Series` constructor converting NoneType to "None"
- PR #3326 Fix and test for detail::gather map iterator type inference
- PR #3334 Remove zero-size exception check from make_strings_column factories
- PR #3333 Fix compilation issues with `constexpr` functions not marked `__device__`
- PR #3340 Make all benchmarks use cudf base fixture to initialize RMM pool
- PR #3337 Fix Java to pad validity buffers to 64-byte boundary
- PR #3362 Fix `find_and_replace` upcasting series for python scalars and lists
- PR #3357 Disabling `column_view` iterators for non fixed-width types
- PR #3383 Fix : properly compute null counts for rolling_window.
- PR #3386 Removing external includes from `column_view.hpp`
- PR #3369 Add write_partition to dask_cudf to fix to_parquet bug
- PR #3388 Support getitem with bools when DataFrame has a MultiIndex
- PR #3408 Fix String and Column (De-)Serialization
- PR #3372 Fix dask-distributed scatter_by_map bug
- PR #3419 Fix a bug in parse_into_parts (incomplete input causing walking past the end of string).
- PR #3413 Fix dask_cudf read_csv file-list bug
- PR #3416 Fix memory leak in ColumnVector when pulling strings off the GPU
- PR #3424 Fix benchmark build by adding libcudacxx to benchmark's CMakeLists.txt
- PR #3435 Fix diff and shift for empty series
- PR #3439 Fix index-name bug in StringColumn concat
- PR #3445 Fix ORC Writer default stripe size
- PR #3459 Fix printing of invalid entries
- PR #3468 Fix memory leak issue in `drop_duplicates`
- PR #3474 Fix small doc error in capitalize Docs
- PR #3476 Fix ORC reader timezone conversion

# cuDF 0.10.0 (16 Oct 2019)

## New Features

- PR #2423 Added `groupby.quantile()`
- PR #2522 Add Java bindings for NVStrings backed upper and lower case mutators
- PR #2605 Added Sort based groupby in libcudf
- PR #2607 Add Java bindings for parsing JSON
- PR #2629 Add dropna= parameter to groupby
- PR #2585 ORC & Parquet Readers: Remove millisecond timestamp restriction
- PR #2507 Add GPU-accelerated ORC Writer
- PR #2559 Add Series.tolist()
- PR #2653 Add Java bindings for rolling window operations
- PR #2480 Merge `custreamz` codebase into `cudf` repo
- PR #2674 Add __contains__ for Index/Series/Column
- PR #2635 Add support to read from remote and cloud sources like s3, gcs, hdfs
- PR #2722 Add Java bindings for NVTX ranges
- PR #2702 Add make_bool to dataset generation functions
- PR #2394 Move `rapidsai/custrings` into `cudf`
- PR #2734 Final sync of custrings source into cudf
- PR #2724 Add libcudf support for __contains__
- PR #2777 Add python bindings for porter stemmer measure functionality
- PR #2781 Add issorted to is_monotonic
- PR #2685 Add cudf::scatter_to_tables and cython binding
- PR #2743 Add Java bindings for NVStrings timestamp2long as part of String ColumnVector casting
- PR #2785 Add nvstrings Python docs
- PR #2786 Add benchmarks option to root build.sh
- PR #2802 Add `cudf::repeat()` and `cudf.Series.repeat()`
- PR #2773 Add Fisher's unbiased kurtosis and skew for Series/DataFrame
- PR #2748 Parquet Reader: Add option to specify loading of PANDAS index
- PR #2807 Add scatter_by_map to DataFrame python API
- PR #2836 Add nvstrings.code_points method
- PR #2844 Add Series/DataFrame notnull
- PR #2858 Add GTest type list utilities
- PR #2870 Add support for grouping by Series of arbitrary length
- PR #2719 Series covariance and Pearson correlation
- PR #2207 Beginning of libcudf overhaul: introduce new column and table types
- PR #2869 Add `cudf.CategoricalDtype`
- PR #2838 CSV Reader: Support ARROW_RANDOM_FILE input
- PR #2655 CuPy-based Series and Dataframe .values property
- PR #2803 Added `edit_distance_matrix()` function to calculate pairwise edit distance for each string on a given nvstrings object.
- PR #2811 Start of cudf strings column work based on 2207
- PR #2872 Add Java pinned memory pool allocator
- PR #2969 Add findAndReplaceAll to ColumnVector
- PR #2814 Add Datetimeindex.weekday
- PR #2999 Add timestamp conversion support for string categories
- PR #2918 Add cudf::column timestamp wrapper types

## Improvements

- PR #2578 Update legacy_groupby to use libcudf group_by_without_aggregation
- PR #2581 Removed `managed` allocator from hash map classes.
- PR #2571 Remove unnecessary managed memory from gdf_column_concat
- PR #2648 Cython/Python reorg
- PR #2588 Update Series.append documentation
- PR #2632 Replace dask-cudf set_index code with upstream
- PR #2682 Add cudf.set_allocator() function for easier allocator init
- PR #2642 Improve null printing and testing
- PR #2747 Add missing Cython headers / cudftestutil lib to conda package for cuspatial build
- PR #2706 Compute CSV format in device code to speedup performance
- PR #2673 Add support for np.longlong type
- PR #2703 move dask serialization dispatch into cudf
- PR #2728 Add YYMMDD to version tag for nightly conda packages
- PR #2729 Handle file-handle input in to_csv
- PR #2741 CSV Reader: Move kernel functions into its own file
- PR #2766 Improve nvstrings python cmake flexibility
- PR #2756 Add out_time_unit option to csv reader, support timestamp resolutions
- PR #2771 Stopgap alias for to_gpu_matrix()
- PR #2783 Support mapping input columns to function arguments in apply kernels
- PR #2645 libcudf unique_count for Series.nunique
- PR #2817 Dask-cudf: `read_parquet` support for remote filesystems
- PR #2823 improve java data movement debugging
- PR #2806 CSV Reader: Clean-up row offset operations
- PR #2640 Add dask wait/persist exmaple to 10 minute guide
- PR #2828 Optimizations of kernel launch configuration for `DataFrame.apply_rows` and `DataFrame.apply_chunks`
- PR #2831 Add `column` argument to `DataFrame.drop`
- PR #2775 Various optimizations to improve __getitem__ and __setitem__ performance
- PR #2810 cudf::allocate_like can optionally always allocate a mask.
- PR #2833 Parquet reader: align page data allocation sizes to 4-bytes to satisfy cuda-memcheck
- PR #2832 Using the new Python bindings for UCX
- PR #2856 Update group_split_cudf to use scatter_by_map
- PR #2890 Optionally keep serialized table data on the host.
- PR #2778 Doc: Updated and fixed some docstrings that were formatted incorrectly.
- PR #2830 Use YYMMDD tag in custreamz nightly build
- PR #2875 Java: Remove synchronized from register methods in MemoryCleaner
- PR #2887 Minor snappy decompression optimization
- PR #2899 Use new RMM API based on Cython
- PR #2788 Guide to Python UDFs
- PR #2919 Change java API to use operators in groupby namespace
- PR #2909 CSV Reader: Avoid row offsets host vector default init
- PR #2834 DataFrame supports setting columns via attribute syntax `df.x = col`
- PR #3147 DataFrame can be initialized from rows via list of tuples

## Bug Fixes

- PR #2584 ORC Reader: fix parsing of `DECIMAL` index positions
- PR #2619 Fix groupby serialization/deserialization
- PR #2614 Update Java version to match
- PR #2601 Fixes nlargest(1) issue in Series and Dataframe
- PR #2610 Fix a bug in index serialization (properly pass DeviceNDArray)
- PR #2621 Fixes the floordiv issue of not promoting float type when rhs is 0
- PR #2611 Types Test: fix static casting from negative int to string
- PR #2618 IO Readers: Fix datasource memory map failure for multiple reads
- PR #2628 groupby_without_aggregation non-nullable input table produces non-nullable output
- PR #2615 fix string category partitioning in java API
- PR #2641 fix string category and timeunit concat in the java API
- PR #2649 Fix groupby issue resulting from column_empty bug
- PR #2658 Fix astype() for null categorical columns
- PR #2660 fix column string category and timeunit concat in the java API
- PR #2664 ORC reader: fix `skip_rows` larger than first stripe
- PR #2654 Allow Java gdfOrderBy to work with string categories
- PR #2669 AVRO reader: fix non-deterministic output
- PR #2668 Update Java bindings to specify timestamp units for ORC and Parquet readers
- PR #2679 AVRO reader: fix cuda errors when decoding compressed streams
- PR #2692 Add concatenation for data-frame with different headers (empty and non-empty)
- PR #2651 Remove nvidia driver installation from ci/cpu/build.sh
- PR #2697 Ensure csv reader sets datetime column time units
- PR #2698 Return RangeIndex from contiguous slice of RangeIndex
- PR #2672 Fix null and integer handling in round
- PR #2704 Parquet Reader: Fix crash when loading string column with nulls
- PR #2725 Fix Jitify issue with running on Turing using CUDA version < 10
- PR #2731 Fix building of benchmarks
- PR #2738 Fix java to find new NVStrings locations
- PR #2736 Pin Jitify branch to v0.10 version
- PR #2742 IO Readers: Fix possible silent failures when creating `NvStrings` instance
- PR #2753 Fix java quantile API calls
- PR #2762 Fix validity processing for time in java
- PR #2796 Fix handling string slicing and other nvstrings delegated methods with dask
- PR #2769 Fix link to API docs in README.md
- PR #2772 Handle multiindex pandas Series #2772
- PR #2749 Fix apply_rows/apply_chunks pessimistic null mask to use in_cols null masks only
- PR #2752 CSV Reader: Fix exception when there's no rows to process
- PR #2716 Added Exception for `StringMethods` in string methods
- PR #2787 Fix Broadcasting `None` to `cudf-series`
- PR #2794 Fix async race in NVCategory::get_value and get_value_bounds
- PR #2795 Fix java build/cast error
- PR #2496 Fix improper merge of two dataframes when names differ
- PR #2824 Fix issue with incorrect result when Numeric Series replace is called several times
- PR #2751 Replace value with null
- PR #2765 Fix Java inequality comparisons for string category
- PR #2818 Fix java join API to use new C++ join API
- PR #2841 Fix nvstrings.slice and slice_from for range (0,0)
- PR #2837 Fix join benchmark
- PR #2809 Add hash_df and group_split dispatch functions for dask
- PR #2843 Parquet reader: fix skip_rows when not aligned with page or row_group boundaries
- PR #2851 Deleted existing dask-cudf/record.txt
- PR #2854 Fix column creation from ephemeral objects exposing __cuda_array_interface__
- PR #2860 Fix boolean indexing when the result is a single row
- PR #2859 Fix tail method issue for string columns
- PR #2852 Fixed `cumsum()` and `cumprod()` on boolean series.
- PR #2865 DaskIO: Fix `read_csv` and `read_orc` when input is list of files
- PR #2750 Fixed casting values to cudf::bool8 so non-zero values always cast to true
- PR #2873 Fixed dask_cudf read_partition bug by generating ParquetDatasetPiece
- PR #2850 Fixes dask_cudf.read_parquet on partitioned datasets
- PR #2896 Properly handle `axis` string keywords in `concat`
- PR #2926 Update rounding algorithm to avoid using fmod
- PR #2968 Fix Java dependency loading when using NVTX
- PR #2963 Fix ORC writer uncompressed block indexing
- PR #2928 CSV Reader: Fix using `byte_range` for large datasets
- PR #2983 Fix sm_70+ race condition in gpu_unsnap
- PR #2964 ORC Writer: Segfault when writing mixed numeric and string columns
- PR #3007 Java: Remove unit test that frees RMM invalid pointer
- PR #3009 Fix orc reader RLEv2 patch position regression from PR #2507
- PR #3002 Fix CUDA invalid configuration errors reported after loading an ORC file without data
- PR #3035 Update update-version.sh for new docs locations
- PR #3038 Fix uninitialized stream parameter in device_table deleter
- PR #3064 Fixes groupby performance issue
- PR #3061 Add rmmInitialize to nvstrings gtests
- PR #3058 Fix UDF doc markdown formatting
- PR #3059 Add nvstrings python build instructions to contributing.md


# cuDF 0.9.0 (21 Aug 2019)

## New Features

- PR #1993 Add CUDA-accelerated series aggregations: mean, var, std
- PR #2111 IO Readers: Support memory buffer, file-like object, and URL inputs
- PR #2012 Add `reindex()` to DataFrame and Series
- PR #2097 Add GPU-accelerated AVRO reader
- PR #2098 Support binary ops on DFs and Series with mismatched indices
- PR #2160 Merge `dask-cudf` codebase into `cudf` repo
- PR #2149 CSV Reader: Add `hex` dtype for explicit hexadecimal parsing
- PR #2156 Add `upper_bound()` and `lower_bound()` for libcudf tables and `searchsorted()` for cuDF Series
- PR #2158 CSV Reader: Support single, non-list/dict argument for `dtype`
- PR #2177 CSV Reader: Add `parse_dates` parameter for explicit date inference
- PR #1744 cudf::apply_boolean_mask and cudf::drop_nulls support for cudf::table inputs (multi-column)
- PR #2196 Add `DataFrame.dropna()`
- PR #2197 CSV Writer: add `chunksize` parameter for `to_csv`
- PR #2215 `type_dispatcher` benchmark
- PR #2179 Add Java quantiles
- PR #2157 Add __array_function__ to DataFrame and Series
- PR #2212 Java support for ORC reader
- PR #2224 Add DataFrame isna, isnull, notna functions
- PR #2236 Add Series.drop_duplicates
- PR #2105 Add hash-based join benchmark
- PR #2316 Add unique, nunique, and value_counts for datetime columns
- PR #2337 Add Java support for slicing a ColumnVector
- PR #2049 Add cudf::merge (sorted merge)
- PR #2368 Full cudf+dask Parquet Support
- PR #2380 New cudf::is_sorted checks whether cudf::table is sorted
- PR #2356 Java column vector standard deviation support
- PR #2221 MultiIndex full indexing - Support iloc and wildcards for loc
- PR #2429 Java support for getting length of strings in a ColumnVector
- PR #2415 Add `value_counts` for series of any type
- PR #2446 Add __array_function__ for index
- PR #2437 ORC reader: Add 'use_np_dtypes' option
- PR #2382 Add CategoricalAccessor add, remove, rename, and ordering methods
- PR #2464 Native implement `__cuda_array_interface__` for Series/Index/Column objects
- PR #2425 Rolling window now accepts array-based user-defined functions
- PR #2442 Add __setitem__
- PR #2449 Java support for getting byte count of strings in a ColumnVector
- PR #2492 Add groupby.size() method
- PR #2358 Add cudf::nans_to_nulls: convert floating point column into bitmask
- PR #2489 Add drop argument to set_index
- PR #2491 Add Java bindings for ORC reader 'use_np_dtypes' option
- PR #2213 Support s/ms/us/ns DatetimeColumn time unit resolutions
- PR #2536 Add _constructor properties to Series and DataFrame

## Improvements

- PR #2103 Move old `column` and `bitmask` files into `legacy/` directory
- PR #2109 added name to Python column classes
- PR #1947 Cleanup serialization code
- PR #2125 More aggregate in java API
- PR #2127 Add in java Scalar tests
- PR #2088 Refactor of Python groupby code
- PR #2130 Java serialization and deserialization of tables.
- PR #2131 Chunk rows logic added to csv_writer
- PR #2129 Add functions in the Java API to support nullable column filtering
- PR #2165 made changes to get_dummies api for it to be available in MethodCache
- PR #2171 Add CodeCov integration, fix doc version, make --skip-tests work when invoking with source
- PR #2184 handle remote orc files for dask-cudf
- PR #2186 Add `getitem` and `getattr` style access to Rolling objects
- PR #2168 Use cudf.Column for CategoricalColumn's categories instead of a tuple
- PR #2193 DOC: cudf::type_dispatcher documentation for specializing dispatched functors
- PR #2199 Better java support for appending strings
- PR #2176 Added column dtype support for datetime, int8, int16 to csv_writer
- PR #2209 Matching `get_dummies` & `select_dtypes` behavior to pandas
- PR #2217 Updated Java bindings to use the new groupby API
- PR #2214 DOC: Update doc instructions to build/install `cudf` and `dask-cudf`
- PR #2220 Update Java bindings for reduction rename
- PR #2232 Move CodeCov upload from build script to Jenkins
- PR #2225 refactor to use libcudf for gathering columns in dataframes
- PR #2293 Improve join performance (faster compute_join_output_size)
- PR #2300 Create separate dask codeowners for dask-cudf codebase
- PR #2304 gdf_group_by_without_aggregations returns gdf_column
- PR #2309 Java readers: remove redundant copy of result pointers
- PR #2307 Add `black` and `isort` to style checker script
- PR #2345 Restore removal of old groupby implementation
- PR #2342 Improve `astype()` to operate all ways
- PR #2329 using libcudf cudf::copy for column deep copy
- PR #2344 DOC: docs on code formatting for contributors
- PR #2376 Add inoperative axis= and win_type= arguments to Rolling()
- PR #2378 remove dask for (de-)serialization of cudf objects
- PR #2353 Bump Arrow and Dask versions
- PR #2377 Replace `standard_python_slice` with just `slice.indices()`
- PR #2373 cudf.DataFrame enchancements & Series.values support
- PR #2392 Remove dlpack submodule; make cuDF's Cython API externally accessible
- PR #2430 Updated Java bindings to use the new unary API
- PR #2406 Moved all existing `table` related files to a `legacy/` directory
- PR #2350 Performance related changes to get_dummies
- PR #2420 Remove `cudautils.astype` and replace with `typecast.apply_cast`
- PR #2456 Small improvement to typecast utility
- PR #2458 Fix handling of thirdparty packages in `isort` config
- PR #2459 IO Readers: Consolidate all readers to use `datasource` class
- PR #2475 Exposed type_dispatcher.hpp, nvcategory_util.hpp and wrapper_types.hpp in the include folder
- PR #2484 Enabled building libcudf as a static library
- PR #2453 Streamline CUDA_REL environment variable
- PR #2483 Bundle Boost filesystem dependency in the Java jar
- PR #2486 Java API hash functions
- PR #2481 Adds the ignore_null_keys option to the java api
- PR #2490 Java api: support multiple aggregates for the same column
- PR #2510 Java api: uses table based apply_boolean_mask
- PR #2432 Use pandas formatting for console, html, and latex output
- PR #2573 Bump numba version to 0.45.1
- PR #2606 Fix references to notebooks-contrib

## Bug Fixes

- PR #2086 Fixed quantile api behavior mismatch in series & dataframe
- PR #2128 Add offset param to host buffer readers in java API.
- PR #2145 Work around binops validity checks for java
- PR #2146 Work around unary_math validity checks for java
- PR #2151 Fixes bug in cudf::copy_range where null_count was invalid
- PR #2139 matching to pandas describe behavior & fixing nan values issue
- PR #2161 Implicitly convert unsigned to signed integer types in binops
- PR #2154 CSV Reader: Fix bools misdetected as strings dtype
- PR #2178 Fix bug in rolling bindings where a view of an ephemeral column was being taken
- PR #2180 Fix issue with isort reordering `importorskip` below imports depending on them
- PR #2187 fix to honor dtype when numpy arrays are passed to columnops.as_column
- PR #2190 Fix issue in astype conversion of string column to 'str'
- PR #2208 Fix issue with calling `head()` on one row dataframe
- PR #2229 Propagate exceptions from Cython cdef functions
- PR #2234 Fix issue with local build script not properly building
- PR #2223 Fix CUDA invalid configuration errors reported after loading small compressed ORC files
- PR #2162 Setting is_unique and is_monotonic-related attributes
- PR #2244 Fix ORC RLEv2 delta mode decoding with nonzero residual delta width
- PR #2297 Work around `var/std` unsupported only at debug build
- PR #2302 Fixed java serialization corner case
- PR #2355 Handle float16 in binary operations
- PR #2311 Fix copy behaviour for GenericIndex
- PR #2349 Fix issues with String filter in java API
- PR #2323 Fix groupby on categoricals
- PR #2328 Ensure order is preserved in CategoricalAccessor._set_categories
- PR #2202 Fix issue with unary ops mishandling empty input
- PR #2326 Fix for bug in DLPack when reading multiple columns
- PR #2324 Fix cudf Docker build
- PR #2325 Fix ORC RLEv2 patched base mode decoding with nonzero patch width
- PR #2235 Fix get_dummies to be compatible with dask
- PR #2332 Zero initialize gdf_dtype_extra_info
- PR #2355 Handle float16 in binary operations
- PR #2360 Fix missing dtype handling in cudf.Series & columnops.as_column
- PR #2364 Fix quantile api and other trivial issues around it
- PR #2361 Fixed issue with `codes` of CategoricalIndex
- PR #2357 Fixed inconsistent type of index created with from_pandas vs direct construction
- PR #2389 Fixed Rolling __getattr__ and __getitem__ for offset based windows
- PR #2402 Fixed bug in valid mask computation in cudf::copy_if (apply_boolean_mask)
- PR #2401 Fix to a scalar datetime(of type Days) issue
- PR #2386 Correctly allocate output valids in groupby
- PR #2411 Fixed failures on binary op on single element string column
- PR #2422 Fix Pandas logical binary operation incompatibilites
- PR #2447 Fix CodeCov posting build statuses temporarily
- PR #2450 Fix erroneous null handling in `cudf.DataFrame`'s `apply_rows`
- PR #2470 Fix issues with empty strings and string categories (Java)
- PR #2471 Fix String Column Validity.
- PR #2481 Fix java validity buffer serialization
- PR #2485 Updated bytes calculation to use size_t to avoid overflow in column concat
- PR #2461 Fix groupby multiple aggregations same column
- PR #2514 Fix cudf::drop_nulls threshold handling in Cython
- PR #2516 Fix utilities include paths and meta.yaml header paths
- PR #2517 Fix device memory leak in to_dlpack tensor deleter
- PR #2431 Fix local build generated file ownerships
- PR #2511 Added import of orc, refactored exception handlers to not squash fatal exceptions
- PR #2527 Fix index and column input handling in dask_cudf read_parquet
- PR #2466 Fix `dataframe.query` returning null rows erroneously
- PR #2548 Orc reader: fix non-deterministic data decoding at chunk boundaries
- PR #2557 fix cudautils import in string.py
- PR #2521 Fix casting datetimes from/to the same resolution
- PR #2545 Fix MultiIndexes with datetime levels
- PR #2560 Remove duplicate `dlpack` definition in conda recipe
- PR #2567 Fix ColumnVector.fromScalar issues while dealing with null scalars
- PR #2565 Orc reader: fix incorrect data decoding of int64 data types
- PR #2577 Fix search benchmark compilation error by adding necessary header
- PR #2604 Fix a bug in copying.pyx:_normalize_types that upcasted int32 to int64


# cuDF 0.8.0 (27 June 2019)

## New Features

- PR #1524 Add GPU-accelerated JSON Lines parser with limited feature set
- PR #1569 Add support for Json objects to the JSON Lines reader
- PR #1622 Add Series.loc
- PR #1654 Add cudf::apply_boolean_mask: faster replacement for gdf_apply_stencil
- PR #1487 cython gather/scatter
- PR #1310 Implemented the slice/split functionality.
- PR #1630 Add Python layer to the GPU-accelerated JSON reader
- PR #1745 Add rounding of numeric columns via Numba
- PR #1772 JSON reader: add support for BytesIO and StringIO input
- PR #1527 Support GDF_BOOL8 in readers and writers
- PR #1819 Logical operators (AND, OR, NOT) for libcudf and cuDF
- PR #1813 ORC Reader: Add support for stripe selection
- PR #1828 JSON Reader: add suport for bool8 columns
- PR #1833 Add column iterator with/without nulls
- PR #1665 Add the point-in-polygon GIS function
- PR #1863 Series and Dataframe methods for all and any
- PR #1908 cudf::copy_range and cudf::fill for copying/assigning an index or range to a constant
- PR #1921 Add additional formats for typecasting to/from strings
- PR #1807 Add Series.dropna()
- PR #1987 Allow user defined functions in the form of ptx code to be passed to binops
- PR #1948 Add operator functions like `Series.add()` to DataFrame and Series
- PR #1954 Add skip test argument to GPU build script
- PR #2018 Add bindings for new groupby C++ API
- PR #1984 Add rolling window operations Series.rolling() and DataFrame.rolling()
- PR #1542 Python method and bindings for to_csv
- PR #1995 Add Java API
- PR #1998 Add google benchmark to cudf
- PR #1845 Add cudf::drop_duplicates, DataFrame.drop_duplicates
- PR #1652 Added `Series.where()` feature
- PR #2074 Java Aggregates, logical ops, and better RMM support
- PR #2140 Add a `cudf::transform` function
- PR #2068 Concatenation of different typed columns

## Improvements

- PR #1538 Replacing LesserRTTI with inequality_comparator
- PR #1703 C++: Added non-aggregating `insert` to `concurrent_unordered_map` with specializations to store pairs with a single atomicCAS when possible.
- PR #1422 C++: Added a RAII wrapper for CUDA streams
- PR #1701 Added `unique` method for stringColumns
- PR #1713 Add documentation for Dask-XGBoost
- PR #1666 CSV Reader: Improve performance for files with large number of columns
- PR #1725 Enable the ability to use a single column groupby as its own index
- PR #1759 Add an example showing simultaneous rolling averages to `apply_grouped` documentation
- PR #1746 C++: Remove unused code: `windowed_ops.cu`, `sorting.cu`, `hash_ops.cu`
- PR #1748 C++: Add `bool` nullability flag to `device_table` row operators
- PR #1764 Improve Numerical column: `mean_var` and `mean`
- PR #1767 Speed up Python unit tests
- PR #1770 Added build.sh script, updated CI scripts and documentation
- PR #1739 ORC Reader: Add more pytest coverage
- PR #1696 Added null support in `Series.replace()`.
- PR #1390 Added some basic utility functions for `gdf_column`'s
- PR #1791 Added general column comparison code for testing
- PR #1795 Add printing of git submodule info to `print_env.sh`
- PR #1796 Removing old sort based group by code and gdf_filter
- PR #1811 Added funtions for copying/allocating `cudf::table`s
- PR #1838 Improve columnops.column_empty so that it returns typed columns instead of a generic Column
- PR #1890 Add utils.get_dummies- a pandas-like wrapper around one_hot-encoding
- PR #1823 CSV Reader: default the column type to string for empty dataframes
- PR #1827 Create bindings for scalar-vector binops, and update one_hot_encoding to use them
- PR #1817 Operators now support different sized dataframes as long as they don't share different sized columns
- PR #1855 Transition replace_nulls to new C++ API and update corresponding Cython/Python code
- PR #1858 Add `std::initializer_list` constructor to `column_wrapper`
- PR #1846 C++ type-erased gdf_equal_columns test util; fix gdf_equal_columns logic error
- PR #1390 Added some basic utility functions for `gdf_column`s
- PR #1391 Tidy up bit-resolution-operation and bitmask class code
- PR #1882 Add iloc functionality to MultiIndex dataframes
- PR #1884 Rolling windows: general enhancements and better coverage for unit tests
- PR #1886 support GDF_STRING_CATEGORY columns in apply_boolean_mask, drop_nulls and other libcudf functions
- PR #1896 Improve performance of groupby with levels specified in dask-cudf
- PR #1915 Improve iloc performance for non-contiguous row selection
- PR #1859 Convert read_json into a C++ API
- PR #1919 Rename libcudf namespace gdf to namespace cudf
- PR #1850 Support left_on and right_on for DataFrame merge operator
- PR #1930 Specialize constructor for `cudf::bool8` to cast argument to `bool`
- PR #1938 Add default constructor for `column_wrapper`
- PR #1930 Specialize constructor for `cudf::bool8` to cast argument to `bool`
- PR #1952 consolidate libcudf public API headers in include/cudf
- PR #1949 Improved selection with boolmask using libcudf `apply_boolean_mask`
- PR #1956 Add support for nulls in `query()`
- PR #1973 Update `std::tuple` to `std::pair` in top-most libcudf APIs and C++ transition guide
- PR #1981 Convert read_csv into a C++ API
- PR #1868 ORC Reader: Support row index for speed up on small/medium datasets
- PR #1964 Added support for list-like types in Series.str.cat
- PR #2005 Use HTML5 details tag in bug report issue template
- PR #2003 Removed few redundant unit-tests from test_string.py::test_string_cat
- PR #1944 Groupby design improvements
- PR #2017 Convert `read_orc()` into a C++ API
- PR #2011 Convert `read_parquet()` into a C++ API
- PR #1756 Add documentation "10 Minutes to cuDF and dask_cuDF"
- PR #2034 Adding support for string columns concatenation using "add" binary operator
- PR #2042 Replace old "10 Minutes" guide with new guide for docs build process
- PR #2036 Make library of common test utils to speed up tests compilation
- PR #2022 Facilitating get_dummies to be a high level api too
- PR #2050 Namespace IO readers and add back free-form `read_xxx` functions
- PR #2104 Add a functional ``sort=`` keyword argument to groupby
- PR #2108 Add `find_and_replace` for StringColumn for replacing single values
- PR #1803 cuDF/CuPy interoperability documentation

## Bug Fixes

- PR #1465 Fix for test_orc.py and test_sparse_df.py test failures
- PR #1583 Fix underlying issue in `as_index()` that was causing `Series.quantile()` to fail
- PR #1680 Add errors= keyword to drop() to fix cudf-dask bug
- PR #1651 Fix `query` function on empty dataframe
- PR #1616 Fix CategoricalColumn to access categories by index instead of iteration
- PR #1660 Fix bug in `loc` when indexing with a column name (a string)
- PR #1683 ORC reader: fix timestamp conversion to UTC
- PR #1613 Improve CategoricalColumn.fillna(-1) performance
- PR #1642 Fix failure of CSV_TEST gdf_csv_test.SkiprowsNrows on multiuser systems
- PR #1709 Fix handling of `datetime64[ms]` in `dataframe.select_dtypes`
- PR #1704 CSV Reader: Add support for the plus sign in number fields
- PR #1687 CSV reader: return an empty dataframe for zero size input
- PR #1757 Concatenating columns with null columns
- PR #1755 Add col_level keyword argument to melt
- PR #1758 Fix df.set_index() when setting index from an empty column
- PR #1749 ORC reader: fix long strings of NULL values resulting in incorrect data
- PR #1742 Parquet Reader: Fix index column name to match PANDAS compat
- PR #1782 Update libcudf doc version
- PR #1783 Update conda dependencies
- PR #1786 Maintain the original series name in series.unique output
- PR #1760 CSV Reader: fix segfault when dtype list only includes columns from usecols list
- PR #1831 build.sh: Assuming python is in PATH instead of using PYTHON env var
- PR #1839 Raise an error instead of segfaulting when transposing a DataFrame with StringColumns
- PR #1840 Retain index correctly during merge left_on right_on
- PR #1825 cuDF: Multiaggregation Groupby Failures
- PR #1789 CSV Reader: Fix missing support for specifying `int8` and `int16` dtypes
- PR #1857 Cython Bindings: Handle `bool` columns while calling `column_view_from_NDArrays`
- PR #1849 Allow DataFrame support methods to pass arguments to the methods
- PR #1847 Fixed #1375 by moving the nvstring check into the wrapper function
- PR #1864 Fixing cudf reduction for POWER platform
- PR #1869 Parquet reader: fix Dask timestamps not matching with Pandas (convert to milliseconds)
- PR #1876 add dtype=bool for `any`, `all` to treat integer column correctly
- PR #1875 CSV reader: take NaN values into account in dtype detection
- PR #1873 Add column dtype checking for the all/any methods
- PR #1902 Bug with string iteration in _apply_basic_agg
- PR #1887 Fix for initialization issue in pq_read_arg,orc_read_arg
- PR #1867 JSON reader: add support for null/empty fields, including the 'null' literal
- PR #1891 Fix bug #1750 in string column comparison
- PR #1909 Support of `to_pandas()` of boolean series with null values
- PR #1923 Use prefix removal when two aggs are called on a SeriesGroupBy
- PR #1914 Zero initialize gdf_column local variables
- PR #1959 Add support for comparing boolean Series to scalar
- PR #1966 Ignore index fix in series append
- PR #1967 Compute index __sizeof__ only once for DataFrame __sizeof__
- PR #1977 Support CUDA installation in default system directories
- PR #1982 Fixes incorrect index name after join operation
- PR #1985 Implement `GDF_PYMOD`, a special modulo that follows python's sign rules
- PR #1991 Parquet reader: fix decoding of NULLs
- PR #1990 Fixes a rendering bug in the `apply_grouped` documentation
- PR #1978 Fix for values being filled in an empty dataframe
- PR #2001 Correctly create MultiColumn from Pandas MultiColumn
- PR #2006 Handle empty dataframe groupby construction for dask
- PR #1965 Parquet Reader: Fix duplicate index column when it's already in `use_cols`
- PR #2033 Add pip to conda environment files to fix warning
- PR #2028 CSV Reader: Fix reading of uncompressed files without a recognized file extension
- PR #2073 Fix an issue when gathering columns with NVCategory and nulls
- PR #2053 cudf::apply_boolean_mask return empty column for empty boolean mask
- PR #2066 exclude `IteratorTest.mean_var_output` test from debug build
- PR #2069 Fix JNI code to use read_csv and read_parquet APIs
- PR #2071 Fix bug with unfound transitive dependencies for GTests in Ubuntu 18.04
- PR #2089 Configure Sphinx to render params correctly
- PR #2091 Fix another bug with unfound transitive dependencies for `cudftestutils` in Ubuntu 18.04
- PR #2115 Just apply `--disable-new-dtags` instead of trying to define all the transitive dependencies
- PR #2106 Fix errors in JitCache tests caused by sharing of device memory between processes
- PR #2120 Fix errors in JitCache tests caused by running multiple threads on the same data
- PR #2102 Fix memory leak in groupby
- PR #2113 fixed typo in to_csv code example


# cudf 0.7.2 (16 May 2019)

## New Features

- PR #1735 Added overload for atomicAdd on int64. Streamlined implementation of custom atomic overloads.
- PR #1741 Add MultiIndex concatenation

## Bug Fixes

- PR #1718 Fix issue with SeriesGroupBy MultiIndex in dask-cudf
- PR #1734 Python: fix performance regression for groupby count() aggregations
- PR #1768 Cython: fix handling read only schema buffers in gpuarrow reader


# cudf 0.7.1 (11 May 2019)

## New Features

- PR #1702 Lazy load MultiIndex to return groupby performance to near optimal.

## Bug Fixes

- PR #1708 Fix handling of `datetime64[ms]` in `dataframe.select_dtypes`


# cuDF 0.7.0 (10 May 2019)

## New Features

- PR #982 Implement gdf_group_by_without_aggregations and gdf_unique_indices functions
- PR #1142 Add `GDF_BOOL` column type
- PR #1194 Implement overloads for CUDA atomic operations
- PR #1292 Implemented Bitwise binary ops AND, OR, XOR (&, |, ^)
- PR #1235 Add GPU-accelerated Parquet Reader
- PR #1335 Added local_dict arg in `DataFrame.query()`.
- PR #1282 Add Series and DataFrame.describe()
- PR #1356 Rolling windows
- PR #1381 Add DataFrame._get_numeric_data
- PR #1388 Add CODEOWNERS file to auto-request reviews based on where changes are made
- PR #1396 Add DataFrame.drop method
- PR #1413 Add DataFrame.melt method
- PR #1412 Add DataFrame.pop()
- PR #1419 Initial CSV writer function
- PR #1441 Add Series level cumulative ops (cumsum, cummin, cummax, cumprod)
- PR #1420 Add script to build and test on a local gpuCI image
- PR #1440 Add DatetimeColumn.min(), DatetimeColumn.max()
- PR #1455 Add Series.Shift via Numba kernel
- PR #1441 Add Series level cumulative ops (cumsum, cummin, cummax, cumprod)
- PR #1461 Add Python coverage test to gpu build
- PR #1445 Parquet Reader: Add selective reading of rows and row group
- PR #1532 Parquet Reader: Add support for INT96 timestamps
- PR #1516 Add Series and DataFrame.ndim
- PR #1556 Add libcudf C++ transition guide
- PR #1466 Add GPU-accelerated ORC Reader
- PR #1565 Add build script for nightly doc builds
- PR #1508 Add Series isna, isnull, and notna
- PR #1456 Add Series.diff() via Numba kernel
- PR #1588 Add Index `astype` typecasting
- PR #1301 MultiIndex support
- PR #1599 Level keyword supported in groupby
- PR #929 Add support operations to dataframe
- PR #1609 Groupby accept list of Series
- PR #1658 Support `group_keys=True` keyword in groupby method

## Improvements

- PR #1531 Refactor closures as private functions in gpuarrow
- PR #1404 Parquet reader page data decoding speedup
- PR #1076 Use `type_dispatcher` in join, quantiles, filter, segmented sort, radix sort and hash_groupby
- PR #1202 Simplify README.md
- PR #1149 CSV Reader: Change convertStrToValue() functions to `__device__` only
- PR #1238 Improve performance of the CUDA trie used in the CSV reader
- PR #1245 Use file cache for JIT kernels
- PR #1278 Update CONTRIBUTING for new conda environment yml naming conventions
- PR #1163 Refactored UnaryOps. Reduced API to two functions: `gdf_unary_math` and `gdf_cast`. Added `abs`, `-`, and `~` ops. Changed bindings to Cython
- PR #1284 Update docs version
- PR #1287 add exclude argument to cudf.select_dtype function
- PR #1286 Refactor some of the CSV Reader kernels into generic utility functions
- PR #1291 fillna in `Series.to_gpu_array()` and `Series.to_array()` can accept the scalar too now.
- PR #1005 generic `reduction` and `scan` support
- PR #1349 Replace modernGPU sort join with thrust.
- PR #1363 Add a dataframe.mean(...) that raises NotImplementedError to satisfy `dask.dataframe.utils.is_dataframe_like`
- PR #1319 CSV Reader: Use column wrapper for gdf_column output alloc/dealloc
- PR #1376 Change series quantile default to linear
- PR #1399 Replace CFFI bindings for NVTX functions with Cython bindings
- PR #1389 Refactored `set_null_count()`
- PR #1386 Added macros `GDF_TRY()`, `CUDF_TRY()` and `ASSERT_CUDF_SUCCEEDED()`
- PR #1435 Rework CMake and conda recipes to depend on installed libraries
- PR #1391 Tidy up bit-resolution-operation and bitmask class code
- PR #1439 Add cmake variable to enable compiling CUDA code with -lineinfo
- PR #1462 Add ability to read parquet files from arrow::io::RandomAccessFile
- PR #1453 Convert CSV Reader CFFI to Cython
- PR #1479 Convert Parquet Reader CFFI to Cython
- PR #1397 Add a utility function for producing an overflow-safe kernel launch grid configuration
- PR #1382 Add GPU parsing of nested brackets to cuIO parsing utilities
- PR #1481 Add cudf::table constructor to allocate a set of `gdf_column`s
- PR #1484 Convert GroupBy CFFI to Cython
- PR #1463 Allow and default melt keyword argument var_name to be None
- PR #1486 Parquet Reader: Use device_buffer rather than device_ptr
- PR #1525 Add cudatoolkit conda dependency
- PR #1520 Renamed `src/dataframe` to `src/table` and moved `table.hpp`. Made `types.hpp` to be type declarations only.
- PR #1492 Convert transpose CFFI to Cython
- PR #1495 Convert binary and unary ops CFFI to Cython
- PR #1503 Convert sorting and hashing ops CFFI to Cython
- PR #1522 Use latest release version in update-version CI script
- PR #1533 Remove stale join CFFI, fix memory leaks in join Cython
- PR #1521 Added `row_bitmask` to compute bitmask for rows of a table. Merged `valids_ops.cu` and `bitmask_ops.cu`
- PR #1553 Overload `hash_row` to avoid using intial hash values. Updated `gdf_hash` to select between overloads
- PR #1585 Updated `cudf::table` to maintain own copy of wrapped `gdf_column*`s
- PR #1559 Add `except +` to all Cython function definitions to catch C++ exceptions properly
- PR #1617 `has_nulls` and `column_dtypes` for `cudf::table`
- PR #1590 Remove CFFI from the build / install process entirely
- PR #1536 Convert gpuarrow CFFI to Cython
- PR #1655 Add `Column._pointer` as a way to access underlying `gdf_column*` of a `Column`
- PR #1655 Update readme conda install instructions for cudf version 0.6 and 0.7


## Bug Fixes

- PR #1233 Fix dtypes issue while adding the column to `str` dataframe.
- PR #1254 CSV Reader: fix data type detection for floating-point numbers in scientific notation
- PR #1289 Fix looping over each value instead of each category in concatenation
- PR #1293 Fix Inaccurate error message in join.pyx
- PR #1308 Add atomicCAS overload for `int8_t`, `int16_t`
- PR #1317 Fix catch polymorphic exception by reference in ipc.cu
- PR #1325 Fix dtype of null bitmasks to int8
- PR #1326 Update build documentation to use -DCMAKE_CXX11_ABI=ON
- PR #1334 Add "na_position" argument to CategoricalColumn sort_by_values
- PR #1321 Fix out of bounds warning when checking Bzip2 header
- PR #1359 Add atomicAnd/Or/Xor for integers
- PR #1354 Fix `fillna()` behaviour when replacing values with different dtypes
- PR #1347 Fixed core dump issue while passing dict_dtypes without column names in `cudf.read_csv()`
- PR #1379 Fixed build failure caused due to error: 'col_dtype' may be used uninitialized
- PR #1392 Update cudf Dockerfile and package_versions.sh
- PR #1385 Added INT8 type to `_schema_to_dtype` for use in GpuArrowReader
- PR #1393 Fixed a bug in `gdf_count_nonzero_mask()` for the case of 0 bits to count
- PR #1395 Update CONTRIBUTING to use the environment variable CUDF_HOME
- PR #1416 Fix bug at gdf_quantile_exact and gdf_quantile_appox
- PR #1421 Fix remove creation of series multiple times during `add_column()`
- PR #1405 CSV Reader: Fix memory leaks on read_csv() failure
- PR #1328 Fix CategoricalColumn to_arrow() null mask
- PR #1433 Fix NVStrings/categories includes
- PR #1432 Update NVStrings to 0.7.* to coincide with 0.7 development
- PR #1483 Modify CSV reader to avoid cropping blank quoted characters in non-string fields
- PR #1446 Merge 1275 hotfix from master into branch-0.7
- PR #1447 Fix legacy groupby apply docstring
- PR #1451 Fix hash join estimated result size is not correct
- PR #1454 Fix local build script improperly change directory permissions
- PR #1490 Require Dask 1.1.0+ for `is_dataframe_like` test or skip otherwise.
- PR #1491 Use more specific directories & groups in CODEOWNERS
- PR #1497 Fix Thrust issue on CentOS caused by missing default constructor of host_vector elements
- PR #1498 Add missing include guard to device_atomics.cuh and separated DEVICE_ATOMICS_TEST
- PR #1506 Fix csv-write call to updated NVStrings method
- PR #1510 Added nvstrings `fillna()` function
- PR #1507 Parquet Reader: Default string data to GDF_STRING
- PR #1535 Fix doc issue to ensure correct labelling of cudf.series
- PR #1537 Fix `undefined reference` link error in HashPartitionTest
- PR #1548 Fix ci/local/build.sh README from using an incorrect image example
- PR #1551 CSV Reader: Fix integer column name indexing
- PR #1586 Fix broken `scalar_wrapper::operator==`
- PR #1591 ORC/Parquet Reader: Fix missing import for FileNotFoundError exception
- PR #1573 Parquet Reader: Fix crash due to clash with ORC reader datasource
- PR #1607 Revert change of `column.to_dense_buffer` always return by copy for performance concerns
- PR #1618 ORC reader: fix assert & data output when nrows/skiprows isn't aligned to stripe boundaries
- PR #1631 Fix failure of TYPES_TEST on some gcc-7 based systems.
- PR #1641 CSV Reader: Fix skip_blank_lines behavior with Windows line terminators (\r\n)
- PR #1648 ORC reader: fix non-deterministic output when skiprows is non-zero
- PR #1676 Fix groupby `as_index` behaviour with `MultiIndex`
- PR #1659 Fix bug caused by empty groupbys and multiindex slicing throwing exceptions
- PR #1656 Correct Groupby failure in dask when un-aggregable columns are left in dataframe.
- PR #1689 Fix groupby performance regression
- PR #1694 Add Cython as a runtime dependency since it's required in `setup.py`


# cuDF 0.6.1 (25 Mar 2019)

## Bug Fixes

- PR #1275 Fix CentOS exception in DataFrame.hash_partition from using value "returned" by a void function


# cuDF 0.6.0 (22 Mar 2019)

## New Features

- PR #760 Raise `FileNotFoundError` instead of `GDF_FILE_ERROR` in `read_csv` if the file does not exist
- PR #539 Add Python bindings for replace function
- PR #823 Add Doxygen configuration to enable building HTML documentation for libcudf C/C++ API
- PR #807 CSV Reader: Add byte_range parameter to specify the range in the input file to be read
- PR #857 Add Tail method for Series/DataFrame and update Head method to use iloc
- PR #858 Add series feature hashing support
- PR #871 CSV Reader: Add support for NA values, including user specified strings
- PR #893 Adds PyArrow based parquet readers / writers to Python, fix category dtype handling, fix arrow ingest buffer size issues
- PR #867 CSV Reader: Add support for ignoring blank lines and comment lines
- PR #887 Add Series digitize method
- PR #895 Add Series groupby
- PR #898 Add DataFrame.groupby(level=0) support
- PR #920 Add feather, JSON, HDF5 readers / writers from PyArrow / Pandas
- PR #888 CSV Reader: Add prefix parameter for column names, used when parsing without a header
- PR #913 Add DLPack support: convert between cuDF DataFrame and DLTensor
- PR #939 Add ORC reader from PyArrow
- PR #918 Add Series.groupby(level=0) support
- PR #906 Add binary and comparison ops to DataFrame
- PR #958 Support unary and binary ops on indexes
- PR #964 Add `rename` method to `DataFrame`, `Series`, and `Index`
- PR #985 Add `Series.to_frame` method
- PR #985 Add `drop=` keyword to reset_index method
- PR #994 Remove references to pygdf
- PR #990 Add external series groupby support
- PR #988 Add top-level merge function to cuDF
- PR #992 Add comparison binaryops to DateTime columns
- PR #996 Replace relative path imports with absolute paths in tests
- PR #995 CSV Reader: Add index_col parameter to specify the column name or index to be used as row labels
- PR #1004 Add `from_gpu_matrix` method to DataFrame
- PR #997 Add property index setter
- PR #1007 Replace relative path imports with absolute paths in cudf
- PR #1013 select columns with df.columns
- PR #1016 Rename Series.unique_count() to nunique() to match pandas API
- PR #947 Prefixsum to handle nulls and float types
- PR #1029 Remove rest of relative path imports
- PR #1021 Add filtered selection with assignment for Dataframes
- PR #872 Adding NVCategory support to cudf apis
- PR #1052 Add left/right_index and left/right_on keywords to merge
- PR #1091 Add `indicator=` and `suffixes=` keywords to merge
- PR #1107 Add unsupported keywords to Series.fillna
- PR #1032 Add string support to cuDF python
- PR #1136 Removed `gdf_concat`
- PR #1153 Added function for getting the padded allocation size for valid bitmask
- PR #1148 Add cudf.sqrt for dataframes and Series
- PR #1159 Add Python bindings for libcudf dlpack functions
- PR #1155 Add __array_ufunc__ for DataFrame and Series for sqrt
- PR #1168 to_frame for series accepts a name argument


## Improvements

- PR #1218 Add dask-cudf page to API docs
- PR #892 Add support for heterogeneous types in binary ops with JIT
- PR #730 Improve performance of `gdf_table` constructor
- PR #561 Add Doxygen style comments to Join CUDA functions
- PR #813 unified libcudf API functions by replacing gpu_ with gdf_
- PR #822 Add support for `__cuda_array_interface__` for ingest
- PR #756 Consolidate common helper functions from unordered map and multimap
- PR #753 Improve performance of groupby sum and average, especially for cases with few groups.
- PR #836 Add ingest support for arrow chunked arrays in Column, Series, DataFrame creation
- PR #763 Format doxygen comments for csv_read_arg struct
- PR #532 CSV Reader: Use type dispatcher instead of switch block
- PR #694 Unit test utilities improvements
- PR #878 Add better indexing to Groupby
- PR #554 Add `empty` method and `is_monotonic` attribute to `Index`
- PR #1040 Fixed up Doxygen comment tags
- PR #909 CSV Reader: Avoid host->device->host copy for header row data
- PR #916 Improved unit testing and error checking for `gdf_column_concat`
- PR #941 Replace `numpy` call in `Series.hash_encode` with `numba`
- PR #942 Added increment/decrement operators for wrapper types
- PR #943 Updated `count_nonzero_mask` to return `num_rows` when the mask is null
- PR #952 Added trait to map C++ type to `gdf_dtype`
- PR #966 Updated RMM submodule.
- PR #998 Add IO reader/writer modules to API docs, fix for missing cudf.Series docs
- PR #1017 concatenate along columns for Series and DataFrames
- PR #1002 Support indexing a dataframe with another boolean dataframe
- PR #1018 Better concatenation for Series and Dataframes
- PR #1036 Use Numpydoc style docstrings
- PR #1047 Adding gdf_dtype_extra_info to gdf_column_view_augmented
- PR #1054 Added default ctor to SerialTrieNode to overcome Thrust issue in CentOS7 + CUDA10
- PR #1024 CSV Reader: Add support for hexadecimal integers in integral-type columns
- PR #1033 Update `fillna()` to use libcudf function `gdf_replace_nulls`
- PR #1066 Added inplace assignment for columns and select_dtypes for dataframes
- PR #1026 CSV Reader: Change the meaning and type of the quoting parameter to match Pandas
- PR #1100 Adds `CUDF_EXPECTS` error-checking macro
- PR #1092 Fix select_dtype docstring
- PR #1111 Added cudf::table
- PR #1108 Sorting for datetime columns
- PR #1120 Return a `Series` (not a `Column`) from `Series.cat.set_categories()`
- PR #1128 CSV Reader: The last data row does not need to be line terminated
- PR #1183 Bump Arrow version to 0.12.1
- PR #1208 Default to CXX11_ABI=ON
- PR #1252 Fix NVStrings dependencies for cuda 9.2 and 10.0
- PR #2037 Optimize the existing `gather` and `scatter` routines in `libcudf`

## Bug Fixes

- PR #821 Fix flake8 issues revealed by flake8 update
- PR #808 Resolved renamed `d_columns_valids` variable name
- PR #820 CSV Reader: fix the issue where reader adds additional rows when file uses \r\n as a line terminator
- PR #780 CSV Reader: Fix scientific notation parsing and null values for empty quotes
- PR #815 CSV Reader: Fix data parsing when tabs are present in the input CSV file
- PR #850 Fix bug where left joins where the left df has 0 rows causes a crash
- PR #861 Fix memory leak by preserving the boolean mask index
- PR #875 Handle unnamed indexes in to/from arrow functions
- PR #877 Fix ingest of 1 row arrow tables in from arrow function
- PR #876 Added missing `<type_traits>` include
- PR #889 Deleted test_rmm.py which has now moved to RMM repo
- PR #866 Merge v0.5.1 numpy ABI hotfix into 0.6
- PR #917 value_counts return int type on empty columns
- PR #611 Renamed `gdf_reduce_optimal_output_size()` -> `gdf_reduction_get_intermediate_output_size()`
- PR #923 fix index for negative slicing for cudf dataframe and series
- PR #927 CSV Reader: Fix category GDF_CATEGORY hashes not being computed properly
- PR #921 CSV Reader: Fix parsing errors with delim_whitespace, quotations in the header row, unnamed columns
- PR #933 Fix handling objects of all nulls in series creation
- PR #940 CSV Reader: Fix an issue where the last data row is missing when using byte_range
- PR #945 CSV Reader: Fix incorrect datetime64 when milliseconds or space separator are used
- PR #959 Groupby: Problem with column name lookup
- PR #950 Converting dataframe/recarry with non-contiguous arrays
- PR #963 CSV Reader: Fix another issue with missing data rows when using byte_range
- PR #999 Fix 0 sized kernel launches and empty sort_index exception
- PR #993 Fix dtype in selecting 0 rows from objects
- PR #1009 Fix performance regression in `to_pandas` method on DataFrame
- PR #1008 Remove custom dask communication approach
- PR #1001 CSV Reader: Fix a memory access error when reading a large (>2GB) file with date columns
- PR #1019 Binary Ops: Fix error when one input column has null mask but other doesn't
- PR #1014 CSV Reader: Fix false positives in bool value detection
- PR #1034 CSV Reader: Fix parsing floating point precision and leading zero exponents
- PR #1044 CSV Reader: Fix a segfault when byte range aligns with a page
- PR #1058 Added support for `DataFrame.loc[scalar]`
- PR #1060 Fix column creation with all valid nan values
- PR #1073 CSV Reader: Fix an issue where a column name includes the return character
- PR #1090 Updating Doxygen Comments
- PR #1080 Fix dtypes returned from loc / iloc because of lists
- PR #1102 CSV Reader: Minor fixes and memory usage improvements
- PR #1174: Fix release script typo
- PR #1137 Add prebuild script for CI
- PR #1118 Enhanced the `DataFrame.from_records()` feature
- PR #1129 Fix join performance with index parameter from using numpy array
- PR #1145 Issue with .agg call on multi-column dataframes
- PR #908 Some testing code cleanup
- PR #1167 Fix issue with null_count not being set after inplace fillna()
- PR #1184 Fix iloc performance regression
- PR #1185 Support left_on/right_on and also on=str in merge
- PR #1200 Fix allocating bitmasks with numba instead of rmm in allocate_mask function
- PR #1213 Fix bug with csv reader requesting subset of columns using wrong datatype
- PR #1223 gpuCI: Fix label on rapidsai channel on gpu build scripts
- PR #1242 Add explicit Thrust exec policy to fix NVCATEGORY_TEST segfault on some platforms
- PR #1246 Fix categorical tests that failed due to bad implicit type conversion
- PR #1255 Fix overwriting conda package main label uploads
- PR #1259 Add dlpack includes to pip build


# cuDF 0.5.1 (05 Feb 2019)

## Bug Fixes

- PR #842 Avoid using numpy via cimport to prevent ABI issues in Cython compilation


# cuDF 0.5.0 (28 Jan 2019)

## New Features

- PR #722 Add bzip2 decompression support to `read_csv()`
- PR #693 add ZLIB-based GZIP/ZIP support to `read_csv_strings()`
- PR #411 added null support to gdf_order_by (new API) and cudf_table::sort
- PR #525 Added GitHub Issue templates for bugs, documentation, new features, and questions
- PR #501 CSV Reader: Add support for user-specified decimal point and thousands separator to read_csv_strings()
- PR #455 CSV Reader: Add support for user-specified decimal point and thousands separator to read_csv()
- PR #439 add `DataFrame.drop` method similar to pandas
- PR #356 add `DataFrame.transpose` method and `DataFrame.T` property similar to pandas
- PR #505 CSV Reader: Add support for user-specified boolean values
- PR #350 Implemented Series replace function
- PR #490 Added print_env.sh script to gather relevant environment details when reporting cuDF issues
- PR #474 add ZLIB-based GZIP/ZIP support to `read_csv()`
- PR #547 Added melt similar to `pandas.melt()`
- PR #491 Add CI test script to check for updates to CHANGELOG.md in PRs
- PR #550 Add CI test script to check for style issues in PRs
- PR #558 Add CI scripts for cpu-based conda and gpu-based test builds
- PR #524 Add Boolean Indexing
- PR #564 Update python `sort_values` method to use updated libcudf `gdf_order_by` API
- PR #509 CSV Reader: Input CSV file can now be passed in as a text or a binary buffer
- PR #607 Add `__iter__` and iteritems to DataFrame class
- PR #643 added a new api gdf_replace_nulls that allows a user to replace nulls in a column

## Improvements

- PR #426 Removed sort-based groupby and refactored existing groupby APIs. Also improves C++/CUDA compile time.
- PR #461 Add `CUDF_HOME` variable in README.md to replace relative pathing.
- PR #472 RMM: Created centralized rmm::device_vector alias and rmm::exec_policy
- PR #500 Improved the concurrent hash map class to support partitioned (multi-pass) hash table building.
- PR #454 Improve CSV reader docs and examples
- PR #465 Added templated C++ API for RMM to avoid explicit cast to `void**`
- PR #513 `.gitignore` tweaks
- PR #521 Add `assert_eq` function for testing
- PR #502 Simplify Dockerfile for local dev, eliminate old conda/pip envs
- PR #549 Adds `-rdynamic` compiler flag to nvcc for Debug builds
- PR #472 RMM: Created centralized rmm::device_vector alias and rmm::exec_policy
- PR #577 Added external C++ API for scatter/gather functions
- PR #500 Improved the concurrent hash map class to support partitioned (multi-pass) hash table building
- PR #583 Updated `gdf_size_type` to `int`
- PR #500 Improved the concurrent hash map class to support partitioned (multi-pass) hash table building
- PR #617 Added .dockerignore file. Prevents adding stale cmake cache files to the docker container
- PR #658 Reduced `JOIN_TEST` time by isolating overflow test of hash table size computation
- PR #664 Added Debuging instructions to README
- PR #651 Remove noqa marks in `__init__.py` files
- PR #671 CSV Reader: uncompressed buffer input can be parsed without explicitly specifying compression as None
- PR #684 Make RMM a submodule
- PR #718 Ensure sum, product, min, max methods pandas compatibility on empty datasets
- PR #720 Refactored Index classes to make them more Pandas-like, added CategoricalIndex
- PR #749 Improve to_arrow and from_arrow Pandas compatibility
- PR #766 Remove TravisCI references, remove unused variables from CMake, fix ARROW_VERSION in Cmake
- PR #773 Add build-args back to Dockerfile and handle dependencies based on environment yml file
- PR #781 Move thirdparty submodules to root and symlink in /cpp
- PR #843 Fix broken cudf/python API examples, add new methods to the API index

## Bug Fixes

- PR #569 CSV Reader: Fix days being off-by-one when parsing some dates
- PR #531 CSV Reader: Fix incorrect parsing of quoted numbers
- PR #465 Added templated C++ API for RMM to avoid explicit cast to `void**`
- PR #473 Added missing <random> include
- PR #478 CSV Reader: Add api support for auto column detection, header, mangle_dupe_cols, usecols
- PR #495 Updated README to correct where cffi pytest should be executed
- PR #501 Fix the intermittent segfault caused by the `thousands` and `compression` parameters in the csv reader
- PR #502 Simplify Dockerfile for local dev, eliminate old conda/pip envs
- PR #512 fix bug for `on` parameter in `DataFrame.merge` to allow for None or single column name
- PR #511 Updated python/cudf/bindings/join.pyx to fix cudf merge printing out dtypes
- PR #513 `.gitignore` tweaks
- PR #521 Add `assert_eq` function for testing
- PR #537 Fix CMAKE_CUDA_STANDARD_REQURIED typo in CMakeLists.txt
- PR #447 Fix silent failure in initializing DataFrame from generator
- PR #545 Temporarily disable csv reader thousands test to prevent segfault (test re-enabled in PR #501)
- PR #559 Fix Assertion error while using `applymap` to change the output dtype
- PR #575 Update `print_env.sh` script to better handle missing commands
- PR #612 Prevent an exception from occuring with true division on integer series.
- PR #630 Fix deprecation warning for `pd.core.common.is_categorical_dtype`
- PR #622 Fix Series.append() behaviour when appending values with different numeric dtype
- PR #603 Fix error while creating an empty column using None.
- PR #673 Fix array of strings not being caught in from_pandas
- PR #644 Fix return type and column support of dataframe.quantile()
- PR #634 Fix create `DataFrame.from_pandas()` with numeric column names
- PR #654 Add resolution check for GDF_TIMESTAMP in Join
- PR #648 Enforce one-to-one copy required when using `numba>=0.42.0`
- PR #645 Fix cmake build type handling not setting debug options when CMAKE_BUILD_TYPE=="Debug"
- PR #669 Fix GIL deadlock when launching multiple python threads that make Cython calls
- PR #665 Reworked the hash map to add a way to report the destination partition for a key
- PR #670 CMAKE: Fix env include path taking precedence over libcudf source headers
- PR #674 Check for gdf supported column types
- PR #677 Fix 'gdf_csv_test_Dates' gtest failure due to missing nrows parameter
- PR #604 Fix the parsing errors while reading a csv file using `sep` instead of `delimiter`.
- PR #686 Fix converting nulls to NaT values when converting Series to Pandas/Numpy
- PR #689 CSV Reader: Fix behavior with skiprows+header to match pandas implementation
- PR #691 Fixes Join on empty input DFs
- PR #706 CSV Reader: Fix broken dtype inference when whitespace is in data
- PR #717 CSV reader: fix behavior when parsing a csv file with no data rows
- PR #724 CSV Reader: fix build issue due to parameter type mismatch in a std::max call
- PR #734 Prevents reading undefined memory in gpu_expand_mask_bits numba kernel
- PR #747 CSV Reader: fix an issue where CUDA allocations fail with some large input files
- PR #750 Fix race condition for handling NVStrings in CMake
- PR #719 Fix merge column ordering
- PR #770 Fix issue where RMM submodule pointed to wrong branch and pin other to correct branches
- PR #778 Fix hard coded ABI off setting
- PR #784 Update RMM submodule commit-ish and pip paths
- PR #794 Update `rmm::exec_policy` usage to fix segmentation faults when used as temprory allocator.
- PR #800 Point git submodules to branches of forks instead of exact commits


# cuDF 0.4.0 (05 Dec 2018)

## New Features

- PR #398 add pandas-compatible `DataFrame.shape()` and `Series.shape()`
- PR #394 New documentation feature "10 Minutes to cuDF"
- PR #361 CSV Reader: Add support for strings with delimiters

## Improvements

 - PR #436 Improvements for type_dispatcher and wrapper structs
 - PR #429 Add CHANGELOG.md (this file)
 - PR #266 use faster CUDA-accelerated DataFrame column/Series concatenation.
 - PR #379 new C++ `type_dispatcher` reduces code complexity in supporting many data types.
 - PR #349 Improve performance for creating columns from memoryview objects
 - PR #445 Update reductions to use type_dispatcher. Adds integer types support to sum_of_squares.
 - PR #448 Improve installation instructions in README.md
 - PR #456 Change default CMake build to Release, and added option for disabling compilation of tests

## Bug Fixes

 - PR #444 Fix csv_test CUDA too many resources requested fail.
 - PR #396 added missing output buffer in validity tests for groupbys.
 - PR #408 Dockerfile updates for source reorganization
 - PR #437 Add cffi to Dockerfile conda env, fixes "cannot import name 'librmm'"
 - PR #417 Fix `map_test` failure with CUDA 10
 - PR #414 Fix CMake installation include file paths
 - PR #418 Properly cast string dtypes to programmatic dtypes when instantiating columns
 - PR #427 Fix and tests for Concatenation illegal memory access with nulls


# cuDF 0.3.0 (23 Nov 2018)

## New Features

 - PR #336 CSV Reader string support

## Improvements

 - PR #354 source code refactored for better organization. CMake build system overhaul. Beginning of transition to Cython bindings.
 - PR #290 Add support for typecasting to/from datetime dtype
 - PR #323 Add handling pyarrow boolean arrays in input/out, add tests
 - PR #325 GDF_VALIDITY_UNSUPPORTED now returned for algorithms that don't support non-empty valid bitmasks
 - PR #381 Faster InputTooLarge Join test completes in ms rather than minutes.
 - PR #373 .gitignore improvements
 - PR #367 Doc cleanup & examples for DataFrame methods
 - PR #333 Add Rapids Memory Manager documentation
 - PR #321 Rapids Memory Manager adds file/line location logging and convenience macros
 - PR #334 Implement DataFrame `__copy__` and `__deepcopy__`
 - PR #271 Add NVTX ranges to pygdf
 - PR #311 Document system requirements for conda install

## Bug Fixes

 - PR #337 Retain index on `scale()` function
 - PR #344 Fix test failure due to PyArrow 0.11 Boolean handling
 - PR #364 Remove noexcept from managed_allocator;  CMakeLists fix for NVstrings
 - PR #357 Fix bug that made all series be considered booleans for indexing
 - PR #351 replace conda env configuration for developers
 - PRs #346 #360 Fix CSV reading of negative numbers
 - PR #342 Fix CMake to use conda-installed nvstrings
 - PR #341 Preserve categorical dtype after groupby aggregations
 - PR #315 ReadTheDocs build update to fix missing libcuda.so
 - PR #320 FIX out-of-bounds access error in reductions.cu
 - PR #319 Fix out-of-bounds memory access in libcudf count_valid_bits
 - PR #303 Fix printing empty dataframe


# cuDF 0.2.0 and cuDF 0.1.0

These were initial releases of cuDF based on previously separate pyGDF and libGDF libraries.<|MERGE_RESOLUTION|>--- conflicted
+++ resolved
@@ -152,14 +152,10 @@
 - PR #3425 Strings column copy_if_else implementation
 - PR #3422 Move utilities to legacy
 - PR #3201 Define and implement new datetime_ops APIs
-<<<<<<< HEAD
 - PR #3458 Update strings sections in the transition guide
 - PR #3462 Add `make_empty_column` and update `empty_like`.
 - PR #3214 Define and implement new unary operations APIs
-=======
-- PR #3462 Add `make_empty_column` and update `empty_like`
 - PR #3475 Add `bitmask_to_host` column utility
->>>>>>> 822ae713
 
 ## Bug Fixes
 
