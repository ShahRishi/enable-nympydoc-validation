
# cuDF 0.5.0 (Date TBD)

## New Features

- PR #411 added null support to gdf_order_by (new API) and cudf_table::sort
- PR #525 Added GitHub Issue templates for bugs, documentation, new features, and questions
- PR #501 CSV Reader: Add support for user-specified decimal point and thousands separator to read_csv_strings()
- PR #455 CSV Reader: Add support for user-specified decimal point and thousands separator to read_csv()
- PR #439 add `DataFrame.drop` method similar to pandas
- PR #505 CSV Reader: Add support for user-specified boolean values
- PR #350 Implemented Series replace function
- PR #490 Added print_env.sh script to gather relevant environment details when reporting cuDF issues
- PR #474 add ZLIB-based GZIP/ZIP support to `read_csv()`
- PR #491 Add CI test script to check for updates to CHANGELOG.md in PRs
- PR #550 Add CI test script to check for style issues in PRs
- PR #558 Add CI scripts for cpu-based conda and gpu-based test builds
- PR #524 Add Boolean Indexing
- PR #564 Update python `sort_values` method to use updated libcudf `gdf_order_by` API
- PR #509 CSV Reader: Input CSV file can now be passed in as a text or a binary buffer
- PR #607 Add `__iter__` and iteritems to DataFrame class
- PR #635 Add Doxygen template
- PR #649 Add `cudf.from_pandas` function

## Improvements

- PR #426 Removed sort-based groupby and refactored existing groupby APIs. Also improves C++/CUDA compile time
- PR #454 Improve CSV reader docs and examples
- PR #465 Added templated C++ API for RMM to avoid explicit cast to `void**`
- PR #513 `.gitignore` tweaks
- PR #521 Add `assert_eq` function for testing
- PR #502 Simplify Dockerfile for local dev, eliminate old conda/pip envs
- PR #549 Adds `-rdynamic` compiler flag to nvcc for Debug builds
- PR #472 RMM: Created centralized rmm::device_vector alias and rmm::exec_policy
<<<<<<< HEAD
- PR #577 Added external C++ API for scatter/gather functions
- PR #583 Updated `gdf_size_type` to `int`
=======
- PR #500 Improved the concurrent hash map class to support partitioned (multi-pass) hash table building
>>>>>>> 81625bcb
- PR #617 Added .dockerignore file. Prevents adding stale cmake cache files to the docker container
- PR #658 Reduced `JOIN_TEST` time by isolating overflow test of hash table size computation
- PR #651 Remove noqa marks in `__init__.py` files


## Bug Fixes

- PR #569 CSV Reader: Fix days being off-by-one when parsing some dates
- PR #531 CSV Reader: Fix incorrect parsing of quoted numbers
- PR #465 Added templated C++ API for RMM to avoid explicit cast to `void**`
- PR #473 Added missing <random> include
- PR #478 CSV Reader: Add api support for auto column detection, header, mangle_dupe_cols, usecols
- PR #495 Updated README to correct where cffi pytest should be executed
- PR #501 Fix the intermittent segfault caused by the `thousands` and `compression` parameters in the csv reader
- PR #502 Simplify Dockerfile for local dev, eliminate old conda/pip envs
- PR #512 fix bug for `on` parameter in `DataFrame.merge` to allow for None or single column name
- PR #511 Updated python/cudf/bindings/join.pyx to fix cudf merge printing out dtypes
- PR #513 `.gitignore` tweaks
- PR #521 Add `assert_eq` function for testing
- PR #537 Fix CMAKE_CUDA_STANDARD_REQURIED typo in CMakeLists.txt
- PR #545 Temporarily disable csv reader thousands test to prevent segfault (test re-enabled in PR #501)
- PR #559 Fix Assertion error while using `applymap` to change the output dtype
- PR #575 Update `print_env.sh` script to better handle missing commands
- PR #612 Prevent an exception from occuring with true division on integer series.
- PR #630 Fix deprecation warning for `pd.core.common.is_categorical_dtype`
- PR #622 Fix Series.append() behaviour when appending values with different numeric dtype
- PR #634 Fix create `DataFrame.from_pandas()` with numeric column names
- PR #648 Enforce one-to-one copy required when using `numba>=0.42.0`
- PR #645 Fix cmake build type handling not setting debug options when CMAKE_BUILD_TYPE=="Debug"
- PR #665 Reworked the hash map to add a way to report the destination partition for a key
- PR #670 CMAKE: Fix env include path taking precedence over libcudf source headers


# cuDF 0.4.0 (05 Dec 2018)

## New Features

- PR #398 add pandas-compatible `DataFrame.shape()` and `Series.shape()`
- PR #394 New documentation feature "10 Minutes to cuDF"
- PR #361 CSV Reader: Add support for strings with delimiters

## Improvements

 - PR #436 Improvements for type_dispatcher and wrapper structs
 - PR #429 Add CHANGELOG.md (this file)
 - PR #266 use faster CUDA-accelerated DataFrame column/Series concatenation.
 - PR #379 new C++ `type_dispatcher` reduces code complexity in supporting many data types.
 - PR #349 Improve performance for creating columns from memoryview objects
 - PR #445 Update reductions to use type_dispatcher. Adds integer types support to sum_of_squares.
 - PR #448 Improve installation instructions in README.md
 - PR #456 Change default CMake build to Release, and added option for disabling compilation of tests

## Bug Fixes

 - PR #444 Fix csv_test CUDA too many resources requested fail.
 - PR #396 added missing output buffer in validity tests for groupbys.
 - PR #408 Dockerfile updates for source reorganization
 - PR #437 Add cffi to Dockerfile conda env, fixes "cannot import name 'librmm'"
 - PR #417 Fix `map_test` failure with CUDA 10
 - PR #414 Fix CMake installation include file paths
 - PR #418 Properly cast string dtypes to programmatic dtypes when instantiating columns
 - PR #427 Fix and tests for Concatenation illegal memory access with nulls


# cuDF 0.3.0 (23 Nov 2018)

## New Features

 - PR #336 CSV Reader string support

## Improvements

 - PR #354 source code refactored for better organization. CMake build system overhaul. Beginning of transition to Cython bindings.
 - PR #290 Add support for typecasting to/from datetime dtype
 - PR #323 Add handling pyarrow boolean arrays in input/out, add tests
 - PR #325 GDF_VALIDITY_UNSUPPORTED now returned for algorithms that don't support non-empty valid bitmasks
 - PR #381 Faster InputTooLarge Join test completes in ms rather than minutes.
 - PR #373 .gitignore improvements
 - PR #367 Doc cleanup & examples for DataFrame methods
 - PR #333 Add Rapids Memory Manager documentation
 - PR #321 Rapids Memory Manager adds file/line location logging and convenience macros
 - PR #334 Implement DataFrame `__copy__` and `__deepcopy__`
 - PR #271 Add NVTX ranges to pygdf
 - PR #311 Document system requirements for conda install

## Bug Fixes

 - PR #337 Retain index on `scale()` function
 - PR #344 Fix test failure due to PyArrow 0.11 Boolean handling
 - PR #364 Remove noexcept from managed_allocator;  CMakeLists fix for NVstrings
 - PR #357 Fix bug that made all series be considered booleans for indexing
 - PR #351 replace conda env configuration for developers
 - PRs #346 #360 Fix CSV reading of negative numbers
 - PR #342 Fix CMake to use conda-installed nvstrings
 - PR #341 Preserve categorical dtype after groupby aggregations
 - PR #315 ReadTheDocs build update to fix missing libcuda.so
 - PR #320 FIX out-of-bounds access error in reductions.cu
 - PR #319 Fix out-of-bounds memory access in libcudf count_valid_bits
 - PR #303 Fix printing empty dataframe


# cuDF 0.2.0 and cuDF 0.1.0

These were initial releases of cuDF based on previously separate pyGDF and libGDF libraries.
<|MERGE_RESOLUTION|>--- conflicted
+++ resolved
@@ -32,12 +32,9 @@
 - PR #502 Simplify Dockerfile for local dev, eliminate old conda/pip envs
 - PR #549 Adds `-rdynamic` compiler flag to nvcc for Debug builds
 - PR #472 RMM: Created centralized rmm::device_vector alias and rmm::exec_policy
-<<<<<<< HEAD
 - PR #577 Added external C++ API for scatter/gather functions
 - PR #583 Updated `gdf_size_type` to `int`
-=======
 - PR #500 Improved the concurrent hash map class to support partitioned (multi-pass) hash table building
->>>>>>> 81625bcb
 - PR #617 Added .dockerignore file. Prevents adding stale cmake cache files to the docker container
 - PR #658 Reduced `JOIN_TEST` time by isolating overflow test of hash table size computation
 - PR #651 Remove noqa marks in `__init__.py` files
