--- conflicted
+++ resolved
@@ -147,11 +147,8 @@
 - PR #4339 Port libcudf strings `wrap` api to cython/python
 - PR #4311 Port nvstrings String Manipulations functions to cuDF Python/Cython
 - PR #4373 Port nvstrings Regular Expressions functions to cuDF Python/Cython
-<<<<<<< HEAD
 - PR #4308 Replace dask_cudf sort_values and improve set_index
-=======
 - PR #4377 Support loading avro files that contain nested arrays
->>>>>>> ae994cfb
 
 ## Bug Fixes
 
