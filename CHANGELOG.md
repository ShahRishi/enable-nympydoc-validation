# cuDF 0.10.0 (Date TBD)

## New Features

- PR #2423 Added `groupby.quantile()`
- PR #2522 Add Java bindings for NVStrings backed upper and lower case mutators
- PR #2605 Added Sort based groupby in libcudf
- PR #2607 Add Java bindings for parsing JSON
- PR #2629 Add dropna= parameter to groupby
- PR #2585 ORC & Parquet Readers: Remove millisecond timestamp restriction
- PR #2507 Add GPU-accelerated ORC Writer
- PR #2559 Add Series.tolist()
- PR #2653 Add Java bindings for rolling window operations
- PR #2480 Merge `custreamz` codebase into `cudf` repo
- PR #2674 Add __contains__ for Index/Series/Column
- PR #2635 Add support to read from remote and cloud sources like s3, gcs, hdfs
- PR #2722 Add Java bindings for NVTX ranges
- PR #2702 Add make_bool to dataset generation functions
- PR #2394 Move `rapidsai/custrings` into `cudf`
- PR #2734 Final sync of custrings source into cudf
- PR #2724 Add libcudf support for __contains__
- PR #2777 Add python bindings for porter stemmer measure functionality
- PR #2781 Add issorted to is_monotonic
- PR #2685 Add cudf::scatter_to_tables and cython binding
- PR #2743 Add Java bindings for NVStrings timestamp2long as part of String ColumnVector casting
- PR #2785 Add nvstrings Python docs
- PR #2786 Add benchmarks option to root build.sh
- PR #2802 Add `cudf::repeat()` and `cudf.Series.repeat()`
- PR #2773 Add Fisher's unbiased kurtosis and skew for Series/DataFrame
- PR #2748 Parquet Reader: Add option to specify loading of PANDAS index
- PR #2807 Add scatter_by_map to DataFrame python API
- PR #2836 Add nvstrings.code_points method
- PR #2844 Add Series/DataFrame notnull
- PR #2858 Add GTest type list utilities
- PR #2870 Add support for grouping by Series of arbitrary length
- PR #2719 Series covariance and Pearson correlation
- PR #2207 Beginning of libcudf overhaul: introduce new column and table types
- PR #2869 Add `cudf.CategoricalDtype`
- PR #2838 CSV Reader: Support ARROW_RANDOM_FILE input
- PR #2655 CuPy-based Series and Dataframe .values property
- PR #2803 Added `edit_distance_matrix()` function to calculate pairwise edit distance for each string on a given nvstrings object.
- PR #2811 Start of cudf strings column work based on 2207
- PR #2872 Add Java pinned memory pool allocator
- PR #2969 Add findAndReplaceAll to ColumnVector
- PR #2814 Add Datetimeindex.weekday

## Improvements

- PR #2578 Update legacy_groupby to use libcudf group_by_without_aggregation
- PR #2581 Removed `managed` allocator from hash map classes.
- PR #2571 Remove unnecessary managed memory from gdf_column_concat
- PR #2648 Cython/Python reorg
- PR #2588 Update Series.append documentation
- PR #2632 Replace dask-cudf set_index code with upstream
- PR #2682 Add cudf.set_allocator() function for easier allocator init
- PR #2642 Improve null printing and testing
- PR #2747 Add missing Cython headers / cudftestutil lib to conda package for cuspatial build
- PR #2706 Compute CSV format in device code to speedup performance
- PR #2673 Add support for np.longlong type
- PR #2703 move dask serialization dispatch into cudf
- PR #2728 Add YYMMDD to version tag for nightly conda packages
- PR #2729 Handle file-handle input in to_csv
- PR #2741 CSV Reader: Move kernel functions into its own file
- PR #2766 Improve nvstrings python cmake flexibility
- PR #2756 Add out_time_unit option to csv reader, support timestamp resolutions
- PR #2771 Stopgap alias for to_gpu_matrix()
- PR #2783 Support mapping input columns to function arguments in apply kernels
- PR #2645 libcudf unique_count for Series.nunique
- PR #2817 Dask-cudf: `read_parquet` support for remote filesystems
- PR #2823 improve java data movement debugging
- PR #2806 CSV Reader: Clean-up row offset operations
- PR #2640 Add dask wait/persist exmaple to 10 minute guide
- PR #2828 Optimizations of kernel launch configuration for `DataFrame.apply_rows` and `DataFrame.apply_chunks`
- PR #2831 Add `column` argument to `DataFrame.drop`
- PR #2775 Various optimizations to improve __getitem__ and __setitem__ performance
- PR #2810 cudf::allocate_like can optionally always allocate a mask.
- PR #2833 Parquet reader: align page data allocation sizes to 4-bytes to satisfy cuda-memcheck
- PR #2832 Using the new Python bindings for UCX
- PR #2856 Update group_split_cudf to use scatter_by_map
- PR #2778 Doc: Updated and fixed some docstrings that were formatted incorrectly.
- PR #2830 Use YYMMDD tag in custreamz nightly build
- PR #2875 Java: Remove synchronized from register methods in MemoryCleaner
- PR #2887 Minor snappy decompression optimization
- PR #2899 Use new RMM API based on Cython
- PR #2788 Guide to Python UDFs
- PR #2919 Change java API to use operators in groupby namespace
- PR #2909 CSV Reader: Avoid row offsets host vector default init

## Bug Fixes

- PR #2584 ORC Reader: fix parsing of `DECIMAL` index positions
- PR #2619 Fix groupby serialization/deserialization
- PR #2614 Update Java version to match
- PR #2601 Fixes nlargest(1) issue in Series and Dataframe
- PR #2610 Fix a bug in index serialization (properly pass DeviceNDArray)
- PR #2621 Fixes the floordiv issue of not promoting float type when rhs is 0
- PR #2611 Types Test: fix static casting from negative int to string
- PR #2618 IO Readers: Fix datasource memory map failure for multiple reads
- PR #2628 groupby_without_aggregation non-nullable input table produces non-nullable output
- PR #2615 fix string category partitioning in java API
- PR #2641 fix string category and timeunit concat in the java API
- PR #2649 Fix groupby issue resulting from column_empty bug
- PR #2658 Fix astype() for null categorical columns
- PR #2660 fix column string category and timeunit concat in the java API
- PR #2664 ORC reader: fix `skip_rows` larger than first stripe
- PR #2654 Allow Java gdfOrderBy to work with string categories
- PR #2669 AVRO reader: fix non-deterministic output
- PR #2668 Update Java bindings to specify timestamp units for ORC and Parquet readers
- PR #2679 AVRO reader: fix cuda errors when decoding compressed streams
- PR #2692 Add concatenation for data-frame with different headers (empty and non-empty)
- PR #2651 Remove nvidia driver installation from ci/cpu/build.sh
- PR #2697 Ensure csv reader sets datetime column time units
- PR #2698 Return RangeIndex from contiguous slice of RangeIndex
- PR #2672 Fix null and integer handling in round
- PR #2704 Parquet Reader: Fix crash when loading string column with nulls
- PR #2725 Fix Jitify issue with running on Turing using CUDA version < 10
- PR #2731 Fix building of benchmarks
- PR #2738 Fix java to find new NVStrings locations
- PR #2736 Pin Jitify branch to v0.10 version
- PR #2742 IO Readers: Fix possible silent failures when creating `NvStrings` instance
- PR #2753 Fix java quantile API calls
- PR #2762 Fix validity processing for time in java
- PR #2796 Fix handling string slicing and other nvstrings delegated methods with dask
- PR #2769 Fix link to API docs in README.md
- PR #2772 Handle multiindex pandas Series #2772
- PR #2749 Fix apply_rows/apply_chunks pessimistic null mask to use in_cols null masks only
- PR #2752 CSV Reader: Fix exception when there's no rows to process
- PR #2716 Added Exception for `StringMethods` in string methods
- PR #2787 Fix Broadcasting `None` to `cudf-series`
- PR #2794 Fix async race in NVCategory::get_value and get_value_bounds
- PR #2795 Fix java build/cast error
- PR #2496 Fix improper merge of two dataframes when names differ
- PR #2824 Fix issue with incorrect result when Numeric Series replace is called several times
- PR #2751 Replace value with null
- PR #2765 Fix Java inequality comparisons for string category
- PR #2818 Fix java join API to use new C++ join API
- PR #2841 Fix nvstrings.slice and slice_from for range (0,0)
- PR #2837 Fix join benchmark
- PR #2809 Add hash_df and group_split dispatch functions for dask
- PR #2843 Parquet reader: fix skip_rows when not aligned with page or row_group boundaries
- PR #2851 Deleted existing dask-cudf/record.txt
- PR #2854 Fix column creation from ephemeral objects exposing __cuda_array_interface__
- PR #2860 Fix boolean indexing when the result is a single row
- PR #2859 Fix tail method issue for string columns
- PR #2852 Fixed `cumsum()` and `cumprod()` on boolean series.
- PR #2865 DaskIO: Fix `read_csv` and `read_orc` when input is list of files
- PR #2750 Fixed casting values to cudf::bool8 so non-zero values always cast to true
- PR #2873 Fixed dask_cudf read_partition bug by generating ParquetDatasetPiece
- PR #2850 Fixes dask_cudf.read_parquet on partitioned datasets
- PR #2896 Properly handle `axis` string keywords in `concat`
- PR #2926 Update rounding algorithm to avoid using fmod
- PR #2968 Fix Java dependency loading when using NVTX
- PR #2963 Fix ORC writer uncompressed block indexing
- PR #2928 CSV Reader: Fix using `byte_range` for large datasets
- PR #2983 Fix sm_70+ race condition in gpu_unsnap
- PR #2964 ORC Writer: Segfault when writing mixed numeric and string columns
<<<<<<< HEAD
- PR #3002 Fix CUDA invalid configuration errors reported after loading an ORC file without data
=======
- PR #3009 Fix orc reader RLEv2 patch position regression from PR #2507
>>>>>>> aabdda13


# cuDF 0.9.0 (21 Aug 2019)

## New Features

- PR #1993 Add CUDA-accelerated series aggregations: mean, var, std
- PR #2111 IO Readers: Support memory buffer, file-like object, and URL inputs
- PR #2012 Add `reindex()` to DataFrame and Series
- PR #2097 Add GPU-accelerated AVRO reader
- PR #2098 Support binary ops on DFs and Series with mismatched indices
- PR #2160 Merge `dask-cudf` codebase into `cudf` repo
- PR #2149 CSV Reader: Add `hex` dtype for explicit hexadecimal parsing
- PR #2156 Add `upper_bound()` and `lower_bound()` for libcudf tables and `searchsorted()` for cuDF Series
- PR #2158 CSV Reader: Support single, non-list/dict argument for `dtype`
- PR #2177 CSV Reader: Add `parse_dates` parameter for explicit date inference
- PR #1744 cudf::apply_boolean_mask and cudf::drop_nulls support for cudf::table inputs (multi-column)
- PR #2196 Add `DataFrame.dropna()`
- PR #2197 CSV Writer: add `chunksize` parameter for `to_csv`
- PR #2215 `type_dispatcher` benchmark
- PR #2179 Add Java quantiles
- PR #2157 Add __array_function__ to DataFrame and Series
- PR #2212 Java support for ORC reader
- PR #2224 Add DataFrame isna, isnull, notna functions
- PR #2236 Add Series.drop_duplicates
- PR #2105 Add hash-based join benchmark
- PR #2316 Add unique, nunique, and value_counts for datetime columns
- PR #2337 Add Java support for slicing a ColumnVector
- PR #2049 Add cudf::merge (sorted merge)
- PR #2368 Full cudf+dask Parquet Support
- PR #2380 New cudf::is_sorted checks whether cudf::table is sorted
- PR #2356 Java column vector standard deviation support
- PR #2221 MultiIndex full indexing - Support iloc and wildcards for loc
- PR #2429 Java support for getting length of strings in a ColumnVector
- PR #2415 Add `value_counts` for series of any type
- PR #2446 Add __array_function__ for index
- PR #2437 ORC reader: Add 'use_np_dtypes' option
- PR #2382 Add CategoricalAccessor add, remove, rename, and ordering methods
- PR #2464 Native implement `__cuda_array_interface__` for Series/Index/Column objects
- PR #2425 Rolling window now accepts array-based user-defined functions
- PR #2442 Add __setitem__
- PR #2449 Java support for getting byte count of strings in a ColumnVector
- PR #2492 Add groupby.size() method
- PR #2358 Add cudf::nans_to_nulls: convert floating point column into bitmask
- PR #2489 Add drop argument to set_index
- PR #2491 Add Java bindings for ORC reader 'use_np_dtypes' option
- PR #2213 Support s/ms/us/ns DatetimeColumn time unit resolutions
- PR #2536 Add _constructor properties to Series and DataFrame

## Improvements

- PR #2103 Move old `column` and `bitmask` files into `legacy/` directory
- PR #2109 added name to Python column classes
- PR #1947 Cleanup serialization code
- PR #2125 More aggregate in java API
- PR #2127 Add in java Scalar tests
- PR #2088 Refactor of Python groupby code
- PR #2130 Java serialization and deserialization of tables.
- PR #2131 Chunk rows logic added to csv_writer
- PR #2129 Add functions in the Java API to support nullable column filtering
- PR #2165 made changes to get_dummies api for it to be available in MethodCache
- PR #2171 Add CodeCov integration, fix doc version, make --skip-tests work when invoking with source
- PR #2184 handle remote orc files for dask-cudf
- PR #2186 Add `getitem` and `getattr` style access to Rolling objects
- PR #2168 Use cudf.Column for CategoricalColumn's categories instead of a tuple
- PR #2193 DOC: cudf::type_dispatcher documentation for specializing dispatched functors
- PR #2199 Better java support for appending strings
- PR #2176 Added column dtype support for datetime, int8, int16 to csv_writer
- PR #2209 Matching `get_dummies` & `select_dtypes` behavior to pandas
- PR #2217 Updated Java bindings to use the new groupby API
- PR #2214 DOC: Update doc instructions to build/install `cudf` and `dask-cudf`
- PR #2220 Update Java bindings for reduction rename
- PR #2232 Move CodeCov upload from build script to Jenkins
- PR #2225 refactor to use libcudf for gathering columns in dataframes
- PR #2293 Improve join performance (faster compute_join_output_size)
- PR #2300 Create separate dask codeowners for dask-cudf codebase
- PR #2304 gdf_group_by_without_aggregations returns gdf_column
- PR #2309 Java readers: remove redundant copy of result pointers
- PR #2307 Add `black` and `isort` to style checker script
- PR #2345 Restore removal of old groupby implementation
- PR #2342 Improve `astype()` to operate all ways
- PR #2329 using libcudf cudf::copy for column deep copy
- PR #2344 DOC: docs on code formatting for contributors
- PR #2376 Add inoperative axis= and win_type= arguments to Rolling()
- PR #2378 remove dask for (de-)serialization of cudf objects
- PR #2353 Bump Arrow and Dask versions
- PR #2377 Replace `standard_python_slice` with just `slice.indices()`
- PR #2373 cudf.DataFrame enchancements & Series.values support
- PR #2392 Remove dlpack submodule; make cuDF's Cython API externally accessible
- PR #2430 Updated Java bindings to use the new unary API
- PR #2406 Moved all existing `table` related files to a `legacy/` directory
- PR #2350 Performance related changes to get_dummies
- PR #2420 Remove `cudautils.astype` and replace with `typecast.apply_cast`
- PR #2456 Small improvement to typecast utility
- PR #2458 Fix handling of thirdparty packages in `isort` config
- PR #2459 IO Readers: Consolidate all readers to use `datasource` class
- PR #2475 Exposed type_dispatcher.hpp, nvcategory_util.hpp and wrapper_types.hpp in the include folder
- PR #2484 Enabled building libcudf as a static library
- PR #2453 Streamline CUDA_REL environment variable
- PR #2483 Bundle Boost filesystem dependency in the Java jar
- PR #2486 Java API hash functions
- PR #2481 Adds the ignore_null_keys option to the java api
- PR #2490 Java api: support multiple aggregates for the same column
- PR #2510 Java api: uses table based apply_boolean_mask
- PR #2432 Use pandas formatting for console, html, and latex output
- PR #2573 Bump numba version to 0.45.1
- PR #2606 Fix references to notebooks-contrib

## Bug Fixes

- PR #2086 Fixed quantile api behavior mismatch in series & dataframe
- PR #2128 Add offset param to host buffer readers in java API.
- PR #2145 Work around binops validity checks for java
- PR #2146 Work around unary_math validity checks for java
- PR #2151 Fixes bug in cudf::copy_range where null_count was invalid
- PR #2139 matching to pandas describe behavior & fixing nan values issue
- PR #2161 Implicitly convert unsigned to signed integer types in binops
- PR #2154 CSV Reader: Fix bools misdetected as strings dtype
- PR #2178 Fix bug in rolling bindings where a view of an ephemeral column was being taken
- PR #2180 Fix issue with isort reordering `importorskip` below imports depending on them
- PR #2187 fix to honor dtype when numpy arrays are passed to columnops.as_column
- PR #2190 Fix issue in astype conversion of string column to 'str'
- PR #2208 Fix issue with calling `head()` on one row dataframe
- PR #2229 Propagate exceptions from Cython cdef functions
- PR #2234 Fix issue with local build script not properly building
- PR #2223 Fix CUDA invalid configuration errors reported after loading small compressed ORC files
- PR #2162 Setting is_unique and is_monotonic-related attributes
- PR #2244 Fix ORC RLEv2 delta mode decoding with nonzero residual delta width
- PR #2297 Work around `var/std` unsupported only at debug build
- PR #2302 Fixed java serialization corner case
- PR #2355 Handle float16 in binary operations
- PR #2311 Fix copy behaviour for GenericIndex
- PR #2349 Fix issues with String filter in java API
- PR #2323 Fix groupby on categoricals
- PR #2328 Ensure order is preserved in CategoricalAccessor._set_categories
- PR #2202 Fix issue with unary ops mishandling empty input
- PR #2326 Fix for bug in DLPack when reading multiple columns
- PR #2324 Fix cudf Docker build
- PR #2325 Fix ORC RLEv2 patched base mode decoding with nonzero patch width
- PR #2235 Fix get_dummies to be compatible with dask
- PR #2332 Zero initialize gdf_dtype_extra_info
- PR #2355 Handle float16 in binary operations
- PR #2360 Fix missing dtype handling in cudf.Series & columnops.as_column
- PR #2364 Fix quantile api and other trivial issues around it
- PR #2361 Fixed issue with `codes` of CategoricalIndex
- PR #2357 Fixed inconsistent type of index created with from_pandas vs direct construction
- PR #2389 Fixed Rolling __getattr__ and __getitem__ for offset based windows
- PR #2402 Fixed bug in valid mask computation in cudf::copy_if (apply_boolean_mask)
- PR #2401 Fix to a scalar datetime(of type Days) issue
- PR #2386 Correctly allocate output valids in groupby
- PR #2411 Fixed failures on binary op on single element string column
- PR #2422 Fix Pandas logical binary operation incompatibilites
- PR #2447 Fix CodeCov posting build statuses temporarily
- PR #2450 Fix erroneous null handling in `cudf.DataFrame`'s `apply_rows`
- PR #2470 Fix issues with empty strings and string categories (Java)
- PR #2471 Fix String Column Validity.
- PR #2481 Fix java validity buffer serialization
- PR #2485 Updated bytes calculation to use size_t to avoid overflow in column concat
- PR #2461 Fix groupby multiple aggregations same column
- PR #2514 Fix cudf::drop_nulls threshold handling in Cython
- PR #2516 Fix utilities include paths and meta.yaml header paths
- PR #2517 Fix device memory leak in to_dlpack tensor deleter
- PR #2431 Fix local build generated file ownerships
- PR #2511 Added import of orc, refactored exception handlers to not squash fatal exceptions
- PR #2527 Fix index and column input handling in dask_cudf read_parquet
- PR #2466 Fix `dataframe.query` returning null rows erroneously
- PR #2548 Orc reader: fix non-deterministic data decoding at chunk boundaries
- PR #2557 fix cudautils import in string.py
- PR #2521 Fix casting datetimes from/to the same resolution
- PR #2545 Fix MultiIndexes with datetime levels
- PR #2560 Remove duplicate `dlpack` definition in conda recipe
- PR #2567 Fix ColumnVector.fromScalar issues while dealing with null scalars
- PR #2565 Orc reader: fix incorrect data decoding of int64 data types
- PR #2577 Fix search benchmark compilation error by adding necessary header
- PR #2604 Fix a bug in copying.pyx:_normalize_types that upcasted int32 to int64


# cuDF 0.8.0 (27 June 2019)

## New Features

- PR #1524 Add GPU-accelerated JSON Lines parser with limited feature set
- PR #1569 Add support for Json objects to the JSON Lines reader
- PR #1622 Add Series.loc
- PR #1654 Add cudf::apply_boolean_mask: faster replacement for gdf_apply_stencil
- PR #1487 cython gather/scatter
- PR #1310 Implemented the slice/split functionality.
- PR #1630 Add Python layer to the GPU-accelerated JSON reader
- PR #1745 Add rounding of numeric columns via Numba
- PR #1772 JSON reader: add support for BytesIO and StringIO input
- PR #1527 Support GDF_BOOL8 in readers and writers
- PR #1819 Logical operators (AND, OR, NOT) for libcudf and cuDF
- PR #1813 ORC Reader: Add support for stripe selection
- PR #1828 JSON Reader: add suport for bool8 columns
- PR #1833 Add column iterator with/without nulls
- PR #1665 Add the point-in-polygon GIS function
- PR #1863 Series and Dataframe methods for all and any
- PR #1908 cudf::copy_range and cudf::fill for copying/assigning an index or range to a constant
- PR #1921 Add additional formats for typecasting to/from strings
- PR #1807 Add Series.dropna()
- PR #1987 Allow user defined functions in the form of ptx code to be passed to binops
- PR #1948 Add operator functions like `Series.add()` to DataFrame and Series
- PR #1954 Add skip test argument to GPU build script
- PR #2018 Add bindings for new groupby C++ API
- PR #1984 Add rolling window operations Series.rolling() and DataFrame.rolling()
- PR #1542 Python method and bindings for to_csv
- PR #1995 Add Java API
- PR #1998 Add google benchmark to cudf
- PR #1845 Add cudf::drop_duplicates, DataFrame.drop_duplicates
- PR #1652 Added `Series.where()` feature
- PR #2074 Java Aggregates, logical ops, and better RMM support
- PR #2140 Add a `cudf::transform` function
- PR #2068 Concatenation of different typed columns

## Improvements

- PR #1538 Replacing LesserRTTI with inequality_comparator
- PR #1703 C++: Added non-aggregating `insert` to `concurrent_unordered_map` with specializations to store pairs with a single atomicCAS when possible.
- PR #1422 C++: Added a RAII wrapper for CUDA streams
- PR #1701 Added `unique` method for stringColumns
- PR #1713 Add documentation for Dask-XGBoost
- PR #1666 CSV Reader: Improve performance for files with large number of columns
- PR #1725 Enable the ability to use a single column groupby as its own index
- PR #1759 Add an example showing simultaneous rolling averages to `apply_grouped` documentation
- PR #1746 C++: Remove unused code: `windowed_ops.cu`, `sorting.cu`, `hash_ops.cu`
- PR #1748 C++: Add `bool` nullability flag to `device_table` row operators
- PR #1764 Improve Numerical column: `mean_var` and `mean`
- PR #1767 Speed up Python unit tests
- PR #1770 Added build.sh script, updated CI scripts and documentation
- PR #1739 ORC Reader: Add more pytest coverage
- PR #1696 Added null support in `Series.replace()`.
- PR #1390 Added some basic utility functions for `gdf_column`'s
- PR #1791 Added general column comparison code for testing
- PR #1795 Add printing of git submodule info to `print_env.sh`
- PR #1796 Removing old sort based group by code and gdf_filter
- PR #1811 Added funtions for copying/allocating `cudf::table`s
- PR #1838 Improve columnops.column_empty so that it returns typed columns instead of a generic Column
- PR #1890 Add utils.get_dummies- a pandas-like wrapper around one_hot-encoding
- PR #1823 CSV Reader: default the column type to string for empty dataframes
- PR #1827 Create bindings for scalar-vector binops, and update one_hot_encoding to use them
- PR #1817 Operators now support different sized dataframes as long as they don't share different sized columns
- PR #1855 Transition replace_nulls to new C++ API and update corresponding Cython/Python code
- PR #1858 Add `std::initializer_list` constructor to `column_wrapper`
- PR #1846 C++ type-erased gdf_equal_columns test util; fix gdf_equal_columns logic error
- PR #1390 Added some basic utility functions for `gdf_column`s
- PR #1391 Tidy up bit-resolution-operation and bitmask class code
- PR #1882 Add iloc functionality to MultiIndex dataframes
- PR #1884 Rolling windows: general enhancements and better coverage for unit tests
- PR #1886 support GDF_STRING_CATEGORY columns in apply_boolean_mask, drop_nulls and other libcudf functions
- PR #1896 Improve performance of groupby with levels specified in dask-cudf
- PR #1915 Improve iloc performance for non-contiguous row selection
- PR #1859 Convert read_json into a C++ API
- PR #1919 Rename libcudf namespace gdf to namespace cudf
- PR #1850 Support left_on and right_on for DataFrame merge operator
- PR #1930 Specialize constructor for `cudf::bool8` to cast argument to `bool`
- PR #1938 Add default constructor for `column_wrapper`
- PR #1930 Specialize constructor for `cudf::bool8` to cast argument to `bool`
- PR #1952 consolidate libcudf public API headers in include/cudf
- PR #1949 Improved selection with boolmask using libcudf `apply_boolean_mask`
- PR #1956 Add support for nulls in `query()`
- PR #1973 Update `std::tuple` to `std::pair` in top-most libcudf APIs and C++ transition guide
- PR #1981 Convert read_csv into a C++ API
- PR #1868 ORC Reader: Support row index for speed up on small/medium datasets
- PR #1964 Added support for list-like types in Series.str.cat
- PR #2005 Use HTML5 details tag in bug report issue template
- PR #2003 Removed few redundant unit-tests from test_string.py::test_string_cat
- PR #1944 Groupby design improvements
- PR #2017 Convert `read_orc()` into a C++ API
- PR #2011 Convert `read_parquet()` into a C++ API
- PR #1756 Add documentation "10 Minutes to cuDF and dask_cuDF"
- PR #2034 Adding support for string columns concatenation using "add" binary operator
- PR #2042 Replace old "10 Minutes" guide with new guide for docs build process
- PR #2036 Make library of common test utils to speed up tests compilation
- PR #2022 Facilitating get_dummies to be a high level api too
- PR #2050 Namespace IO readers and add back free-form `read_xxx` functions
- PR #2104 Add a functional ``sort=`` keyword argument to groupby
- PR #2108 Add `find_and_replace` for StringColumn for replacing single values
- PR #1803 cuDF/CuPy interoperability documentation

## Bug Fixes

- PR #1465 Fix for test_orc.py and test_sparse_df.py test failures
- PR #1583 Fix underlying issue in `as_index()` that was causing `Series.quantile()` to fail
- PR #1680 Add errors= keyword to drop() to fix cudf-dask bug
- PR #1651 Fix `query` function on empty dataframe
- PR #1616 Fix CategoricalColumn to access categories by index instead of iteration
- PR #1660 Fix bug in `loc` when indexing with a column name (a string)
- PR #1683 ORC reader: fix timestamp conversion to UTC
- PR #1613 Improve CategoricalColumn.fillna(-1) performance
- PR #1642 Fix failure of CSV_TEST gdf_csv_test.SkiprowsNrows on multiuser systems
- PR #1709 Fix handling of `datetime64[ms]` in `dataframe.select_dtypes`
- PR #1704 CSV Reader: Add support for the plus sign in number fields
- PR #1687 CSV reader: return an empty dataframe for zero size input
- PR #1757 Concatenating columns with null columns
- PR #1755 Add col_level keyword argument to melt
- PR #1758 Fix df.set_index() when setting index from an empty column
- PR #1749 ORC reader: fix long strings of NULL values resulting in incorrect data
- PR #1742 Parquet Reader: Fix index column name to match PANDAS compat
- PR #1782 Update libcudf doc version
- PR #1783 Update conda dependencies
- PR #1786 Maintain the original series name in series.unique output
- PR #1760 CSV Reader: fix segfault when dtype list only includes columns from usecols list
- PR #1831 build.sh: Assuming python is in PATH instead of using PYTHON env var
- PR #1839 Raise an error instead of segfaulting when transposing a DataFrame with StringColumns
- PR #1840 Retain index correctly during merge left_on right_on
- PR #1825 cuDF: Multiaggregation Groupby Failures
- PR #1789 CSV Reader: Fix missing support for specifying `int8` and `int16` dtypes
- PR #1857 Cython Bindings: Handle `bool` columns while calling `column_view_from_NDArrays`
- PR #1849 Allow DataFrame support methods to pass arguments to the methods
- PR #1847 Fixed #1375 by moving the nvstring check into the wrapper function
- PR #1864 Fixing cudf reduction for POWER platform
- PR #1869 Parquet reader: fix Dask timestamps not matching with Pandas (convert to milliseconds)
- PR #1876 add dtype=bool for `any`, `all` to treat integer column correctly
- PR #1875 CSV reader: take NaN values into account in dtype detection
- PR #1873 Add column dtype checking for the all/any methods
- PR #1902 Bug with string iteration in _apply_basic_agg
- PR #1887 Fix for initialization issue in pq_read_arg,orc_read_arg
- PR #1867 JSON reader: add support for null/empty fields, including the 'null' literal
- PR #1891 Fix bug #1750 in string column comparison
- PR #1909 Support of `to_pandas()` of boolean series with null values
- PR #1923 Use prefix removal when two aggs are called on a SeriesGroupBy
- PR #1914 Zero initialize gdf_column local variables
- PR #1959 Add support for comparing boolean Series to scalar
- PR #1966 Ignore index fix in series append
- PR #1967 Compute index __sizeof__ only once for DataFrame __sizeof__
- PR #1977 Support CUDA installation in default system directories
- PR #1982 Fixes incorrect index name after join operation
- PR #1985 Implement `GDF_PYMOD`, a special modulo that follows python's sign rules
- PR #1991 Parquet reader: fix decoding of NULLs
- PR #1990 Fixes a rendering bug in the `apply_grouped` documentation
- PR #1978 Fix for values being filled in an empty dataframe
- PR #2001 Correctly create MultiColumn from Pandas MultiColumn
- PR #2006 Handle empty dataframe groupby construction for dask
- PR #1965 Parquet Reader: Fix duplicate index column when it's already in `use_cols`
- PR #2033 Add pip to conda environment files to fix warning
- PR #2028 CSV Reader: Fix reading of uncompressed files without a recognized file extension
- PR #2073 Fix an issue when gathering columns with NVCategory and nulls
- PR #2053 cudf::apply_boolean_mask return empty column for empty boolean mask
- PR #2066 exclude `IteratorTest.mean_var_output` test from debug build
- PR #2069 Fix JNI code to use read_csv and read_parquet APIs
- PR #2071 Fix bug with unfound transitive dependencies for GTests in Ubuntu 18.04
- PR #2089 Configure Sphinx to render params correctly
- PR #2091 Fix another bug with unfound transitive dependencies for `cudftestutils` in Ubuntu 18.04
- PR #2115 Just apply `--disable-new-dtags` instead of trying to define all the transitive dependencies
- PR #2106 Fix errors in JitCache tests caused by sharing of device memory between processes
- PR #2120 Fix errors in JitCache tests caused by running multiple threads on the same data
- PR #2102 Fix memory leak in groupby
- PR #2113 fixed typo in to_csv code example


# cudf 0.7.2 (16 May 2019)

## New Features

- PR #1735 Added overload for atomicAdd on int64. Streamlined implementation of custom atomic overloads.
- PR #1741 Add MultiIndex concatenation

## Bug Fixes

- PR #1718 Fix issue with SeriesGroupBy MultiIndex in dask-cudf
- PR #1734 Python: fix performance regression for groupby count() aggregations
- PR #1768 Cython: fix handling read only schema buffers in gpuarrow reader


# cudf 0.7.1 (11 May 2019)

## New Features

- PR #1702 Lazy load MultiIndex to return groupby performance to near optimal.

## Bug Fixes

- PR #1708 Fix handling of `datetime64[ms]` in `dataframe.select_dtypes`


# cuDF 0.7.0 (10 May 2019)

## New Features

- PR #982 Implement gdf_group_by_without_aggregations and gdf_unique_indices functions
- PR #1142 Add `GDF_BOOL` column type
- PR #1194 Implement overloads for CUDA atomic operations
- PR #1292 Implemented Bitwise binary ops AND, OR, XOR (&, |, ^)
- PR #1235 Add GPU-accelerated Parquet Reader
- PR #1335 Added local_dict arg in `DataFrame.query()`.
- PR #1282 Add Series and DataFrame.describe()
- PR #1356 Rolling windows
- PR #1381 Add DataFrame._get_numeric_data
- PR #1388 Add CODEOWNERS file to auto-request reviews based on where changes are made
- PR #1396 Add DataFrame.drop method
- PR #1413 Add DataFrame.melt method
- PR #1412 Add DataFrame.pop()
- PR #1419 Initial CSV writer function
- PR #1441 Add Series level cumulative ops (cumsum, cummin, cummax, cumprod)
- PR #1420 Add script to build and test on a local gpuCI image
- PR #1440 Add DatetimeColumn.min(), DatetimeColumn.max()
- PR #1455 Add Series.Shift via Numba kernel
- PR #1441 Add Series level cumulative ops (cumsum, cummin, cummax, cumprod)
- PR #1461 Add Python coverage test to gpu build
- PR #1445 Parquet Reader: Add selective reading of rows and row group
- PR #1532 Parquet Reader: Add support for INT96 timestamps
- PR #1516 Add Series and DataFrame.ndim
- PR #1556 Add libcudf C++ transition guide
- PR #1466 Add GPU-accelerated ORC Reader
- PR #1565 Add build script for nightly doc builds
- PR #1508 Add Series isna, isnull, and notna
- PR #1456 Add Series.diff() via Numba kernel
- PR #1588 Add Index `astype` typecasting
- PR #1301 MultiIndex support
- PR #1599 Level keyword supported in groupby
- PR #929 Add support operations to dataframe
- PR #1609 Groupby accept list of Series
- PR #1658 Support `group_keys=True` keyword in groupby method

## Improvements

- PR #1531 Refactor closures as private functions in gpuarrow
- PR #1404 Parquet reader page data decoding speedup
- PR #1076 Use `type_dispatcher` in join, quantiles, filter, segmented sort, radix sort and hash_groupby
- PR #1202 Simplify README.md
- PR #1149 CSV Reader: Change convertStrToValue() functions to `__device__` only
- PR #1238 Improve performance of the CUDA trie used in the CSV reader
- PR #1245 Use file cache for JIT kernels
- PR #1278 Update CONTRIBUTING for new conda environment yml naming conventions
- PR #1163 Refactored UnaryOps. Reduced API to two functions: `gdf_unary_math` and `gdf_cast`. Added `abs`, `-`, and `~` ops. Changed bindings to Cython
- PR #1284 Update docs version
- PR #1287 add exclude argument to cudf.select_dtype function
- PR #1286 Refactor some of the CSV Reader kernels into generic utility functions
- PR #1291 fillna in `Series.to_gpu_array()` and `Series.to_array()` can accept the scalar too now.
- PR #1005 generic `reduction` and `scan` support
- PR #1349 Replace modernGPU sort join with thrust.
- PR #1363 Add a dataframe.mean(...) that raises NotImplementedError to satisfy `dask.dataframe.utils.is_dataframe_like`
- PR #1319 CSV Reader: Use column wrapper for gdf_column output alloc/dealloc
- PR #1376 Change series quantile default to linear
- PR #1399 Replace CFFI bindings for NVTX functions with Cython bindings
- PR #1389 Refactored `set_null_count()`
- PR #1386 Added macros `GDF_TRY()`, `CUDF_TRY()` and `ASSERT_CUDF_SUCCEEDED()`
- PR #1435 Rework CMake and conda recipes to depend on installed libraries
- PR #1391 Tidy up bit-resolution-operation and bitmask class code
- PR #1439 Add cmake variable to enable compiling CUDA code with -lineinfo
- PR #1462 Add ability to read parquet files from arrow::io::RandomAccessFile
- PR #1453 Convert CSV Reader CFFI to Cython
- PR #1479 Convert Parquet Reader CFFI to Cython
- PR #1397 Add a utility function for producing an overflow-safe kernel launch grid configuration
- PR #1382 Add GPU parsing of nested brackets to cuIO parsing utilities
- PR #1481 Add cudf::table constructor to allocate a set of `gdf_column`s
- PR #1484 Convert GroupBy CFFI to Cython
- PR #1463 Allow and default melt keyword argument var_name to be None
- PR #1486 Parquet Reader: Use device_buffer rather than device_ptr
- PR #1525 Add cudatoolkit conda dependency
- PR #1520 Renamed `src/dataframe` to `src/table` and moved `table.hpp`. Made `types.hpp` to be type declarations only.
- PR #1492 Convert transpose CFFI to Cython
- PR #1495 Convert binary and unary ops CFFI to Cython
- PR #1503 Convert sorting and hashing ops CFFI to Cython
- PR #1522 Use latest release version in update-version CI script
- PR #1533 Remove stale join CFFI, fix memory leaks in join Cython
- PR #1521 Added `row_bitmask` to compute bitmask for rows of a table. Merged `valids_ops.cu` and `bitmask_ops.cu`
- PR #1553 Overload `hash_row` to avoid using intial hash values. Updated `gdf_hash` to select between overloads
- PR #1585 Updated `cudf::table` to maintain own copy of wrapped `gdf_column*`s
- PR #1559 Add `except +` to all Cython function definitions to catch C++ exceptions properly
- PR #1617 `has_nulls` and `column_dtypes` for `cudf::table`
- PR #1590 Remove CFFI from the build / install process entirely
- PR #1536 Convert gpuarrow CFFI to Cython
- PR #1655 Add `Column._pointer` as a way to access underlying `gdf_column*` of a `Column`
- PR #1655 Update readme conda install instructions for cudf version 0.6 and 0.7


## Bug Fixes

- PR #1233 Fix dtypes issue while adding the column to `str` dataframe.
- PR #1254 CSV Reader: fix data type detection for floating-point numbers in scientific notation
- PR #1289 Fix looping over each value instead of each category in concatenation
- PR #1293 Fix Inaccurate error message in join.pyx
- PR #1308 Add atomicCAS overload for `int8_t`, `int16_t`
- PR #1317 Fix catch polymorphic exception by reference in ipc.cu
- PR #1325 Fix dtype of null bitmasks to int8
- PR #1326 Update build documentation to use -DCMAKE_CXX11_ABI=ON
- PR #1334 Add "na_position" argument to CategoricalColumn sort_by_values
- PR #1321 Fix out of bounds warning when checking Bzip2 header
- PR #1359 Add atomicAnd/Or/Xor for integers
- PR #1354 Fix `fillna()` behaviour when replacing values with different dtypes
- PR #1347 Fixed core dump issue while passing dict_dtypes without column names in `cudf.read_csv()`
- PR #1379 Fixed build failure caused due to error: 'col_dtype' may be used uninitialized
- PR #1392 Update cudf Dockerfile and package_versions.sh
- PR #1385 Added INT8 type to `_schema_to_dtype` for use in GpuArrowReader
- PR #1393 Fixed a bug in `gdf_count_nonzero_mask()` for the case of 0 bits to count
- PR #1395 Update CONTRIBUTING to use the environment variable CUDF_HOME
- PR #1416 Fix bug at gdf_quantile_exact and gdf_quantile_appox
- PR #1421 Fix remove creation of series multiple times during `add_column()`
- PR #1405 CSV Reader: Fix memory leaks on read_csv() failure
- PR #1328 Fix CategoricalColumn to_arrow() null mask
- PR #1433 Fix NVStrings/categories includes
- PR #1432 Update NVStrings to 0.7.* to coincide with 0.7 development
- PR #1483 Modify CSV reader to avoid cropping blank quoted characters in non-string fields
- PR #1446 Merge 1275 hotfix from master into branch-0.7
- PR #1447 Fix legacy groupby apply docstring
- PR #1451 Fix hash join estimated result size is not correct
- PR #1454 Fix local build script improperly change directory permissions
- PR #1490 Require Dask 1.1.0+ for `is_dataframe_like` test or skip otherwise.
- PR #1491 Use more specific directories & groups in CODEOWNERS
- PR #1497 Fix Thrust issue on CentOS caused by missing default constructor of host_vector elements
- PR #1498 Add missing include guard to device_atomics.cuh and separated DEVICE_ATOMICS_TEST
- PR #1506 Fix csv-write call to updated NVStrings method
- PR #1510 Added nvstrings `fillna()` function
- PR #1507 Parquet Reader: Default string data to GDF_STRING
- PR #1535 Fix doc issue to ensure correct labelling of cudf.series
- PR #1537 Fix `undefined reference` link error in HashPartitionTest
- PR #1548 Fix ci/local/build.sh README from using an incorrect image example
- PR #1551 CSV Reader: Fix integer column name indexing
- PR #1586 Fix broken `scalar_wrapper::operator==`
- PR #1591 ORC/Parquet Reader: Fix missing import for FileNotFoundError exception
- PR #1573 Parquet Reader: Fix crash due to clash with ORC reader datasource
- PR #1607 Revert change of `column.to_dense_buffer` always return by copy for performance concerns
- PR #1618 ORC reader: fix assert & data output when nrows/skiprows isn't aligned to stripe boundaries
- PR #1631 Fix failure of TYPES_TEST on some gcc-7 based systems.
- PR #1641 CSV Reader: Fix skip_blank_lines behavior with Windows line terminators (\r\n)
- PR #1648 ORC reader: fix non-deterministic output when skiprows is non-zero
- PR #1676 Fix groupby `as_index` behaviour with `MultiIndex`
- PR #1659 Fix bug caused by empty groupbys and multiindex slicing throwing exceptions
- PR #1656 Correct Groupby failure in dask when un-aggregable columns are left in dataframe.
- PR #1689 Fix groupby performance regression
- PR #1694 Add Cython as a runtime dependency since it's required in `setup.py`


# cuDF 0.6.1 (25 Mar 2019)

## Bug Fixes

- PR #1275 Fix CentOS exception in DataFrame.hash_partition from using value "returned" by a void function


# cuDF 0.6.0 (22 Mar 2019)

## New Features

- PR #760 Raise `FileNotFoundError` instead of `GDF_FILE_ERROR` in `read_csv` if the file does not exist
- PR #539 Add Python bindings for replace function
- PR #823 Add Doxygen configuration to enable building HTML documentation for libcudf C/C++ API
- PR #807 CSV Reader: Add byte_range parameter to specify the range in the input file to be read
- PR #857 Add Tail method for Series/DataFrame and update Head method to use iloc
- PR #858 Add series feature hashing support
- PR #871 CSV Reader: Add support for NA values, including user specified strings
- PR #893 Adds PyArrow based parquet readers / writers to Python, fix category dtype handling, fix arrow ingest buffer size issues
- PR #867 CSV Reader: Add support for ignoring blank lines and comment lines
- PR #887 Add Series digitize method
- PR #895 Add Series groupby
- PR #898 Add DataFrame.groupby(level=0) support
- PR #920 Add feather, JSON, HDF5 readers / writers from PyArrow / Pandas
- PR #888 CSV Reader: Add prefix parameter for column names, used when parsing without a header
- PR #913 Add DLPack support: convert between cuDF DataFrame and DLTensor
- PR #939 Add ORC reader from PyArrow
- PR #918 Add Series.groupby(level=0) support
- PR #906 Add binary and comparison ops to DataFrame
- PR #958 Support unary and binary ops on indexes
- PR #964 Add `rename` method to `DataFrame`, `Series`, and `Index`
- PR #985 Add `Series.to_frame` method
- PR #985 Add `drop=` keyword to reset_index method
- PR #994 Remove references to pygdf
- PR #990 Add external series groupby support
- PR #988 Add top-level merge function to cuDF
- PR #992 Add comparison binaryops to DateTime columns
- PR #996 Replace relative path imports with absolute paths in tests
- PR #995 CSV Reader: Add index_col parameter to specify the column name or index to be used as row labels
- PR #1004 Add `from_gpu_matrix` method to DataFrame
- PR #997 Add property index setter
- PR #1007 Replace relative path imports with absolute paths in cudf
- PR #1013 select columns with df.columns
- PR #1016 Rename Series.unique_count() to nunique() to match pandas API
- PR #947 Prefixsum to handle nulls and float types
- PR #1029 Remove rest of relative path imports
- PR #1021 Add filtered selection with assignment for Dataframes
- PR #872 Adding NVCategory support to cudf apis
- PR #1052 Add left/right_index and left/right_on keywords to merge
- PR #1091 Add `indicator=` and `suffixes=` keywords to merge
- PR #1107 Add unsupported keywords to Series.fillna
- PR #1032 Add string support to cuDF python
- PR #1136 Removed `gdf_concat`
- PR #1153 Added function for getting the padded allocation size for valid bitmask
- PR #1148 Add cudf.sqrt for dataframes and Series
- PR #1159 Add Python bindings for libcudf dlpack functions
- PR #1155 Add __array_ufunc__ for DataFrame and Series for sqrt
- PR #1168 to_frame for series accepts a name argument


## Improvements

- PR #1218 Add dask-cudf page to API docs
- PR #892 Add support for heterogeneous types in binary ops with JIT
- PR #730 Improve performance of `gdf_table` constructor
- PR #561 Add Doxygen style comments to Join CUDA functions
- PR #813 unified libcudf API functions by replacing gpu_ with gdf_
- PR #822 Add support for `__cuda_array_interface__` for ingest
- PR #756 Consolidate common helper functions from unordered map and multimap
- PR #753 Improve performance of groupby sum and average, especially for cases with few groups.
- PR #836 Add ingest support for arrow chunked arrays in Column, Series, DataFrame creation
- PR #763 Format doxygen comments for csv_read_arg struct
- PR #532 CSV Reader: Use type dispatcher instead of switch block
- PR #694 Unit test utilities improvements
- PR #878 Add better indexing to Groupby
- PR #554 Add `empty` method and `is_monotonic` attribute to `Index`
- PR #1040 Fixed up Doxygen comment tags
- PR #909 CSV Reader: Avoid host->device->host copy for header row data
- PR #916 Improved unit testing and error checking for `gdf_column_concat`
- PR #941 Replace `numpy` call in `Series.hash_encode` with `numba`
- PR #942 Added increment/decrement operators for wrapper types
- PR #943 Updated `count_nonzero_mask` to return `num_rows` when the mask is null
- PR #952 Added trait to map C++ type to `gdf_dtype`
- PR #966 Updated RMM submodule.
- PR #998 Add IO reader/writer modules to API docs, fix for missing cudf.Series docs
- PR #1017 concatenate along columns for Series and DataFrames
- PR #1002 Support indexing a dataframe with another boolean dataframe
- PR #1018 Better concatenation for Series and Dataframes
- PR #1036 Use Numpydoc style docstrings
- PR #1047 Adding gdf_dtype_extra_info to gdf_column_view_augmented
- PR #1054 Added default ctor to SerialTrieNode to overcome Thrust issue in CentOS7 + CUDA10
- PR #1024 CSV Reader: Add support for hexadecimal integers in integral-type columns
- PR #1033 Update `fillna()` to use libcudf function `gdf_replace_nulls`
- PR #1066 Added inplace assignment for columns and select_dtypes for dataframes
- PR #1026 CSV Reader: Change the meaning and type of the quoting parameter to match Pandas
- PR #1100 Adds `CUDF_EXPECTS` error-checking macro
- PR #1092 Fix select_dtype docstring
- PR #1111 Added cudf::table
- PR #1108 Sorting for datetime columns
- PR #1120 Return a `Series` (not a `Column`) from `Series.cat.set_categories()`
- PR #1128 CSV Reader: The last data row does not need to be line terminated
- PR #1183 Bump Arrow version to 0.12.1
- PR #1208 Default to CXX11_ABI=ON
- PR #1252 Fix NVStrings dependencies for cuda 9.2 and 10.0
- PR #2037 Optimize the existing `gather` and `scatter` routines in `libcudf`

## Bug Fixes

- PR #821 Fix flake8 issues revealed by flake8 update
- PR #808 Resolved renamed `d_columns_valids` variable name
- PR #820 CSV Reader: fix the issue where reader adds additional rows when file uses \r\n as a line terminator
- PR #780 CSV Reader: Fix scientific notation parsing and null values for empty quotes
- PR #815 CSV Reader: Fix data parsing when tabs are present in the input CSV file
- PR #850 Fix bug where left joins where the left df has 0 rows causes a crash
- PR #861 Fix memory leak by preserving the boolean mask index
- PR #875 Handle unnamed indexes in to/from arrow functions
- PR #877 Fix ingest of 1 row arrow tables in from arrow function
- PR #876 Added missing `<type_traits>` include
- PR #889 Deleted test_rmm.py which has now moved to RMM repo
- PR #866 Merge v0.5.1 numpy ABI hotfix into 0.6
- PR #917 value_counts return int type on empty columns
- PR #611 Renamed `gdf_reduce_optimal_output_size()` -> `gdf_reduction_get_intermediate_output_size()`
- PR #923 fix index for negative slicing for cudf dataframe and series
- PR #927 CSV Reader: Fix category GDF_CATEGORY hashes not being computed properly
- PR #921 CSV Reader: Fix parsing errors with delim_whitespace, quotations in the header row, unnamed columns
- PR #933 Fix handling objects of all nulls in series creation
- PR #940 CSV Reader: Fix an issue where the last data row is missing when using byte_range
- PR #945 CSV Reader: Fix incorrect datetime64 when milliseconds or space separator are used
- PR #959 Groupby: Problem with column name lookup
- PR #950 Converting dataframe/recarry with non-contiguous arrays
- PR #963 CSV Reader: Fix another issue with missing data rows when using byte_range
- PR #999 Fix 0 sized kernel launches and empty sort_index exception
- PR #993 Fix dtype in selecting 0 rows from objects
- PR #1009 Fix performance regression in `to_pandas` method on DataFrame
- PR #1008 Remove custom dask communication approach
- PR #1001 CSV Reader: Fix a memory access error when reading a large (>2GB) file with date columns
- PR #1019 Binary Ops: Fix error when one input column has null mask but other doesn't
- PR #1014 CSV Reader: Fix false positives in bool value detection
- PR #1034 CSV Reader: Fix parsing floating point precision and leading zero exponents
- PR #1044 CSV Reader: Fix a segfault when byte range aligns with a page
- PR #1058 Added support for `DataFrame.loc[scalar]`
- PR #1060 Fix column creation with all valid nan values
- PR #1073 CSV Reader: Fix an issue where a column name includes the return character
- PR #1090 Updating Doxygen Comments
- PR #1080 Fix dtypes returned from loc / iloc because of lists
- PR #1102 CSV Reader: Minor fixes and memory usage improvements
- PR #1174: Fix release script typo
- PR #1137 Add prebuild script for CI
- PR #1118 Enhanced the `DataFrame.from_records()` feature
- PR #1129 Fix join performance with index parameter from using numpy array
- PR #1145 Issue with .agg call on multi-column dataframes
- PR #908 Some testing code cleanup
- PR #1167 Fix issue with null_count not being set after inplace fillna()
- PR #1184 Fix iloc performance regression
- PR #1185 Support left_on/right_on and also on=str in merge
- PR #1200 Fix allocating bitmasks with numba instead of rmm in allocate_mask function
- PR #1213 Fix bug with csv reader requesting subset of columns using wrong datatype
- PR #1223 gpuCI: Fix label on rapidsai channel on gpu build scripts
- PR #1242 Add explicit Thrust exec policy to fix NVCATEGORY_TEST segfault on some platforms
- PR #1246 Fix categorical tests that failed due to bad implicit type conversion
- PR #1255 Fix overwriting conda package main label uploads
- PR #1259 Add dlpack includes to pip build


# cuDF 0.5.1 (05 Feb 2019)

## Bug Fixes

- PR #842 Avoid using numpy via cimport to prevent ABI issues in Cython compilation


# cuDF 0.5.0 (28 Jan 2019)

## New Features

- PR #722 Add bzip2 decompression support to `read_csv()`
- PR #693 add ZLIB-based GZIP/ZIP support to `read_csv_strings()`
- PR #411 added null support to gdf_order_by (new API) and cudf_table::sort
- PR #525 Added GitHub Issue templates for bugs, documentation, new features, and questions
- PR #501 CSV Reader: Add support for user-specified decimal point and thousands separator to read_csv_strings()
- PR #455 CSV Reader: Add support for user-specified decimal point and thousands separator to read_csv()
- PR #439 add `DataFrame.drop` method similar to pandas
- PR #356 add `DataFrame.transpose` method and `DataFrame.T` property similar to pandas
- PR #505 CSV Reader: Add support for user-specified boolean values
- PR #350 Implemented Series replace function
- PR #490 Added print_env.sh script to gather relevant environment details when reporting cuDF issues
- PR #474 add ZLIB-based GZIP/ZIP support to `read_csv()`
- PR #547 Added melt similar to `pandas.melt()`
- PR #491 Add CI test script to check for updates to CHANGELOG.md in PRs
- PR #550 Add CI test script to check for style issues in PRs
- PR #558 Add CI scripts for cpu-based conda and gpu-based test builds
- PR #524 Add Boolean Indexing
- PR #564 Update python `sort_values` method to use updated libcudf `gdf_order_by` API
- PR #509 CSV Reader: Input CSV file can now be passed in as a text or a binary buffer
- PR #607 Add `__iter__` and iteritems to DataFrame class
- PR #643 added a new api gdf_replace_nulls that allows a user to replace nulls in a column

## Improvements

- PR #426 Removed sort-based groupby and refactored existing groupby APIs. Also improves C++/CUDA compile time.
- PR #461 Add `CUDF_HOME` variable in README.md to replace relative pathing.
- PR #472 RMM: Created centralized rmm::device_vector alias and rmm::exec_policy
- PR #500 Improved the concurrent hash map class to support partitioned (multi-pass) hash table building.
- PR #454 Improve CSV reader docs and examples
- PR #465 Added templated C++ API for RMM to avoid explicit cast to `void**`
- PR #513 `.gitignore` tweaks
- PR #521 Add `assert_eq` function for testing
- PR #502 Simplify Dockerfile for local dev, eliminate old conda/pip envs
- PR #549 Adds `-rdynamic` compiler flag to nvcc for Debug builds
- PR #472 RMM: Created centralized rmm::device_vector alias and rmm::exec_policy
- PR #577 Added external C++ API for scatter/gather functions
- PR #500 Improved the concurrent hash map class to support partitioned (multi-pass) hash table building
- PR #583 Updated `gdf_size_type` to `int`
- PR #500 Improved the concurrent hash map class to support partitioned (multi-pass) hash table building
- PR #617 Added .dockerignore file. Prevents adding stale cmake cache files to the docker container
- PR #658 Reduced `JOIN_TEST` time by isolating overflow test of hash table size computation
- PR #664 Added Debuging instructions to README
- PR #651 Remove noqa marks in `__init__.py` files
- PR #671 CSV Reader: uncompressed buffer input can be parsed without explicitly specifying compression as None
- PR #684 Make RMM a submodule
- PR #718 Ensure sum, product, min, max methods pandas compatibility on empty datasets
- PR #720 Refactored Index classes to make them more Pandas-like, added CategoricalIndex
- PR #749 Improve to_arrow and from_arrow Pandas compatibility
- PR #766 Remove TravisCI references, remove unused variables from CMake, fix ARROW_VERSION in Cmake
- PR #773 Add build-args back to Dockerfile and handle dependencies based on environment yml file
- PR #781 Move thirdparty submodules to root and symlink in /cpp
- PR #843 Fix broken cudf/python API examples, add new methods to the API index

## Bug Fixes

- PR #569 CSV Reader: Fix days being off-by-one when parsing some dates
- PR #531 CSV Reader: Fix incorrect parsing of quoted numbers
- PR #465 Added templated C++ API for RMM to avoid explicit cast to `void**`
- PR #473 Added missing <random> include
- PR #478 CSV Reader: Add api support for auto column detection, header, mangle_dupe_cols, usecols
- PR #495 Updated README to correct where cffi pytest should be executed
- PR #501 Fix the intermittent segfault caused by the `thousands` and `compression` parameters in the csv reader
- PR #502 Simplify Dockerfile for local dev, eliminate old conda/pip envs
- PR #512 fix bug for `on` parameter in `DataFrame.merge` to allow for None or single column name
- PR #511 Updated python/cudf/bindings/join.pyx to fix cudf merge printing out dtypes
- PR #513 `.gitignore` tweaks
- PR #521 Add `assert_eq` function for testing
- PR #537 Fix CMAKE_CUDA_STANDARD_REQURIED typo in CMakeLists.txt
- PR #447 Fix silent failure in initializing DataFrame from generator
- PR #545 Temporarily disable csv reader thousands test to prevent segfault (test re-enabled in PR #501)
- PR #559 Fix Assertion error while using `applymap` to change the output dtype
- PR #575 Update `print_env.sh` script to better handle missing commands
- PR #612 Prevent an exception from occuring with true division on integer series.
- PR #630 Fix deprecation warning for `pd.core.common.is_categorical_dtype`
- PR #622 Fix Series.append() behaviour when appending values with different numeric dtype
- PR #603 Fix error while creating an empty column using None.
- PR #673 Fix array of strings not being caught in from_pandas
- PR #644 Fix return type and column support of dataframe.quantile()
- PR #634 Fix create `DataFrame.from_pandas()` with numeric column names
- PR #654 Add resolution check for GDF_TIMESTAMP in Join
- PR #648 Enforce one-to-one copy required when using `numba>=0.42.0`
- PR #645 Fix cmake build type handling not setting debug options when CMAKE_BUILD_TYPE=="Debug"
- PR #669 Fix GIL deadlock when launching multiple python threads that make Cython calls
- PR #665 Reworked the hash map to add a way to report the destination partition for a key
- PR #670 CMAKE: Fix env include path taking precedence over libcudf source headers
- PR #674 Check for gdf supported column types
- PR #677 Fix 'gdf_csv_test_Dates' gtest failure due to missing nrows parameter
- PR #604 Fix the parsing errors while reading a csv file using `sep` instead of `delimiter`.
- PR #686 Fix converting nulls to NaT values when converting Series to Pandas/Numpy
- PR #689 CSV Reader: Fix behavior with skiprows+header to match pandas implementation
- PR #691 Fixes Join on empty input DFs
- PR #706 CSV Reader: Fix broken dtype inference when whitespace is in data
- PR #717 CSV reader: fix behavior when parsing a csv file with no data rows
- PR #724 CSV Reader: fix build issue due to parameter type mismatch in a std::max call
- PR #734 Prevents reading undefined memory in gpu_expand_mask_bits numba kernel
- PR #747 CSV Reader: fix an issue where CUDA allocations fail with some large input files
- PR #750 Fix race condition for handling NVStrings in CMake
- PR #719 Fix merge column ordering
- PR #770 Fix issue where RMM submodule pointed to wrong branch and pin other to correct branches
- PR #778 Fix hard coded ABI off setting
- PR #784 Update RMM submodule commit-ish and pip paths
- PR #794 Update `rmm::exec_policy` usage to fix segmentation faults when used as temprory allocator.
- PR #800 Point git submodules to branches of forks instead of exact commits


# cuDF 0.4.0 (05 Dec 2018)

## New Features

- PR #398 add pandas-compatible `DataFrame.shape()` and `Series.shape()`
- PR #394 New documentation feature "10 Minutes to cuDF"
- PR #361 CSV Reader: Add support for strings with delimiters

## Improvements

 - PR #436 Improvements for type_dispatcher and wrapper structs
 - PR #429 Add CHANGELOG.md (this file)
 - PR #266 use faster CUDA-accelerated DataFrame column/Series concatenation.
 - PR #379 new C++ `type_dispatcher` reduces code complexity in supporting many data types.
 - PR #349 Improve performance for creating columns from memoryview objects
 - PR #445 Update reductions to use type_dispatcher. Adds integer types support to sum_of_squares.
 - PR #448 Improve installation instructions in README.md
 - PR #456 Change default CMake build to Release, and added option for disabling compilation of tests

## Bug Fixes

 - PR #444 Fix csv_test CUDA too many resources requested fail.
 - PR #396 added missing output buffer in validity tests for groupbys.
 - PR #408 Dockerfile updates for source reorganization
 - PR #437 Add cffi to Dockerfile conda env, fixes "cannot import name 'librmm'"
 - PR #417 Fix `map_test` failure with CUDA 10
 - PR #414 Fix CMake installation include file paths
 - PR #418 Properly cast string dtypes to programmatic dtypes when instantiating columns
 - PR #427 Fix and tests for Concatenation illegal memory access with nulls


# cuDF 0.3.0 (23 Nov 2018)

## New Features

 - PR #336 CSV Reader string support

## Improvements

 - PR #354 source code refactored for better organization. CMake build system overhaul. Beginning of transition to Cython bindings.
 - PR #290 Add support for typecasting to/from datetime dtype
 - PR #323 Add handling pyarrow boolean arrays in input/out, add tests
 - PR #325 GDF_VALIDITY_UNSUPPORTED now returned for algorithms that don't support non-empty valid bitmasks
 - PR #381 Faster InputTooLarge Join test completes in ms rather than minutes.
 - PR #373 .gitignore improvements
 - PR #367 Doc cleanup & examples for DataFrame methods
 - PR #333 Add Rapids Memory Manager documentation
 - PR #321 Rapids Memory Manager adds file/line location logging and convenience macros
 - PR #334 Implement DataFrame `__copy__` and `__deepcopy__`
 - PR #271 Add NVTX ranges to pygdf
 - PR #311 Document system requirements for conda install

## Bug Fixes

 - PR #337 Retain index on `scale()` function
 - PR #344 Fix test failure due to PyArrow 0.11 Boolean handling
 - PR #364 Remove noexcept from managed_allocator;  CMakeLists fix for NVstrings
 - PR #357 Fix bug that made all series be considered booleans for indexing
 - PR #351 replace conda env configuration for developers
 - PRs #346 #360 Fix CSV reading of negative numbers
 - PR #342 Fix CMake to use conda-installed nvstrings
 - PR #341 Preserve categorical dtype after groupby aggregations
 - PR #315 ReadTheDocs build update to fix missing libcuda.so
 - PR #320 FIX out-of-bounds access error in reductions.cu
 - PR #319 Fix out-of-bounds memory access in libcudf count_valid_bits
 - PR #303 Fix printing empty dataframe


# cuDF 0.2.0 and cuDF 0.1.0

These were initial releases of cuDF based on previously separate pyGDF and libGDF libraries.<|MERGE_RESOLUTION|>--- conflicted
+++ resolved
@@ -154,11 +154,8 @@
 - PR #2928 CSV Reader: Fix using `byte_range` for large datasets
 - PR #2983 Fix sm_70+ race condition in gpu_unsnap
 - PR #2964 ORC Writer: Segfault when writing mixed numeric and string columns
-<<<<<<< HEAD
+- PR #3009 Fix orc reader RLEv2 patch position regression from PR #2507
 - PR #3002 Fix CUDA invalid configuration errors reported after loading an ORC file without data
-=======
-- PR #3009 Fix orc reader RLEv2 patch position regression from PR #2507
->>>>>>> aabdda13
 
 
 # cuDF 0.9.0 (21 Aug 2019)
